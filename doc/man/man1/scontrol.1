--- conflicted
+++ resolved
@@ -273,7 +273,6 @@
 Requeue a running, suspended or finished SLURM batch job into pending state.
 
 .TP
-<<<<<<< HEAD
 \fBrequeuehold\fP \fIjob_id\fP
 Requeue a running, suspended or finished SLURM batch job into pending state,
 moreover the job is put in held state (priority zero). A held job can be
@@ -288,14 +287,10 @@
 \fBSPECIAL_EXIT\fP, while the "squeue" command as \fBSE\fP.
 .RE
 
-\fBresume\fP \fIjob_id\fP
-Resume a previously suspended job. Also see \fBsuspend\fR.
-=======
 \fBresume\fP \fIjob_id_list\fP
 Resume a previously suspended job.
 Multiple job ID values may be specified separated by spaces.
 Also see \fBsuspend\fR.
->>>>>>> d6ae12ac
 
 .TP
 \fBschedloglevel\fP \fILEVEL\fP
