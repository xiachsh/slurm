.TH "slurm.conf" "5" "October 2013" "slurm.conf 14.03" "Slurm configuration file"

.SH "NAME"
slurm.conf \- Slurm configuration file

.SH "DESCRIPTION"
\fBslurm.conf\fP is an ASCII file which describes general SLURM
configuration information, the nodes to be managed, information about
how those nodes are grouped into partitions, and various scheduling
parameters associated with those partitions. This file should be
consistent across all nodes in the cluster.
.LP
The file location can be modified at system build time using the
DEFAULT_SLURM_CONF parameter or at execution time by setting the SLURM_CONF
environment variable. The SLURM daemons also allow you to override
both the built\-in and environment\-provided location using the "\-f"
option on the command line.
.LP
The contents of the file are case insensitive except for the names of nodes
and partitions. Any text following a "#" in the configuration file is treated
as a comment through the end of that line.
Changes to the configuration file take effect upon restart of
SLURM daemons, daemon receipt of the SIGHUP signal, or execution
of the command "scontrol reconfigure" unless otherwise noted.
.LP
If a line begins with the word "Include" followed by whitespace
and then a file name, that file will be included inline with the current
configuration file. For large or complex systems, multiple configuration files
may prove easier to manage and enable reuse of some files.
.LP
Note on file permissions:
.LP
The \fIslurm.conf\fR file must be readable by all users of SLURM, since it
is used by many of the SLURM commands.  Other files that are defined
in the \fIslurm.conf\fR file, such as log files and job accounting files,
may need to be created/owned by the user "SlurmUser" to be successfully
accessed.  Use the "chown" and "chmod" commands to set the ownership
and permissions appropriately.
See the section \fBFILE AND DIRECTORY PERMISSIONS\fR for information
about the various files and directories used by SLURM.

.SH "PARAMETERS"
.LP
The overall configuration parameters available include:

.TP
\fBAccountingStorageBackupHost\fR
The name of the backup machine hosting the accounting storage database.
If used with the accounting_storage/slurmdbd plugin, this is where the backup
slurmdbd would be running.
Only used for database type storage plugins, ignored otherwise.

.TP
\fBAccountingStorageEnforce\fR
This controls what level of association\-based enforcement to impose
on job submissions.  Valid options are any combination of
\fIassociations\fR, \fIlimits\fR, \fInojobs\fR, \fInosteps\fR, \fIqos\fR, \fIsafe\fR, and \fIwckeys\fR, or
\fIall\fR for all things.

If limits, qos, or wckeys are set, associations will automatically be set.

If wckeys is set, TrackWCKey will automatically be set.

If safe is set, limits and associations will automatically be set.

If nojobs is set nosteps will automatically be set.

By enforcing Associations no new job is allowed to run unless a corresponding
association exists in the system.  If limits are enforced users can be
limited by association to whatever job size or run time limits are defined.

If nojobs is set Slurm will not account for any jobs or steps on the system,
like wise if nosteps is set Slurm will not account for any steps ran limits
will still be enforced.

If safe is enforced a job will only be launched against an association or qos
that has a GrpCPUMins limit set if the job will be able to run to completion.
Without this option set, jobs will be launched as long as their usage
hasn't reached the cpu-minutes limit which can lead to jobs being
launched but then killed when the limit is reached.

With qos and/or wckeys enforced jobs will not be scheduled unless a valid qos
and/or workload characterization key is specified.

When \fBAccountingStorageEnforce\fR is changed, a restart of the slurmctld
daemon is required (not just a "scontrol reconfig").

.TP
\fBAccountingStorageHost\fR
The name of the machine hosting the accounting storage database.
Only used for database type storage plugins, ignored otherwise.
Also see \fBDefaultStorageHost\fR.

.TP
\fBAccountingStorageLoc\fR
The fully qualified file name where accounting records are written
when the \fBAccountingStorageType\fR is "accounting_storage/filetxt"
or else the name of the database where accounting records are stored when the
\fBAccountingStorageType\fR is a database.
Also see \fBDefaultStorageLoc\fR.

.TP
\fBAccountingStoragePass\fR
The password used to gain access to the database to store the
accounting data.  Only used for database type storage plugins, ignored
otherwise.  In the case of SLURM DBD (Database Daemon) with MUNGE
authentication this can be configured to use a MUNGE daemon
specifically configured to provide authentication between clusters
while the default MUNGE daemon provides authentication within a
cluster.  In that case, \fBAccountingStoragePass\fR should specify the
named port to be used for communications with the alternate MUNGE
daemon (e.g.  "/var/run/munge/global.socket.2"). The default value is
NULL.  Also see \fBDefaultStoragePass\fR.

.TP
\fBAccountingStoragePort\fR
The listening port of the accounting storage database server.
Only used for database type storage plugins, ignored otherwise.
Also see \fBDefaultStoragePort\fR.

.TP
\fBAccountingStorageType\fR
The accounting storage mechanism type.  Acceptable values at
present include "accounting_storage/filetxt",
"accounting_storage/mysql", "accounting_storage/none"
and "accounting_storage/slurmdbd".  The
"accounting_storage/filetxt" value indicates that accounting records
will be written to the file specified by the
\fBAccountingStorageLoc\fR parameter.  The "accounting_storage/mysql"
value indicates that accounting records will be written to a MySQL or
MariaDB database specified by the \fBAccountingStorageLoc\fR parameter.
The "accounting_storage/slurmdbd" value indicates that accounting records
will be written to the SLURM DBD, which manages an underlying MySQL
database. See "man slurmdbd" for more information.  The
default value is "accounting_storage/none" and indicates that account
records are not maintained.
Note: The filetxt plugin records only a limited subset of accounting
information and will prevent some sacct options from proper operation.
Also see \fBDefaultStorageType\fR.

.TP
\fBAccountingStorageUser\fR
The user account for accessing the accounting storage database.
Only used for database type storage plugins, ignored otherwise.
Also see \fBDefaultStorageUser\fR.

.TP
\fBAccountingStoreJobComment\fR
If set to "YES" then include the job's comment field in the job
complete message sent to the Accounting Storage database.  The default
is "YES".

.TP
\fBAcctGatherNodeFreq\fR
The AcctGather plugins sampling interval for node accounting.
For AcctGather plugin values of none, this parameter is ignored.
For all other values this parameter is the number
of seconds between node accounting samples. For the
acct_gather_energy/rapl plugin, set a value less
than 300 because the counters may overflow beyond this rate.
The default value is zero. This value disables accounting sampling
for nodes. Note: The accounting sampling interval for jobs is
determined by the value of \fBJobAcctGatherFrequency\fR.

.TP
\fBAcctGatherEnergyType\fR
Identifies the plugin to be used for energy consumption accounting.
The jobacct_gather plugin and slurmd daemon call this plugin to collect
energy consumption data for jobs and nodes. The collection of energy
consumption data takes place on node level, hence only in case of exclusive
job allocation the energy consumption measurements will reflect the jobs
real consumption. In case of node sharing between jobs the reported consumed
energy per job (through sstat or sacct) will not reflect the real energy
consumed by the jobs.

Configurable values at present are:
.RS
.TP 20
\fBacct_gather_energy/none\fR
No energy consumption data is collected.
.TP
\fBacct_gather_energy/ipmi\fR
Energy consumption data is collected from the Baseboard Management Controller
(BMC) using the Intelligent Platform Management Interface (IPMI).
.TP
\fBacct_gather_energy/rapl\fR
Energy consumption data is collected from hardware sensors using the Running
Average Power Limit (RAPL) mechanism. Note that enabling RAPL may require the
execution of the command "sudo modprobe msr".
.RE

.TP
\fBAcctGatherInfinibandType\fR
Identifies the plugin to be used for infiniband network traffic accounting.
The plugin is activated only when profiling on hdf5 files is activated and
the user asks for network data collection for jobs through \-\-profile=Network
(or =All). The collection of network traffic data takes place on node level,
hence only in case of exclusive job allocation the collected values will
reflect the jobs real traffic. All network traffic data are logged on hdf5 files
per job on each node. No storage on the Slurm database takes place.

Configurable values at present are:
.RS
.TP 20
\fBacct_gather_infiniband/none\fR
No infiniband network data are collected.
.TP
\fBacct_gather_infiniband/ofed\fR
Infiniband network traffic data are collected from the hardware monitoring
counters of Infiniband devices through the OFED library.
.RE

.TP
\fBAcctGatherFilesystemType\fR
Identifies the plugin to be used for filesystem traffic accounting.
The plugin is activated only when profiling on hdf5 files is activated and
the user asks for filesystem data collection for jobs through \-\-profile=Network
(or =All). The collection of filesystem traffic data takes place on node level,
hence only in case of exclusive job allocation the collected values will
reflect the jobs real traffic. All filesystem traffic data are logged on hdf5 files
per job on each node. No storage on the Slurm database takes place.

Configurable values at present are:
.RS
.TP 20
\fBacct_gather_filesystem/none\fR
No filesystem data are collected.
.TP
\fBacct_gather_filesystem/lustre\fR
Lustre filesystem traffic data are collected from the counters found in
/proc/fs/lustre/.
.RE

.TP
\fBAcctGatherProfileType\fR
Identifies the plugin to be used for detailed job profiling.
The jobacct_gather plugin and slurmd daemon call this plugin to collect
detailed data such as I/O counts, memory usage, or energy consumption for jobs
and nodes. There are interfaces in this plugin to collect data as step start
and completion, task start and completion, and at the account gather
frequency. The data collected at the node level is related to jobs only in
case of exclusive job allocation.

Configurable values at present are:
.RS
.TP 20
\fBacct_gather_profile/none\fR
No profile data is collected.
.TP
\fBacct_gather_profile/hdf5\fR
This enables the HDF5 plugin. The directory where the profile files
are stored and which values are collected are configured in the
acct_gather.conf file.
.RE

.TP
\fBAuthInfo\fR
Additional information to be used for authentication of communications
between the Slurm daemons (slurmctld and slurmd) and the Slurm
clients.  The interpretation of this option is specific to the
configured \fBAuthType\fR.  In the case of \fIauth/munge\fR, the value
of this parameter can specify the socket of a MUNGE daemon other than
the default MUNGE daemon.  If not set, the default authentication
information will be used.

.TP
\fBAuthType\fR
The authentication method for communications between SLURM
components.
Acceptable values at present include "auth/none", "auth/authd",
and "auth/munge".
The default value is "auth/munge".
"auth/none" includes the UID in each communication, but it is not verified.
This may be fine for testing purposes, but
\fBdo not use "auth/none" if you desire any security\fR.
"auth/authd" indicates that Brett Chun's authd is to be used (see
"http://www.theether.org/authd/" for more information. Note that
authd is no longer actively supported).
"auth/munge" indicates that LLNL's MUNGE is to be used
(this is the best supported authentication mechanism for SLURM,
see "http://munge.googlecode.com/" for more information).
All SLURM daemons and commands must be terminated prior to changing
the value of \fBAuthType\fR and later restarted (SLURM jobs can be
preserved).

.TP
\fBBackupAddr\fR
The name that \fBBackupController\fR should be referred to in
establishing a communications path. This name will
be used as an argument to the gethostbyname() function for
identification. For example, "elx0000" might be used to designate
the Ethernet address for node "lx0000".
By default the \fBBackupAddr\fR will be identical in value to
\fBBackupController\fR.

.TP
\fBBackupController\fR
The name of the machine where SLURM control functions are to be
executed in the event that \fBControlMachine\fR fails. This node
may also be used as a compute server if so desired. It will come into service
as a controller only upon the failure of ControlMachine and will revert
to a "standby" mode when the ControlMachine becomes available once again.
This should be a node name without the full domain name.   I.e., the hostname
returned by the \fIgethostname()\fR function cut at the first dot (e.g. use
"tux001" rather than "tux001.my.com").
While not essential, it is recommended that you specify a backup controller.
See  the \fBRELOCATING CONTROLLERS\fR section if you change this.

.TP
\fBBatchStartTimeout\fR
The maximum time (in seconds) that a batch job is permitted for
launching before being considered missing and releasing the
allocation. The default value is 10 (seconds). Larger values may be
required if more time is required to execute the \fBProlog\fR, load
user environment variables (for Moab spawned jobs), or if the slurmd
daemon gets paged from memory.

.TP
\fBCacheGroups\fR
If set to 1, the slurmd daemon will cache /etc/groups entries.
This can improve performance for highly parallel jobs if NIS servers
are used and unable to respond very quickly.
The default value is 0 to disable caching group data.

.TP
\fBCheckpointType\fR
The system\-initiated checkpoint method to be used for user jobs.
The slurmctld daemon must be restarted for a change in \fBCheckpointType\fR
to take effect.
\fBNOTE\fR\ there must not be any running and/or pending jobs
in the cluster when the plugin is both enabled or disabled. Since the format
of the job state file changes all jobs will be lost upon slurmctld restart.
Supported values presently include:
.RS
.TP 18
\fBcheckpoint/aix\fR
for IBM AIX systems only
.TP
\fBcheckpoint/blcr\fR
Berkeley Lab Checkpoint Restart (BLCR).
NOTE: If a file is found at sbin/scch (relative to the SLURM installation
location), it will be executed upon completion of the checkpoint. This can
be a script used for managing the checkpoint files.
NOTE: SLURM's BLCR logic only supports batch jobs.
.TP
\fBcheckpoint/none\fR
no checkpoint support (default)
.TP
\fBcheckpoint/ompi\fR
OpenMPI (version 1.3 or higher)
.TP
\fBcheckpoint/poe\fR
for use with IBM POE (Parallel Operating Environment) only
.TP
.RE

.TP
\fBClusterName\fR
The name by which this SLURM managed cluster is known in the
accounting database.  This is needed distinguish accounting records
when multiple clusters report to the same database. Because of limitations
in some databases, any upper case letters in the name will be silently mapped
to lower case. In order to avoid confusion, it is recommended that the name
be lower case.


.TP
\fBCompleteWait\fR
The time, in seconds, given for a job to remain in COMPLETING state
before any additional jobs are scheduled.
If set to zero, pending jobs will be started as soon as possible.
Since a COMPLETING job's resources are released for use by other
jobs as soon as the \fBEpilog\fR completes on each individual node,
this can result in very fragmented resource allocations.
To provide jobs with the minimum response time, a value of zero is
recommended (no waiting).
To minimize fragmentation of resources, a value equal to \fBKillWait\fR
plus two is recommended.
In that case, setting \fBKillWait\fR to a small value may be beneficial.
The default value of \fBCompleteWait\fR is zero seconds.
The value may not exceed 65533.

.TP
\fBControlAddr\fR
Name that \fBControlMachine\fR should be referred to in
establishing a communications path. This name will
be used as an argument to the gethostbyname() function for
identification. For example, "elx0000" might be used to designate
the Ethernet address for node "lx0000".
By default the \fBControlAddr\fR will be identical in value to
\fBControlMachine\fR.

.TP
\fBControlMachine\fR
The short hostname of the machine where SLURM control functions are
executed (i.e. the name returned by the command "hostname \-s", use
"tux001" rather than "tux001.my.com").
This value must be specified.
In order to support some high availability architectures, multiple
hostnames may be listed with comma separators and one \fBControlAddr\fR
must be specified. The high availability system must insure that the
slurmctld daemon is running on only one of these hosts at a time.
See the \fBRELOCATING CONTROLLERS\fR section if you change this.

.TP
\fBCoreSpecPlugin\fR
Identifies the plugins to be used for enforcement of core specialization.
The slurmd daemon must be restarted for a change in CoreSpecPlugin
to take effect.
Acceptable values at present include:
.RS
.TP 20
\fBcore_spec/cray\fR
used only for Cray systems
.TP
\fBcore_spec/none\fR
used for all other system types
.RE

.TP
\fBCryptoType\fR
The cryptographic signature tool to be used in the creation of
job step credentials.
The slurmctld daemon must be restarted for a change in \fBCryptoType\fR
to take effect.
Acceptable values at present include "crypto/munge" and "crypto/openssl".
The default value is "crypto/munge".

.TP
\fBDebugFlags\fR
Defines specific subsystems which should provide more detailed event logging.
Multiple subsystems can be specified with comma separators.
Most DebugFlags will result in verbose logging for the identified subsystems
and could impact performance.
Valid subsystems available today (with more to come) include:
.RS
.TP 17
\fBBackfill\fR
Backfill scheduler details
.TP
\fBBGBlockAlgo\fR
BlueGene block selection details
.TP
\fBBGBlockAlgoDeep\fR
BlueGene block selection, more details
.TP
\fBBGBlockPick\fR
BlueGene block selection for jobs
.TP
\fBBGBlockWires\fR
BlueGene block wiring (switch state details)
.TP
\fBCPU_Bind\fR
CPU binding details for jobs and steps
.TP
\fBEnergy\fR
AcctGatherEnergy debug info
.TP
\fBExtSensors\fR
External Sensors debug info
.TP
\fBFrontEnd\fR
Front end node details
.TP
\fBGres\fR
Generic resource details
.TP
\fBGang\fR
Gang scheduling details
.TP
\fBJobContainer\fR
Job container plugin details
.TP
\fBNO_CONF_HASH\fR
Do not log when the slurm.conf files differs between SLURM daemons
.TP
\fBPriority\fB
Job prioritization
.TP
\fBReservation\fB
Advanced reservations
.TP
\fBSelectType\fR
Resource selection plugin
.TP
\fBSteps\fR
Slurmctld resource allocation for job steps
.TP
\fBSwitch\fR
Switch plugin
.TP
\fBTriggers\fR
Slurmctld triggers
.TP
\fBWiki\fR
Sched/wiki and wiki2 communications
.RE

.TP
\fBDefMemPerCPU\fR
Default real memory size available per allocated CPU in MegaBytes.
Used to avoid over\-subscribing memory and causing paging.
\fBDefMemPerCPU\fR would generally be used if individual processors
are allocated to jobs (\fBSelectType=select/cons_res\fR).
The default value is 0 (unlimited).
Also see \fBDefMemPerNode\fR and \fBMaxMemPerCPU\fR.
\fBDefMemPerCPU\fR and \fBDefMemPerNode\fR are mutually exclusive.
NOTE: Enforcement of memory limits currently requires enabling of
accounting, which samples memory use on a periodic basis (data need
not be stored, just collected).

.TP
\fBDefMemPerNode\fR
Default real memory size available per allocated node in MegaBytes.
Used to avoid over\-subscribing memory and causing paging.
\fBDefMemPerNode\fR would generally be used if whole nodes
are allocated to jobs (\fBSelectType=select/linear\fR) and
resources are shared (\fBShared=yes\fR or \fBShared=force\fR).
The default value is 0 (unlimited).
Also see \fBDefMemPerCPU\fR and \fBMaxMemPerNode\fR.
\fBDefMemPerCPU\fR and \fBDefMemPerNode\fR are mutually exclusive.
NOTE: Enforcement of memory limits currently requires enabling of
accounting, which samples memory use on a periodic basis (data need
not be stored, just collected).

.TP
\fBDefaultStorageHost\fR
The default name of the machine hosting the accounting storage and
job completion databases.
Only used for database type storage plugins and when the
\fBAccountingStorageHost\fR and \fBJobCompHost\fR have not been
defined.

.TP
\fBDefaultStorageLoc\fR
The fully qualified file name where accounting records and/or job
completion records are written when the \fBDefaultStorageType\fR is
"filetxt" or the name of the database where accounting records and/or job
completion records are stored when the \fBDefaultStorageType\fR is a
database.
Also see \fBAccountingStorageLoc\fR and \fBJobCompLoc\fR.

.TP
\fBDefaultStoragePass\fR
The password used to gain access to the database to store the
accounting and job completion data.
Only used for database type storage plugins, ignored otherwise.
Also see \fBAccountingStoragePass\fR and \fBJobCompPass\fR.

.TP
\fBDefaultStoragePort\fR
The listening port of the accounting storage and/or job completion
database server.
Only used for database type storage plugins, ignored otherwise.
Also see \fBAccountingStoragePort\fR and \fBJobCompPort\fR.

.TP
\fBDefaultStorageType\fR
The accounting and job completion storage mechanism type.  Acceptable
values at present include "filetxt", "mysql" and "none".
The value "filetxt" indicates that records will be written to a file.
The value "mysql" indicates that accounting records will be written to a MySQL
or MariaDB database.
The default value is "none", which means that records are not maintained.
Also see \fBAccountingStorageType\fR and \fBJobCompType\fR.

.TP
\fBDefaultStorageUser\fR
The user account for accessing the accounting storage and/or job
completion database.
Only used for database type storage plugins, ignored otherwise.
Also see \fBAccountingStorageUser\fR and \fBJobCompUser\fR.

.TP
\fBDisableRootJobs\fR
If set to "YES" then user root will be prevented from running any jobs.
The default value is "NO", meaning user root will be able to execute jobs.
\fBDisableRootJobs\fR may also be set by partition.

.TP
\fBDynallocPort\fR
Socket port used for MapReduce dynamic allocation communications.
Used only by the slurmctld/dynalloc plugin.

.TP
\fBEnforcePartLimits\fR
If set to "YES" then jobs which exceed a partition's size and/or time limits
will be rejected at submission time. If set to "NO" then the job will be
accepted and remain queued until the partition limits are altered.
The default value is "NO".
NOTE: If set, then a job's QOS can not be used to exceed partition limits.

.TP
\fBEpilog\fR
Fully qualified pathname of a script to execute as user root on every
node when a user's job completes (e.g. "/usr/local/slurm/epilog"). A
glob pattern (See \fBglob\fR (7)) may also be used to run more than
one epilog script (e.g. "/etc/slurm/epilog.d/*"). The Epilog script
or scripts may be used to purge files, disable user login, etc.
By default there is no epilog.
See \fBProlog and Epilog Scripts\fR for more information.

.TP
\fBEpilogMsgTime\fR
The number of microseconds that the slurmctld daemon requires to process
an epilog completion message from the slurmd dameons. This parameter can
be used to prevent a burst of epilog completion messages from being sent
at the same time which should help prevent lost messages and improve
throughput for large jobs.
The default value is 2000 microseconds.
For a 1000 node job, this spreads the epilog completion messages out over
two seconds.

.TP
\fBEpilogSlurmctld\fR
Fully qualified pathname of a program for the slurmctld to execute
upon termination of a job allocation (e.g.
"/usr/local/slurm/epilog_controller").
The program executes as SlurmUser, which gives it permission to drain
nodes and requeue the job if a failure occurs (See scontrol(1)).
Exactly what the program does and how it accomplishes this is completely at
the discretion of the system administrator.
Information about the job being initiated, it's allocated nodes, etc. are
passed to the program using environment variables.
See \fBProlog and Epilog Scripts\fR for more information.

.TP
\fBExtSensorsFreq\fR
The external sensors plugin sampling interval.
If \fBExtSensorsType=ext_sensors/none\fR, this parameter is ignored.
For all other values of \fBExtSensorsType\fR, this parameter is the number
of seconds between external sensors samples for hardware components (nodes,
switches, etc.) The default value is zero. This value disables external
sensors sampling. Note: This parameter does not affect external sensors
data collection for jobs/steps.

.TP
\fBExtSensorsType\fR
Identifies the plugin to be used for external sensors data collection.
Slurmctld calls this plugin to collect external sensors data for jobs/steps
and hardware components. In case of node sharing between jobs the reported
values per job/step (through sstat or sacct) may not be accurate.  See also
"man ext_sensors.conf".

Configurable values at present are:
.RS
.TP 20
\fBext_sensors/none\fR
No external sensors data is collected.
.TP
\fBext_sensors/rrd\fR
External sensors data is collected from the RRD database.
.RE

.TP
\fBFairShareDampeningFactor\fR
Dampen the effect of exceeding a user or group's fair share of allocated
resources. Higher values will provides greater ability to differentiate
between exceeding the fair share at high levels (e.g. a value of 1 results
in almost no difference between overconsumption by a factor of 10 and 100,
while a value of 5 will result in a significant difference in priority).
The default value is 1.

.TP
\fBFastSchedule\fR
Controls how a node's configuration specifications in slurm.conf are used.
If the number of node configuration entries in the configuration file
is significantly lower than the number of nodes, setting FastSchedule to
1 will permit much faster scheduling decisions to be made.
(The scheduler can just check the values in a few configuration records
instead of possibly thousands of node records.)
Note that on systems with hyper\-threading, the processor count
reported by the node will be twice the actual processor count.
Consider which value you want to be used for scheduling purposes.
.RS
.TP 5
\fB1\fR (default)
Consider the configuration of each node to be that specified in the
slurm.conf configuration file and any node with less than the
configured resources will be set to DRAIN.
.TP
\fB0\fR
Base scheduling decisions upon the actual configuration of each individual
node except that the node's processor count in SLURM's configuration must
match the actual hardware configuration if \fBSchedulerType=sched/gang\fR
or \fBSelectType=select/cons_res\fR are configured (both of those plugins
maintain resource allocation information using bitmaps for the cores in the
system and must remain static, while the node's memory and disk space can
be established later).
.TP
\fB2\fR
Consider the configuration of each node to be that specified in the
slurm.conf configuration file and any node with less than the
configured resources will \fBnot\fR be set DRAIN.
This can be useful for testing purposes.
.RE

.TP
\fBFirstJobId\fR
The job id to be used for the first submitted to SLURM without a
specific requested value. Job id values generated will incremented by 1
for each subsequent job. This may be used to provide a meta\-scheduler
with a job id space which is disjoint from the interactive jobs.
The default value is 1.
Also see \fBMaxJobId\fR

.TP
\fBGetEnvTimeout\fR
Used for Moab scheduled jobs only. Controls how long job should wait
in seconds for loading the user's environment before attempting to
load it from a cache file. Applies when the srun or sbatch
\fI\-\-get\-user\-env\fR option is used. If set to 0 then always load
the user's environment from the cache file.
The default value is 2 seconds.

.TP
\fBGresTypes\fR
A comma delimited list of generic resources to be managed.
These generic resources may have an associated plugin available to provide
additional functionality.
No generic resources are managed by default.
Insure this parameter is consistent across all nodes in the cluster for
proper operation.
The slurmctld daemon must be restarted for changes to this parameter to become
effective.

.TP
\fBGroupUpdateForce\fR
If set to a non\-zero value, then information about which users are members
of groups allowed to use a partition will be updated periodically, even when
there have been no changes to the /etc/group file.
Otherwise group member information will be updated periodically only after the
/etc/group file is updated
The default value is 0.
Also see the \fBGroupUpdateTime\fR parameter.

.TP
\fBGroupUpdateTime\fR
Controls how frequently information about which users are members of groups
allowed to use a partition will be updated.
The time interval is given in seconds with a default value of 600 seconds and
a maximum value of 4095 seconds.
A value of zero will prevent periodic updating of group membership information.
Also see the \fBGroupUpdateForce\fR parameter.

.TP
\fBHealthCheckInterval\fR
The interval in seconds between executions of \fBHealthCheckProgram\fR.
The default value is zero, which disables execution.

.TP
\fBHealthCheckNodeState\fR
Identify what node states should execute the \fBHealthCheckProgram\fR.
Multiple state values may be specified with a comma separator.
The default value is ANY to execute on nodes in any state.
.RS
.TP 12
\fBALLOC\fR
Run on nodes in the ALLOC state (all CPUs allocated).
.TP
\fBANY\fR
Run on nodes in any state.
.TP
\fBIDLE\fR
Run on nodes in the IDLE state.
.TP
\fBMIXED\fR
Run on nodes in the MIXED state (some CPUs idle and other CPUs allocated).
.RE

.TP
\fBHealthCheckProgram\fR
Fully qualified pathname of a script to execute as user root periodically
on all compute nodes that are \fBnot\fR in the NOT_RESPONDING state. This
program may be used to verify the node is fully operational and DRAIN the node
or send email if a problem is detected.
Any action to be taken must be explicitly performed by the program
(e.g. execute
"scontrol update NodeName=foo State=drain Reason=tmp_file_system_full"
to drain a node).
The execution interval is controlled using the \fBHealthCheckInterval\fR
parameter.
Note that the \fBHealthCheckProgram\fR will be executed at the same time
on all nodes to minimize its impact upon parallel programs.
This program is will be killed if it does not terminate normally within
60 seconds.
By default, no program will be executed.

.TP
\fBInactiveLimit\fR
The interval, in seconds, after which a non\-responsive job allocation
command (e.g. \fBsrun\fR or \fBsalloc\fR) will result in the job being
terminated. If the node on which the command is executed fails or the
command abnormally terminates, this will terminate its job allocation.
This option has no effect upon batch jobs.
When setting a value, take into consideration that a debugger using \fBsrun\fR
to launch an application may leave the \fBsrun\fR command in a stopped state
for extended periods of time.
This limit is ignored for jobs running in partitions with the
\fBRootOnly\fR flag set (the scheduler running as root will be
responsible for the job).
The default value is unlimited (zero) and may not exceed 65533 seconds.

.TP
\fBJobAcctGatherType\fR
The job accounting mechanism type.
Acceptable values at present include "jobacct_gather/aix" (for AIX operating
system), "jobacct_gather/linux" (for Linux operating system),
"jobacct_gather/cgroup" and "jobacct_gather/none"
(no accounting data collected).
The default value is "jobacct_gather/none".
"jobacct_gather/cgroup" is an experimental plugin for the Linux operating system
that uses cgroups to collect accounting statistics. The plugin collects the
following statistics: From the cgroup memory subsystem: memory.usage_in_bytes
(reported as 'pages') and rss from memory.stat (reported as 'rss'). From the
cgroup cpuacct subsystem: user cpu time and system cpu time. No value
is provided by cgroups for virtual memory size ('vsize').
In order to use the \fBsstat\fR tool, "jobacct_gather/aix", "jobacct_gather/linux",
or "jobacct_gather/cgroup" must be configured.
.br
\fBNOTE:\fR Changing this configuration parameter changes the contents of
the messages between Slurm daemons. Any previously running job steps are
managed by a slurmstepd daemon that will persist through the lifetime of
that job step and not change it's communication prototol. Only change this
configuration parameter when there are no running job steps.

.TP
\fBJobAcctGatherFrequency\fR
The job accounting and profiling sampling intervals.
The supported format is follows:
.RS
.TP 12
\fBJobAcctGatherFrequency=\fR\fI<datatype>\fR\fB=\fR\fI<interval>\fR
where \fI<datatype>\fR=\fI<interval>\fR specifies the task sampling
interval for the jobacct_gather plugin or a
sampling interval for a profiling type by the
acct_gather_profile plugin. Multiple,
comma-separated \fI<datatype>\fR=\fI<interval>\fR intervals
may be specified. Supported datatypes are as follows:
.RS
.TP
\fBtask=\fI<interval>\fR
where \fI<interval>\fR is the task sampling interval in seconds
for the jobacct_gather plugins and for task
profiling by the acct_gather_profile plugin.
.TP
\fBenergy=\fI<interval>\fR
where \fI<interval>\fR is the sampling interval in seconds
for energy profiling using the acct_gather_energy plugin
.TP
\fBnetwork=\fI<interval>\fR
where \fI<interval>\fR is the sampling interval in seconds
for infiniband profiling using the acct_gather_infiniband
plugin.
.TP
\fBfilesystem=\fI<interval>\fR
where \fI<interval>\fR is the sampling interval in seconds
for filesystem profiling using the acct_gather_filesystem
plugin.
.TP
.RE
.RE
The default value for task sampling interval
is 30 seconds. The default value for all other intervals is 0.
An interval of 0 disables sampling of the specified type.
If the task sampling interval is 0, accounting
information is collected only at job termination (reducing SLURM
interference with the job).
.br
.br
Smaller (non\-zero) values have a greater impact upon job performance,
but a value of 30 seconds is not likely to be noticeable for
applications having less than 10,000 tasks.
.br
.br
Users can independently override each interval on a per job basis using the
\fB\-\-acctg\-freq\fR option when submitting the job.
.RE

.TP
\fBJobAcctGatherParams\fR
Arbitrary parameters for the job account gather plugin
Acceptable values at present include:
.RS
.TP 20
fB\NoShared\fR
Exclude shared memory from accounting.
.RE

.TP
\fBJobCheckpointDir\fR
Specifies the default directory for storing or reading job checkpoint
information. The data stored here is only a few thousand bytes per job
and includes information needed to resubmit the job request, not job's
memory image. The directory must be readable and writable by
\fBSlurmUser\fR, but not writable by regular users. The job memory images
may be in a different location as specified by \fB\-\-checkpoint\-dir\fR
option at job submit time or scontrol's \fBImageDir\fR option.

.TP
\fBJobCompHost\fR
The name of the machine hosting the job completion database.
Only used for database type storage plugins, ignored otherwise.
Also see \fBDefaultStorageHost\fR.

.TP
\fBJobCompLoc\fR
The fully qualified file name where job completion records are written
when the \fBJobCompType\fR is "jobcomp/filetxt" or the database where
job completion records are stored when the \fBJobCompType\fR is a
database.
Also see \fBDefaultStorageLoc\fR.

.TP
\fBJobCompPass\fR
The password used to gain access to the database to store the job
completion data.
Only used for database type storage plugins, ignored otherwise.
Also see \fBDefaultStoragePass\fR.

.TP
\fBJobCompPort\fR
The listening port of the job completion database server.
Only used for database type storage plugins, ignored otherwise.
Also see \fBDefaultStoragePort\fR.

.TP
\fBJobCompType\fR
The job completion logging mechanism type.
Acceptable values at present include "jobcomp/none", "jobcomp/filetxt",
"jobcomp/mysql", and "jobcomp/script"".
The default value is "jobcomp/none", which means that upon job completion
the record of the job is purged from the system.  If using the accounting
infrastructure this plugin may not be of interest since the information
here is redundant.
The value "jobcomp/filetxt" indicates that a record of the job should be
written to a text file specified by the \fBJobCompLoc\fR parameter.
The value "jobcomp/mysql" indicates that a record of the job should be
written to a MySQL or MariaDB database specified by the \fBJobCompLoc\fR
parameter.
The value "jobcomp/script" indicates that a script specified by the
\fBJobCompLoc\fR parameter is to be executed with environment variables
indicating the job information.

.TP
\fBJobCompUser\fR
The user account for accessing the job completion database.
Only used for database type storage plugins, ignored otherwise.
Also see \fBDefaultStorageUser\fR.

.TP
\fBJobContainerType\fR
Identifies the plugin to be used for job tracking.
The slurmd daemon must be restarted for a change in JobContainerType
to take effect.
NOTE: The \fBJobContainerType\fR applies to a job allocation, while
\fBProctrackType\fR applies to job steps.
Acceptable values at present include:
.RS
.TP 20
\fBjob_container/cncu\fR
used only for Cray systems (CNCU = Compute Node Clean Up)
.TP
\fBjob_container/none\fR
used for all other system types
.RE

.TP
\fBJobCredentialPrivateKey\fR
Fully qualified pathname of a file containing a private key used for
authentication by SLURM daemons.
This parameter is ignored if \fBCryptoType=crypto/munge\fR.

.TP
\fBJobCredentialPublicCertificate\fR
Fully qualified pathname of a file containing a public key used for
authentication by SLURM daemons.
This parameter is ignored if \fBCryptoType=crypto/munge\fR.

.TP
\fBJobFileAppend\fR
This option controls what to do if a job's output or error file
exist when the job is started.
If \fBJobFileAppend\fR is set to a value of 1, then append to
the existing file.
By default, any existing file is truncated.

.TP
\fBJobRequeue\fR
This option controls what to do by default after a node failure.
If \fBJobRequeue\fR is set to a value of 1, then any batch job running
on the failed node will be requeued for execution on different nodes.
If \fBJobRequeue\fR is set to a value of 0, then any job running
on the failed node will be terminated.
Use the \fBsbatch\fR \fI\-\-no\-requeue\fR or \fI\-\-requeue\fR
option to change the default behavior for individual jobs.
The default value is 1.

.TP
\fBJobSubmitPlugins\fR
A comma delimited list of job submission plugins to be used.
The specified plugins will be executed in the order listed.
These are intended to be site\-specific plugins which can be used to set
default job parameters and/or logging events.
Sample plugins available in the distribution include "all_partitions", "cnode",
"defaults", "logging", "lua", and "partition".
For examples of use, see the SLURM code in "src/plugins/job_submit" and
"contribs/lua/job_submit*.lua" then modify the code to satisfy your needs.
SLURM can be configured to use multiple job_submit plugins if desired,
however the lua plugin will only execute one lua script named "job_submit.lua"
and located in default script directory (typically the subdirectory "etc" of
the installation directory).
No job submission plugins are used by default.

.TP
\fBKeepAliveTime\fR
Specifies how long sockets communications used between the srun command and its
slurmstepd process are kept alive after disconnect.
Longer values can be used to improve reliability of communications in the
event of network failures.
The default value leaves the system default value.
The value may not exceed 65533.

.TP
\fBKillOnBadExit\fR
If set to 1, the job will be terminated immediately when one of the
processes is crashed or aborted. With the default value of 0, if one of
the processes is crashed or aborted the other processes will continue
to run. The user can override this configuration parameter by using srun's
\fB\-K\fR, \fB\-\-kill\-on\-bad\-exit\fR.

.TP
\fBKillWait\fR
The interval, in seconds, given to a job's processes between the
SIGTERM and SIGKILL signals upon reaching its time limit.
If the job fails to terminate gracefully in the interval specified,
it will be forcibly terminated.
The default value is 30 seconds.
The value may not exceed 65533.

.TP
\fBLaunchType\fR
Identifies the mechanism to be used to launch application tasks.
Acceptable values include
"launch/aprun" for use with Cray systems with ALPS,
"launch/poe" for use with IBM Parallel Environment (PE),
"launch/runjob" for use with IBM BlueGene/Q systems, and
"launch/slurm" for all other systems.
The default value is
"launch/aprun" for Cray systems,
"launch/poe" for systems with the IBM NRT library installed,
"launch/runjob" for IBM BlueGene/Q systems, and
"launch/slurm" for all other systems.

.TP
\fBLicenses\fR
Specification of licenses (or other resources available on all
nodes of the cluster) which can be allocated to jobs.
License names can optionally be followed by a colon
and count with a default count of one.
Multiple license names should be comma separated (e.g.
"Licenses=foo:4,bar").
Note that SLURM prevents jobs from being scheduled if their
required license specification is not available.
SLURM does not prevent jobs from using licenses that are
not explicitly listed in the job submission specification.

.TP
\fBLogTimeFormat\fR
Format of the timestamp in slurmctld and slurmd log files. Accepted
values are "iso8601", "iso8601_ms", "rfc5424", "rfc5424_ms", "clock",
"short" and "thread_id". The values ending in "_ms" differ from the ones without
in that fractional seconds with millisecond precision are printed. The
default value is "iso8601_ms". The "rfc5424" formats are the same as
the "iso8601" formats except that the timezone value is also
shown. The "clock" format shows a timestamp in microseconds retrieved
with the C standard clock() function. The "short" format is a short
date and time format. The "thread_id" format shows the timestamp
in the C standard ctime() function form without the year but
including the microseconds, the daemon's process ID and the current thread ID.

.TP
\fBMailProg\fR
Fully qualified pathname to the program used to send email per user request.
The default value is "/bin/mail".

.TP
\fBMaxArraySize\fR
The maximum job array size.
The maximum job array task index value will be one less than MaxArraySize
to allow for an index value of zero.
Configure MaxArraySize to 0 in order to disable job array use.
The value may not exceed 65533.
Default value is 1001.

.TP
\fBMaxJobCount\fR
The maximum number of jobs SLURM can have in its active database
at one time. Set the values of \fBMaxJobCount\fR and \fBMinJobAge\fR
to insure the slurmctld daemon does not exhaust its memory or other
resources. Once this limit is reached, requests to submit additional
jobs will fail. The default value is 10000 jobs.
Performance can suffer with more than a couple hundred thousand jobs.
Setting per MaxSubmitJobs per user is generally valuable to prevent a single
user from filling the system with jobs.
This is accomplished using Slurm's database and configuring enforcement of
resource limits.
This value may not be reset via "scontrol reconfig".
It only takes effect upon restart of the slurmctld daemon.

.TP
\fBMaxJobId\fR
The maximum job id to be used for jobs submitted to SLURM without a
specific requested value. Job id values generated will incremented by 1
for each subsequent job. This may be used to provide a meta\-scheduler
with a job id space which is disjoint from the interactive jobs.
Once \fBMaxJobId\fR is reached, the next job will be assigned \fBFirstJobId\fR.
The default value is 4294901760 (0xffff0000).
Also see \fBFirstJobId\fR.

.TP
\fBMaxMemPerCPU\fR
Maximum real memory size available per allocated CPU in MegaBytes.
Used to avoid over\-subscribing memory and causing paging.
\fBMaxMemPerCPU\fR would generally be used if individual processors
are allocated to jobs (\fBSelectType=select/cons_res\fR).
The default value is 0 (unlimited).
Also see \fBDefMemPerCPU\fR and \fBMaxMemPerNode\fR.
\fBMaxMemPerCPU\fR and \fBMaxMemPerNode\fR are mutually exclusive.
NOTE: Enforcement of memory limits currently requires enabling of
accounting, which samples memory use on a periodic basis (data need
not be stored, just collected).

.TP
\fBMaxMemPerNode\fR
Maximum real memory size available per allocated node in MegaBytes.
Used to avoid over\-subscribing memory and causing paging.
\fBMaxMemPerNode\fR would generally be used if whole nodes
are allocated to jobs (\fBSelectType=select/linear\fR) and
resources are shared (\fBShared=yes\fR or \fBShared=force\fR).
The default value is 0 (unlimited).
Also see \fBDefMemPerNode\fR and \fBMaxMemPerCPU\fR.
\fBMaxMemPerCPU\fR and \fBMaxMemPerNode\fR are mutually exclusive.
NOTE: Enforcement of memory limits currently requires enabling of
accounting, which samples memory use on a periodic basis (data need
not be stored, just collected).

.TP
\fBMaxStepCount\fR
The maximum number of steps that any job can initiate. This parameter
is intended to limit the effect of bad batch scripts.
The default value is 40000 steps.

.TP
\fBMaxTasksPerNode\fR
Maximum number of tasks SLURM will allow a job step to spawn
on a single node. The default \fBMaxTasksPerNode\fR is 128.
May not exceed 65533.

.TP
\fBMessageTimeout\fR
Time permitted for a round\-trip communication to complete
in seconds. Default value is 10 seconds. For systems with
shared nodes, the slurmd daemon could be paged out and
necessitate higher values.

.TP
\fBMinJobAge\fR
The minimum age of a completed job before its record is purged from
SLURM's active database. Set the values of \fBMaxJobCount\fR and
  to insure the slurmctld daemon does not exhaust
its memory or other resources. The default value is 300 seconds.
A value of zero prevents any job record purging.
In order to eliminate some possible race conditions, the minimum non\-zero
value for \fBMinJobAge\fR recommended is 2.
May not exceed 65533.

.TP
\fBMpiDefault\fR
Identifies the default type of MPI to be used.
Srun may override this configuration parameter in any case.
Currently supported versions include:
\fBlam\fR,
\fBmpich1_p4\fR,
\fBmpich1_shmem\fR,
\fBmpichgm\fR,
\fBmpichmx\fR,
\fBmvapich\fR,
\fBnone\fR (default, which works for many other versions of MPI) and
\fBopenmpi\fR.
\fBpmi2\fR,
More information about MPI use is available here
<http://slurm.schedmd.com/mpi_guide.html>.

.TP
\fBMpiParams\fR
MPI parameters.
Used to identify ports used by OpenMPI only and the input format is
"ports=12000\-12999" to identify a range of communication ports to be used.

.TP
\fBOverTimeLimit\fR
Number of minutes by which a job can exceed its time limit before
being canceled.
The configured job time limit is treated as a \fIsoft\fR limit.
Adding \fBOverTimeLimit\fR to the \fIsoft\fR limit provides a \fIhard\fR
limit, at which point the job is canceled.
This is particularly useful for backfill scheduling, which bases upon
each job's soft time limit.
The default value is zero.
May not exceed exceed 65533 minutes.
A value of "UNLIMITED" is also supported.

.TP
\fBPluginDir\fR
Identifies the places in which to look for SLURM plugins.
This is a colon\-separated list of directories, like the PATH
environment variable.
The default value is "/usr/local/lib/slurm".

.TP
\fBPlugStackConfig\fR
Location of the config file for SLURM stackable plugins that use
the Stackable Plugin Architecture for Node job (K)control (SPANK).
This provides support for a highly configurable set of plugins to
be called before and/or after execution of each task spawned as
part of a user's job step.  Default location is "plugstack.conf"
in the same directory as the system slurm.conf. For more information
on SPANK plugins, see the \fBspank\fR(8) manual.

.TP
\fBPreemptMode\fR
Enables gang scheduling and/or controls the mechanism used to preempt
jobs.  When the \fBPreemptType\fR parameter is set to enable preemption, the
\fBPreemptMode\fR selects the default mechanism used to preempt the lower
priority jobs for the cluster. \fBPreemptMode\fR may be specified on a
per partition basis to over ride this default value if
\fBPreemptType=preempt/partition_prio\fR, but a valid default \fBPreemptMode\fR
value must be specified for the cluster as a whole when preemption is enabled.
The \fBGANG\fR option is used to
enable gang scheduling independent of whether preemption is enabled
(the \fBPreemptType\fR setting).  The \fBGANG\fR option can be
specified in addition to a \fBPreemptMode\fR setting with the two
options comma separated.  The \fBSUSPEND\fR option requires that gang
scheduling be enabled (i.e, "PreemptMode=SUSPEND,GANG").
.RS
.TP 12
\fBOFF\fR
is the default value and disables job preemption and gang scheduling.
This is the only option compatible with \fBSchedulerType=sched/wiki\fR
or \fBSchedulerType=sched/wiki2\fR (used by Maui and Moab respectively,
which provide their own job preemption functionality).
.TP
\fBCANCEL\fR
always cancel the job.
.TP
\fBCHECKPOINT\fR
preempts jobs by checkpointing them (if possible) or canceling them.
.TP
\fBGANG\fR
enables gang scheduling (time slicing) of jobs in the same partition.
NOTE: Gang scheduling is performed independently for each partition, so
configuring partitions with overlapping nodes and gang scheduling is generally
not recommended.
.TP
\fBREQUEUE\fR
preempts jobs by requeuing them (if possible) or canceling them.
.TP
\fBSUSPEND\fR
preempts jobs by suspending them.
A suspended job will resume execution once the high priority job
preempting it completes.
The \fBSUSPEND\fR may only be used with the \fBGANG\fR option
(the gang scheduler module performs the job resume operation)
and with \fBPreemptType=preempt/partition_prio\fR (the logic to
suspend and resume jobs current only has the data structures to
support partitions).
.RE

.TP
\fBPreemptType\fR
This specifies the plugin used to identify which jobs can be
preempted in order to start a pending job.
.RS
.TP
\fBpreempt/none\fR
Job preemption is disabled.
This is the default.
.TP
\fBpreempt/partition_prio\fR
Job preemption is based upon partition priority.
Jobs in higher priority partitions (queues) may preempt jobs from lower
priority partitions.
This is not compatible with \fBPreemptMode=OFF\fR.
.TP
\fBpreempt/qos\fR
Job preemption rules are specified by Quality Of Service (QOS) specifications
in the SLURM database a database.
This is not compatible with \fBPreemptMode=OFF\fR or \fBPreemptMode=SUSPEND\fR
(i.e. preempted jobs must be removed from the resources).
.RE

.TP
\fBPriorityDecayHalfLife\fR
This controls how long prior resource use is considered in determining
how over\- or under\-serviced an association is (user, bank account and
cluster) in determining job priority.  If set to 0 no decay will be applied.
This is helpful if you want to enforce hard time limits per association.  If
set to 0 \fBPriorityUsageResetPeriod\fR must be set to some interval.
Applicable only if PriorityType=priority/multifactor.
The unit is a time string (i.e. min, hr:min:00, days\-hr:min:00,
or days\-hr).  The default value is 7\-0 (7 days).

.TP
\fBPriorityCalcPeriod\fR
The period of time in minutes in which the half-life decay will be
re-calculated.
Applicable only if PriorityType=priority/multifactor.
The default value is 5 (minutes).

.TP
\fBPriorityFavorSmall\fR
Specifies that small jobs should be given preferential scheduling priority.
Applicable only if PriorityType=priority/multifactor.
Supported values are "YES" and "NO".  The default value is "NO".

.TP
\fBPriorityFlags\fR
Flags to modify priority behavior
Applicable only if PriorityType=priority/multifactor.
The keywords below have no associated value
(e.g. "PriorityFlags=ACCRUE_ALWAYS,SMALL_RELATIVE_TO_TIME").
.RS
.TP 17
\fBACCRUE_ALWAYS\fR
If set, priority age factor will be increased despite job dependencies
or holds.
.TP
\fBSMALL_RELATIVE_TO_TIME\fR
If set, the job's size component will be based upon not the job size alone, but
the job's size divided by it's time limit.
.TP
\fBTICKET_BASED\fR
If set, priority will be calculated based on the ticket system.
.TP
\fBDEPTH_OBLIVIOUS\fR
If set, priority will be calculated based similar to the normal multifactor
calculation, but depth of the associations in the tree do not adversely effect
their priority.
.RE

.TP
\fBPriorityMaxAge\fR
Specifies the job age which will be given the maximum age factor in computing
priority. For example, a value of 30 minutes would result in all jobs over
30 minutes old would get the same age\-based priority.
Applicable only if PriorityType=priority/multifactor.
The unit is a time string (i.e. min, hr:min:00, days\-hr:min:00,
or days\-hr).  The default value is 7\-0 (7 days).

.TP
\fBPriorityUsageResetPeriod\fR
At this interval the usage of associations will be reset to 0.  This is used
if you want to enforce hard limits of time usage per association.  If
PriorityDecayHalfLife is set to be 0 no decay will happen and this is the
only way to reset the usage accumulated by running jobs.  By default this is
turned off and it is advised to use the PriorityDecayHalfLife option to avoid
not having anything running on your cluster, but if your schema is set up to
only allow certain amounts of time on your system this is the way to do it.
Applicable only if PriorityType=priority/multifactor.
.RS
.TP 12
\fBNONE\fR
Never clear historic usage. The default value.
.TP
\fBNOW\fR
Clear the historic usage now.
Executed at startup and reconfiguration time.
.TP
\fBDAILY\fR
Cleared every day at midnight.
.TP
\fBWEEKLY\fR
Cleared every week on Sunday at time 00:00.
.TP
\fBMONTHLY\fR
Cleared on the first day of each month at time 00:00.
.TP
\fBQUARTERLY\fR
Cleared on the first day of each quarter at time 00:00.
.TP
\fBYEARLY\fR
Cleared on the first day of each year at time 00:00.
.RE

.TP
\fBPriorityType\fR
This specifies the plugin to be used in establishing a job's scheduling
priority. Supported values are "priority/basic" (jobs are prioritized
by order of arrival, also suitable for sched/wiki and sched/wiki2),
"priority/multifactor" (jobs are prioritized based upon size, age,
fair\-share of allocation, etc).
Also see \fBPriorityFlags\fR for configuration options.
The default value is "priority/basic".

.TP
\fBPriorityWeightAge\fR
An integer value that sets the degree to which the queue wait time
component contributes to the job's priority.
Applicable only if PriorityType=priority/multifactor.
The default value is 0.

.TP
\fBPriorityWeightFairshare\fR
An integer value that sets the degree to which the fair-share
component contributes to the job's priority.
Applicable only if PriorityType=priority/multifactor.
The default value is 0.

.TP
\fBPriorityWeightJobSize\fR
An integer value that sets the degree to which the job size
component contributes to the job's priority.
Applicable only if PriorityType=priority/multifactor.
The default value is 0.

.TP
\fBPriorityWeightPartition\fR
An integer value that sets the degree to which the node partition
component contributes to the job's priority.
Applicable only if PriorityType=priority/multifactor.
The default value is 0.

.TP
\fBPriorityWeightQOS\fR
An integer value that sets the degree to which the Quality Of Service
component contributes to the job's priority.
Applicable only if PriorityType=priority/multifactor.
The default value is 0.

.TP
\fBPrivateData\fR
This controls what type of information is hidden from regular users.
By default, all information is visible to all users.
User \fBSlurmUser\fR and \fBroot\fR can always view all information.
Multiple values may be specified with a comma separator.
Acceptable values include:
.RS
.TP
\fBaccounts\fR
(NON-SLURMDBD ACCOUNTING ONLY) Prevents users from viewing any account
definitions unless they are coordinators of them.
.TP
\fBjobs\fR
Prevents users from viewing jobs or job steps belonging
to other users. (NON-SLURMDBD ACCOUNTING ONLY) Prevents users from viewing
job records belonging to other users unless they are coordinators of
the association running the job when using sacct.
.TP
\fBnodes\fR
Prevents users from viewing node state information.
.TP
\fBpartitions\fR
Prevents users from viewing partition state information.
.TP
\fBreservations\fR
Prevents regular users from viewing reservations.
.TP
\fBusage\fR
Prevents users from viewing usage of any other user, this applies to sshare.
(NON-SLURMDBD ACCOUNTING ONLY) Prevents users from viewing
usage of any other user, this applies to sreport.
.TP
\fBusers\fR
(NON-SLURMDBD ACCOUNTING ONLY) Prevents users from viewing
information of any user other than themselves, this also makes it so users can
only see associations they deal with.
Coordinators can see associations of all users they are coordinator of,
but can only see themselves when listing users.
.RE

.TP
\fBProctrackType\fR
Identifies the plugin to be used for process tracking on a job step basis.
The slurmd daemon uses this mechanism to identify all processes
which are children of processes it spawns for a user job step.
The slurmd daemon must be restarted for a change in ProctrackType
to take effect.
NOTE: "proctrack/linuxproc" and "proctrack/pgid" can fail to
identify all processes associated with a job since processes
can become a child of the init process (when the parent process
terminates) or change their process group.
To reliably track all processes, one of the other mechanisms
utilizing kernel modifications is preferable.
NOTE: "proctrack/linuxproc" is not compatible with "switch/elan."
NOTE: The \fBJobContainerPlugin\fR applies to a job allocation, while
\fBProctrackType\fR applies to job steps.
Acceptable values at present include:
.RS
.TP 20
\fBproctrack/aix\fR
which uses an AIX kernel extension and is the default for AIX systems
.TP
\fBproctrack/cgroup\fR
which uses linux cgroups to constrain and track processes.
NOTE: see "man cgroup.conf" for configuration details
NOTE: This plugin writes to disk often and can impact performance.
If you are running lots of short running jobs
(less than a couple of seconds) this plugin slows down performance dramatically.
It should probably be avoided in an HTC environment.
.TP
\fBproctrack/linuxproc\fR
which uses linux process tree using parent process IDs
.TP
\fBproctrack/lua\fR
which uses a site\-specific LUA script to track processes
.TP
\fBproctrack/sgi_job\fR
which uses SGI's Process Aggregates (PAGG) kernel module,
see \fIhttp://oss.sgi.com/projects/pagg/\fR for more information
.TP
\fBproctrack/pgid\fR
which uses process group IDs and is the default for all other systems
.RE

.TP
\fBProlog\fR
Fully qualified pathname of a program for the slurmd to execute
whenever it is asked to run a job step from a new job allocation (e.g.
"/usr/local/slurm/prolog").  A glob pattern (See \fBglob\fR(7)) may
also be used to specify more than one program to run (e.g.
"/etc/slurm/prolog.d/*"). The slurmd executes the prolog before starting
the first job step.  The prolog script or scripts may be used to purge files,
enable user login, etc.  By default there is no prolog. Any configured script
is expected to complete execution quickly (in less time than
\fBMessageTimeout\fR).
If the prolog fails (returns a non\-zero exit code), this will result in the
node being set to a DOWN state and the job requeued to executed on another node.
See \fBProlog and Epilog Scripts\fR for more information.

.TP
\fBPrologFlags\fR
Flags to control the Prolog behavior. By default no flags are set.
Currently the only option defined is:
.RS
.TP 6
\fBAlloc\fR
If set, the Prolog script will be executed at job allocation. By default,
Prolog is executed just before the task is launched. Therefore, when salloc
is started, no Prolog is executed. \fBAlloc\fR is useful for preparing things
before a user starts to use any allocated resources.
In particular, this flag is needed on a Cray system when cluster compatibility
mode is enabled.
.RE

.TP
\fBPrologSlurmctld\fR
Fully qualified pathname of a program for the slurmctld daemon to execute
before granting a new job allocation (e.g.
"/usr/local/slurm/prolog_controller").
The program executes as SlurmUser on the same node where the slurmctld daemon
executes, giving it permission to drain
nodes and requeue the job if a failure occurs or cancel the job if appropriate.
The program can be used to reboot nodes or perform other work to prepare
resources for use.
Exactly what the program does and how it accomplishes this is completely at
the discretion of the system administrator.
Information about the job being initiated, it's allocated nodes, etc. are
passed to the program using environment variables.
While this program is running, the nodes associated with the job will be
have a POWER_UP/CONFIGURING flag set in their state, which can be readily
viewed.
The slurmctld daemon will wait indefinitely for this program to complete.
Once the program completes with an exit code of zero, the nodes will be
considered ready for use and the program will be started.
If some node can not be made available for use, the program should drain
the node (typically using the scontrol command) and terminate with a non\-zero
exit code.
A non\-zero exit code will result in the job being requeued (where possible)
or killed. Note that only batch jobs can be requeued.
See \fBProlog and Epilog Scripts\fR for more information.

.TP
\fBPropagatePrioProcess\fR
Controls the scheduling priority (nice value) of user spawned tasks.
.RS
.TP 5
\fB0\fR
The tasks will inherit the scheduling priority from the slurm daemon.
This is the default value.
.TP
\fB1\fR
The tasks will inherit the scheduling priority of the command used to
submit them (e.g. \fBsrun\fR or \fBsbatch\fR).
Unless the job is submitted by user root, the tasks will have a scheduling
priority no higher than the slurm daemon spawning them.
.TP
\fB2\fR
The tasks will inherit the scheduling priority of the command used to
submit them (e.g. \fBsrun\fR or \fBsbatch\fR) with the restriction that
their nice value will always be one higher than the slurm daemon (i.e.
the tasks scheduling priority will be lower than the slurm daemon).
.RE

.TP
\fBPropagateResourceLimits\fR
A list of comma separated resource limit names.
The slurmd daemon uses these names to obtain the associated (soft) limit
values from the users process environment on the submit node.
These limits are then propagated and applied to the jobs that
will run on the compute nodes.
This parameter can be useful when system limits vary among nodes.
Any resource limits that do not appear in the list are not propagated.
However, the user can override this by specifying which resource limits
to propagate with the srun commands "\-\-propagate" option.
If neither of the 'propagate resource limit' parameters are specified, then
the default action is to propagate all limits.
Only one of the parameters, either
\fBPropagateResourceLimits\fR or \fBPropagateResourceLimitsExcept\fR,
may be specified.
The following limit names are supported by SLURM (although some
options may not be supported on some systems):
.RS
.TP 10
\fBALL\fR
All limits listed below
.TP
\fBNONE\fR
No limits listed below
.TP
\fBAS\fR
The maximum address space for a process
.TP
\fBCORE\fR
The maximum size of core file
.TP
\fBCPU\fR
The maximum amount of CPU time
.TP
\fBDATA\fR
The maximum size of a process's data segment
.TP
\fBFSIZE\fR
The maximum size of files created. Note that if the user sets FSIZE to less
than the current size of the slurmd.log, job launches will fail with
a 'File size limit exceeded' error.
.TP
\fBMEMLOCK\fR
The maximum size that may be locked into memory
.TP
\fBNOFILE\fR
The maximum number of open files
.TP
\fBNPROC\fR
The maximum number of processes available
.TP
\fBRSS\fR
The maximum resident set size
.TP
\fBSTACK\fR
The maximum stack size
.RE

.TP
\fBPropagateResourceLimitsExcept\fR
A list of comma separated resource limit names.
By default, all resource limits will be propagated, (as described by
the \fBPropagateResourceLimits\fR parameter), except for the limits
appearing in this list.   The user can override this by specifying which
resource limits to propagate with the srun commands "\-\-propagate" option.
See \fBPropagateResourceLimits\fR above for a list of valid limit names.

.TP
\fBRebootProgram\fR
Program to be executed on each compute node to reboot it. Invoked on each node
once it becomes idle after the command "scontrol reboot_nodes" is executed by
an authorized user. After being rebooting, the node is returned to normal use.

.TP
\fBReconfigFlags\fR
Flags to control various actions that may be taken when an "scontrol
reconfig" command is issued. Currently the only option defined is:
.RS
.TP 17
\fBKeepPartInfo\fR
If set, an "scontrol reconfig" command will maintain the in\-memory
value of partition "state" and other parameters that may have been
dynamically updated by "scontrol update".  Partition information in
the slurm.conf file will be merged with in\-memory data.  This flag
supersedes the KeepPartState flag.
.TP
\fBKeepPartState\fR
If set, an "scontrol reconfig" command will preserve only the current
"state" value of in\-memory partitions and will reset all other
parameters of the partitions that may have been dynamically updated by
"scontrol update" to the values from the slurm.conf file.  Partition
information in the slurm.conf file will be merged with in\-memory
data.
.RE
.RS 7
The default for the above flags is not set, and the
"scontrol reconfig" will rebuild the partition information using only
the definitions in the slurm.conf file.
.RE

.TP
\fBResumeProgram\fR
SLURM supports a mechanism to reduce power consumption on nodes that
remain idle for an extended period of time.
This is typically accomplished by reducing voltage and frequency or powering
the node down.
\fBResumeProgram\fR is the program that will be executed when a node
in power save mode is assigned work to perform.
For reasons of reliability, \fBResumeProgram\fR may execute more than once
for a node when the \fBslurmctld\fR daemon crashes and is restarted.
If \fBResumeProgram\fR is unable to restore a node to service, it should
requeue any node associated with the node and set the node state to DRAIN.
The program executes as \fBSlurmUser\fR.
The argument to the program will be the names of nodes to
be removed from power savings mode (using SLURM's hostlist
expression format).
By default no program is run.
Related configuration options include \fBResumeTimeout\fR, \fBResumeRate\fR,
\fBSuspendRate\fR, \fBSuspendTime\fR, \fBSuspendTimeout\fR, \fBSuspendProgram\fR,
\fBSuspendExcNodes\fR, and \fBSuspendExcParts\fR.
More information is available at the SLURM web site
( http://slurm.schedmd.com/power_save.html ).

.TP
\fBResumeRate\fR
The rate at which nodes in power save mode are returned to normal
operation by \fBResumeProgram\fR.
The value is number of nodes per minute and it can be used to prevent
power surges if a large number of nodes in power save mode are
assigned work at the same time (e.g. a large job starts).
A value of zero results in no limits being imposed.
The default value is 300 nodes per minute.
Related configuration options include \fBResumeTimeout\fR, \fBResumeProgram\fR,
\fBSuspendRate\fR, \fBSuspendTime\fR, \fBSuspendTimeout\fR, \fBSuspendProgram\fR,
\fBSuspendExcNodes\fR, and \fBSuspendExcParts\fR.

.TP
\fBResumeTimeout\fR
Maximum time permitted (in second) between when a node is resume request
is issued and when the node is actually available for use.
Nodes which fail to respond in this time frame may be marked DOWN and
the jobs scheduled on the node requeued.
The default value is 60 seconds.
Related configuration options include \fBResumeProgram\fR, \fBResumeRate\fR,
\fBSuspendRate\fR, \fBSuspendTime\fR, \fBSuspendTimeout\fR, \fBSuspendProgram\fR,
\fBSuspendExcNodes\fR and \fBSuspendExcParts\fR.
More information is available at the SLURM web site
( http://slurm.schedmd.com/power_save.html ).

.TP
\fBResvEpilog\fR
Fully qualified pathname of a program for the slurmctld to execute
when a reservation ends. The program can be used to cancel jobs, modify
partition configuration, etc.
The reservation named will be passed as an argument to the program.
By default there is no epilog.

.TP
\fBResvOverRun\fR
Describes how long a job already running in a reservation should be
permitted to execute after the end time of the reservation has been
reached.
The time period is specified in minutes and the default value is 0
(kill the job immediately).
The value may not exceed 65533 minutes, although a value of "UNLIMITED"
is supported to permit a job to run indefinitely after its reservation
is terminated.

.TP
\fBResvProlog\fR
Fully qualified pathname of a program for the slurmctld to execute
when a reservation begins. The program can be used to cancel jobs, modify
partition configuration, etc.
The reservation named will be passed as an argument to the program.
By default there is no prolog.

.TP
\fBReturnToService\fR
Controls when a DOWN node will be returned to service.
The default value is 0.
Supported values include
.RS
.TP 4
\fB0\fR
A node will remain in the DOWN state until a system administrator
explicitly changes its state (even if the slurmd daemon registers
and resumes communications).
.TP
\fB1\fR
A DOWN node will become available for use upon registration with a
valid configuration only if it was set DOWN due to being non\-responsive.
If the node was set DOWN for any other reason (low memory, prolog failure,
epilog failure, unexpected reboot, etc.), its state will not automatically
be changed.
.TP
\fB2\fR
A DOWN node will become available for use upon registration with a
valid configuration.  The node could have been set DOWN for any reason.
(Disabled on Cray ALPS systems.)
.RE

.TP
\fBSallocDefaultCommand\fR
Normally, \fBsalloc\fR(1) will run the user's default shell when
a command to execute is not specified on the \fBsalloc\fR command line.
If \fBSallocDefaultCommand\fR is specified, \fBsalloc\fR will instead
run the configured command. The command is passed to '/bin/sh \-c', so
shell metacharacters are allowed, and commands with multiple arguments
should be quoted. For instance:

.nf
    SallocDefaultCommand = "$SHELL"
.fi

would run the shell in the user's $SHELL environment variable.
and

.nf
    SallocDefaultCommand = "srun \-n1 \-N1 \-\-mem\-per\-cpu=0 \-\-pty \-\-preserve\-env \-\-mpi=none $SHELL"
.fi

would run spawn the user's default shell on the allocated resources, but not
consume any of the CPU or memory resources, configure it as a pseudo\-terminal,
and preserve all of the job's environment variables (i.e. and not over\-write
them with the job step's allocation information).

.TP
\fBSchedulerParameters\fR
The interpretation of this parameter varies by \fBSchedulerType\fR.
Multiple options may be comma separated.
.RS
.TP
\fBbf_continue\fR
The backfill scheduler periodically releases locks in order to permit other
operations to proceed rather than blocking all activity for what could be an
extended period of time.
Setting this option will cause the backfill scheduler to continue processing
pending jobs from its original job list after releasing locks even if job
or node state changes.
This can result in lower priority jobs from being backfill scheduled instead
of newly arrived higher priority jobs, but will permit more queued jobs to be
considered for backfill scheduling.
.TP
\fBbf_interval=#\fR
The number of seconds between iterations.
Higher values result in less overhead and better responsiveness.
The default value is 30 seconds.
This option applies only to \fBSchedulerType=sched/backfill\fR.
.TP
\fBbf_max_job_part=#\fR
The maximum number of jobs per partition to attempt backfill scheduling for,
not counting jobs which cannot be started due to an association resource
limit. This can be especially helpful for systems with large numbers of
partitions and jobs.
The default value is 0, which means no limit.
This option applies only to \fBSchedulerType=sched/backfill\fR.
Also see the \fBpartition_job_depth\fR option.
.TP
\fBbf_max_job_user=#\fR
The maximum number of jobs per user to attempt backfill scheduling for,
not counting jobs which cannot be started due to an association resource
limit.  One can set this limit to prevent users from flooding the backfill
queue with jobs that cannot start and that prevent jobs from other users
to start.  This is similar to the MAXIJOB limit in Maui.
The default value is 0, which means no limit.
This option applies only to \fBSchedulerType=sched/backfill\fR.
.TP
\fBbf_resolution=#\fR
The number of seconds in the resolution of data maintained about when jobs
begin and end.
Higher values result in less overhead and better responsiveness.
The default value is 60 seconds.
This option applies only to \fBSchedulerType=sched/backfill\fR.
.TP
\fBbf_window=#\fR
The number of minutes into the future to look when considering jobs to schedule.
Higher values result in more overhead and less responsiveness.
The default value is 1440 minutes (one day).
A value at least as long as the highest allowed time limit is generally
advisable to prevent job starvation.
In order limit the amount of data managed by the backfill scheduler,
if the value of \fBbf_window\fR is increased, then it is generally advisable
to also increase \fBbf_resolution\fR.
<<<<<<< HEAD
=======
if
>>>>>>> 6673d748
This option applies only to \fBSchedulerType=sched/backfill\fR.
.TP
\fBdefault_queue_depth=#\fR
The default number of jobs to attempt scheduling (i.e. the queue depth) when a
running job completes or other routine actions occur. The full queue will be
tested on a less frequent basis. The default value is 100.
See the \fBpartition_job_depth\fR option to limit depth by partition.
In the case of large clusters (more than 1000 nodes), configuring a relatively
small value may be desirable.
Specifying a large value (say 1000 or higher) can be expected to result in
poor system responsiveness since this scheduling logic will not release
locks for other events to occur.
It would be better to let the backfill scheduler process a larger number of jobs
(see \fBmax_job_bf\fR, \fBbf_continue\fR  and other options here for more
information).
.TP
\fBdefer\fR
Setting this option will avoid attempting to schedule each job
individually at job submit time, but defer it until a later time when
scheduling multiple jobs simultaneously may be possible.
This option may improve system responsiveness when large numbers of jobs
(many hundreds) are submitted at the same time, but it will delay the
initiation time of individual jobs. Also see \fBdefault_queue_depth\fR above.
.TP
\fBmax_job_bf=#\fR
The maximum number of jobs to attempt backfill scheduling for
(i.e. the queue depth).
Higher values result in more overhead and less responsiveness.
Until an attempt is made to backfill schedule a job, its expected
initiation time value will not be set.
The default value is 100.
In the case of large clusters, configuring a relatively small value may be
desirable.
This option applies only to \fBSchedulerType=sched/backfill\fR.
.TP
\fBmax_depend_depth=#\fR
Maximum number of jobs to test for a circular job dependency. Stop testing
after this number of job dependencies have been tested. The default value is
10 jobs.
.TP
\fBmax_switch_wait=#\fR
Maximum number of seconds that a job can delay execution waiting for the
specified desired switch count. The default value is 300 seconds.
.TP
\fBpartition_job_depth=#\fR
The default number of jobs to attempt scheduling (i.e. the queue depth)
from each partition/queue in Slurm's main scheduling logic.
The functionality is similar to that provided by the \fBbf_max_job_part\fR
option for the backfill scheduling logic.
The default value is 0 (no limit).
Job's excluded from attempted scheduling based upon partition will not be
counted against the \fBdefault_queue_depth\fR limit.
Also see the \fBbf_max_job_part\fR option.
.RE

.TP
\fBSchedulerPort\fR
The port number on which slurmctld should listen for connection requests.
This value is only used by the Maui Scheduler (see \fBSchedulerType\fR).
The default value is 7321.

.TP
\fBSchedulerRootFilter\fR
Identifies whether or not \fBRootOnly\fR partitions should be filtered from
any external scheduling activities. If set to 0, then \fBRootOnly\fR partitions
are treated like any other partition. If set to 1, then \fBRootOnly\fR
partitions are exempt from any external scheduling activities. The
default value is 1. Currently only used by the built\-in backfill
scheduling module "sched/backfill" (see \fBSchedulerType\fR).

.TP
\fBSchedulerTimeSlice\fR
Number of seconds in each time slice when gang scheduling is enabled
(\fBPreemptMode=GANG\fR).
The value must be between 5 seconds and 65533 seconds.
The default value is 30 seconds.

.TP
\fBSchedulerType\fR
Identifies the type of scheduler to be used.
Note the \fBslurmctld\fR daemon must be restarted for a change in
scheduler type to become effective (reconfiguring a running daemon has
no effect for this parameter).
The \fBscontrol\fR command can be used to manually change job priorities
if desired.
Acceptable values include:
.RS
.TP
\fBsched/backfill\fR
For a backfill scheduling module to augment the default FIFO scheduling.
Backfill scheduling will initiate lower\-priority jobs if doing
so does not delay the expected initiation time of any higher
priority job.
Effectiveness of backfill scheduling is dependent upon users specifying
job time limits, otherwise all jobs will have the same time limit and
backfilling is impossible.
Note documentation for the \fBSchedulerParameters\fR option above.
This is the default configuration.
.TP
\fBsched/builtin\fR
This is the FIFO scheduler which initiates jobs in priority order.
If any job in the partition can not be scheduled, no lower priority job in that
partition will be scheduled.
An exception is made for jobs can not run due to partition constraints
(e.g. the time limit) or down/drained nodes.
In that case, lower priority jobs can be initiated and not impact the higher
priority job.
.TP
\fBsched/gang\fR
Defunct option. See \fBPreemptType\fR and \fBPreemptMode\fR options.
.TP
\fBsched/hold\fR
To hold all newly arriving jobs if a file "/etc/slurm.hold"
exists otherwise use the built\-in FIFO scheduler
.TP
\fBsched/wiki\fR
For the Wiki interface to the Maui Scheduler
.TP
\fBsched/wiki2\fR
For the Wiki interface to the Moab Cluster Suite
.RE

.TP
\fBSelectType\fR
Identifies the type of resource selection algorithm to be used.
Changing this value can only be done by restarting the slurmctld daemon
and will result in the loss of all job information (running and pending)
since the job state save format used by each plugin is different.
Acceptable values include
.RS
.TP
\fBselect/bluegene\fR
for a three\-dimensional BlueGene system.
The default value is "select/bluegene" for BlueGene systems.
.TP
\fBselect/cons_res\fR
The resources within a node are individually allocated as
consumable resources.
Note that whole nodes can be allocated to jobs for selected
partitions by using the \fIShared=Exclusive\fR option.
See the partition \fBShared\fR parameter for more information.
.TP
\fBselect/cray\fR
for a Cray system.
The default value is "select/cray" for all Cray systems.
.TP
\fBselect/linear\fR
for allocation of entire nodes assuming a
one\-dimensional array of nodes in which sequentially ordered
nodes are preferable.
This is the default value for non\-BlueGene systems.
.TP
\fBselect/serial\fR
for allocating resources to single CPU jobs only.
Highly optimized for maximum throughput.
NOTE: SPANK environment variables are NOT propagated to the job's \fBEpilog\fR
program.
.RE

.TP
\fBSelectTypeParameters\fR
The permitted values of \fBSelectTypeParameters\fR depend upon the
configured value of \fBSelectType\fR.
\fBSelectType=select/bluegene\fR supports no \fBSelectTypeParameters\fR.
The only supported options for \fBSelectType=select/linear\fR are
\fBCR_ONE_TASK_PER_CORE\fR and
\fBCR_Memory\fR, which treats memory as a consumable resource and
prevents memory over subscription with job preemption or gang scheduling.
.RS
.TP
The following options are supported for \fBSelectType=select/cray\fR:
.RS
.TP
\fBOTHER_CONS_RES\fR
Layer the select/cons_res plugin under the select/cray plugin, the default is
to layer on select/linear.  This also allows all the options for
\fBSelectType=select/cons_res\fR.
.TP
\fBNHC_NO_STEPS\fR Do not run the node health check after each step.  Default
is to run after each step.
.TP
\fBNHC_NO\fR
Do not run the node health check after each allocation.  Default is to run
after each allocation.  This also sets NHC_No_Steps, so the NHC will never run.
.RE
.TP
The following options are supported for \fBSelectType=select/cons_res\fR:
.RS
.TP
\fBCR_ALLOCATE_FULL_SOCKET\fR
Jobs are allocated whole sockets rather than individual cores.
Must be used with \fBCR_Socket\fR or \fBCR_Socket_Memory\fR option.
.TP
\fBCR_CPU\fR
CPUs are consumable resources.
Configure the number of \fBCPUs\fR on each node, which may be equal to the
count of cores or hyper\-threads on the node depending upon the desired minimum
resource allocation.
The node's \fBBoards\fR, \fBSockets\fR, \fBCoresPerSocket\fR and
\fBThreadsPerCore\fR may optionally be configured and result in job
allocations which have improved locality; however doing so will prevent
more than one job being from being allocated on each core.

.TP
\fBCR_CPU_Memory\fR
CPUs and memory are consumable resources.
Configure the number of \fBCPUs\fR on each node, which may be equal to the
count of cores or hyper\-threads on the node depending upon the desired minimum
resource allocation.
The node's \fBBoards\fR, \fBSockets\fR, \fBCoresPerSocket\fR and
\fBThreadsPerCore\fR may optionally be configured and result in job
allocations which have improved locality; however doing so will prevent
more than one job being from being allocated on each core.
Setting a value for \fBDefMemPerCPU\fR is strongly recommended.
.TP
\fBCR_Core\fR
Cores are consumable resources.
On nodes with hyper\-threads, each thread is counted as a CPU to
satisfy a job's resource requirement, but multiple jobs are not
allocated threads on the same core.
The count of CPUs allocated to a job may be rounded up to account for every
CPU on an allocated core.
.TP
\fBCR_Core_Memory\fR
Cores and memory are consumable resources.
On nodes with hyper\-threads, each thread is counted as a CPU to
satisfy a job's resource requirement, but multiple jobs are not
allocated threads on the same core.
The count of CPUs allocated to a job may be rounded up to account for every
CPU on an allocated core.
Setting a value for \fBDefMemPerCPU\fR is strongly recommended.
.TP
\fBCR_ONE_TASK_PER_CORE\fR
Allocate one task per core by default.
Without this option, by default one task will be allocated per
thread on nodes with more than one \fBThreadsPerCore\fR configured.
.TP
\fBCR_CORE_DEFAULT_DIST_BLOCK\fR
Allocate cores within a node using block distribution by default.
This is a pseudo\-best\-fit algorithm that minimizes the number of
boards and minimizes the number of sockets (within minimum boards)
used for the allocation.
This default behavior can be overridden specifying a particular
"\-m" parameter with srun/salloc/sbatch.
Without this option, cores will be allocated cyclicly across the sockets.
.TP
\fBCR_LLN\fR
Schedule resources to jobs on the least loaded nodes (based upon the number
of idle CPUs). This is generally only recommended for an environment with
serial jobs as idle resources will tend to be highly fragmented, resulting
in parallel jobs being distributed across many nodes.
Also see the partition configuration parameter \fBLLN\fR
use the least loaded nodes in selected partitions.
.TP
\fBCR_Socket\fR
Sockets are consumable resources.
On nodes with multiple cores, each core or thread is counted as a CPU
to satisfy a job's resource requirement, but multiple jobs are not
allocated resources on the same socket.
The count of CPUs allocated to a job may be rounded up to account for every
CPU on an allocated socket.
.TP
\fBCR_Socket_Memory\fR
Memory and sockets are consumable resources.
On nodes with multiple cores, each core or thread is counted as a CPU
to satisfy a job's resource requirement, but multiple jobs are not
allocated resources on the same socket.
The count of CPUs allocated to a job may be rounded up to account for every
CPU on an allocated socket.
Setting a value for \fBDefMemPerCPU\fR is strongly recommended.
.TP
\fBCR_Memory\fR
Memory is a consumable resource.
NOTE: This implies \fIShared=YES\fR or \fIShared=FORCE\fR for all partitions.
Setting a value for \fBDefMemPerCPU\fR is strongly recommended.
.RE

.TP
\fBSlurmUser\fR
The name of the user that the \fBslurmctld\fR daemon executes as.
For security purposes, a user other than "root" is recommended.
This user must exist on all nodes of the cluster for authentication
of communications between SLURM components.
The default value is "root".

.TP
\fBSlurmdUser\fR
The name of the user that the \fBslurmd\fR daemon executes as.
This user must exist on all nodes of the cluster for authentication
of communications between SLURM components.
The default value is "root".

.TP
\fBSlurmctldDebug\fR
The level of detail to provide \fBslurmctld\fR daemon's logs.
The default value is \fBinfo\fR.
If the \fBslurmctld\fR daemon is initiated with \-v or \-\-verbose options,
that debug level will be preserve or restored upon reconfiguration.

.RS
.TP 10
\fBquiet\fR
Log nothing
.TP
\fBfatal\fR
Log only fatal errors
.TP
\fBerror\fR
Log only errors
.TP
\fBinfo\fR
Log errors and general informational messages
.TP
\fBverbose\fR
Log errors and verbose informational messages
.TP
\fBdebug\fR
Log errors and verbose informational messages and debugging messages
.TP
\fBdebug2\fR
Log errors and verbose informational messages and more debugging messages
.TP
\fBdebug3\fR
Log errors and verbose informational messages and even more debugging messages
.TP
\fBdebug4\fR
Log errors and verbose informational messages and even more debugging messages
.TP
\fBdebug5\fR
Log errors and verbose informational messages and even more debugging messages
.RE

.TP
\fBSlurmctldLogFile\fR
Fully qualified pathname of a file into which the \fBslurmctld\fR daemon's
logs are written.
The default value is none (performs logging via syslog).
.br
See the section \fBLOGGING\fR if a pathname is specified.
.TP
\fBSlurmctldPidFile\fR
Fully qualified pathname of a file into which the  \fBslurmctld\fR daemon
may write its process id. This may be used for automated signal processing.
The default value is "/var/run/slurmctld.pid".

.TP
\fBSlurmctldPlugstack\fR
A comma delimited list of SLURM controller plugins to be started when the
daemon begins and terminated when it ends.
Only the plugin's init and fini functions are called.

.TP
\fBSlurmctldPort\fR
The port number that the SLURM controller, \fBslurmctld\fR, listens
to for work. The default value is SLURMCTLD_PORT as established at system
build time. If none is explicitly specified, it will be set to 6817.
\fBSlurmctldPort\fR may also be configured to support a range of port
numbers in order to accept larger bursts of incoming messages by specifying
two numbers separated by a dash (e.g. \fBSlurmctldPort=6817\-6818\fR).
NOTE: Either \fBslurmctld\fR and \fBslurmd\fR daemons must not
execute on the same nodes or the values of \fBSlurmctldPort\fR and
\fBSlurmdPort\fR must be different.

.TP
\fBSlurmctldTimeout\fR
The interval, in seconds, that the backup controller waits for the
primary controller to respond before assuming control.
The default value is 120 seconds.
May not exceed 65533.

.TP
\fBSlurmdDebug\fR
The level of detail to provide \fBslurmd\fR daemon's logs.
The default value is \fBinfo\fR.
.RS
.TP 10
\fBquiet\fR
Log nothing
.TP
\fBfatal\fR
Log only fatal errors
.TP
\fBerror\fR
Log only errors
.TP
\fBinfo\fR
Log errors and general informational messages
.TP
\fBverbose\fR
Log errors and verbose informational messages
.TP
\fBdebug\fR
Log errors and verbose informational messages and debugging messages
.TP
\fBdebug2\fR
Log errors and verbose informational messages and more debugging messages
.TP
\fBdebug3\fR
Log errors and verbose informational messages and even more debugging messages
.TP
\fBdebug4\fR
Log errors and verbose informational messages and even more debugging messages
.TP
\fBdebug5\fR
Log errors and verbose informational messages and even more debugging messages
.RE

.TP
\fBSlurmdLogFile\fR
Fully qualified pathname of a file into which the  \fBslurmd\fR daemon's
logs are written.
The default value is none (performs logging via syslog).
Any "%h" within the name is replaced with the hostname on which the
\fBslurmd\fR is running.
Any "%n" within the name is replaced with the SLURM node name on which the
\fBslurmd\fR is running.
.br
See the section \fBLOGGING\fR if a pathname is specified.

.TP
\fBSlurmdPidFile\fR
Fully qualified pathname of a file into which the  \fBslurmd\fR daemon may write
its process id. This may be used for automated signal processing.
Any "%h" within the name is replaced with the hostname on which the
\fBslurmd\fR is running.
Any "%n" within the name is replaced with the SLURM node name on which the
\fBslurmd\fR is running.
The default value is "/var/run/slurmd.pid".

.TP
\fBSlurmdPlugstack\fR
A comma delimited list of SLURM compute node plugins to be started when the
daemon begins and terminated when it ends.
Only the plugin's init and fini functions are called.

.TP
\fBSlurmdPort\fR
The port number that the SLURM compute node daemon, \fBslurmd\fR, listens
to for work. The default value is SLURMD_PORT as established at system
build time. If none is explicitly specified, its value will be 6818.
NOTE: Either slurmctld and slurmd daemons must not execute
on the same nodes or the values of \fBSlurmctldPort\fR and \fBSlurmdPort\fR
must be different.

.TP
\fBSlurmdSpoolDir\fR
Fully qualified pathname of a directory into which the \fBslurmd\fR
daemon's state information and batch job script information are written. This
must be a common pathname for all nodes, but should represent a directory which
is local to each node (reference a local file system). The default value
is "/var/spool/slurmd".
Any "%h" within the name is replaced with the hostname on which the
\fBslurmd\fR is running.
Any "%n" within the name is replaced with the SLURM node name on which the
\fBslurmd\fR is running.

.TP
\fBSlurmdTimeout\fR
The interval, in seconds, that the SLURM controller waits for \fBslurmd\fR
to respond before configuring that node's state to DOWN.
A value of zero indicates the node will not be tested by \fBslurmctld\fR to
confirm the state of \fBslurmd\fR, the node will not be automatically set to
a DOWN state indicating a non\-responsive \fBslurmd\fR, and some other tool
will take responsibility for monitoring the state of each compute node
and its \fBslurmd\fR daemon.
SLURM's hierarchical communication mechanism is used to ping the \fBslurmd\fR
daemons in order to minimize system noise and overhead.
The default value is 300 seconds.
The value may not exceed 65533 seconds.

.TP
\fBSlurmSchedLogFile\fR
Fully qualified pathname of the scheduling event logging file.
The syntax of this parameter is the same as for \fBSlurmctldLogFile\fR.
In order to configure scheduler logging, set both the \fBSlurmSchedLogFile\fR
and \fBSlurmSchedLogLevel\fR parameters.

.TP
\fBSlurmSchedLogLevel\fR
The initial level of scheduling event logging, similar to the
\fBSlurmctlDebug\fR parameter used to control the initial level of
\fBslurmctld\fR logging.
Valid values for \fBSlurmSchedLogLevel\fR are "0" (scheduler logging
disabled) and "1" (scheduler logging enabled).
If this parameter is omitted, the value defaults to "0" (disabled).
In order to configure scheduler logging, set both the \fBSlurmSchedLogFile\fR
and \fBSlurmSchedLogLevel\fR parameters.
The scheduler logging level can be changed dynamically using \fBscontrol\fR.

.TP
\fBSrunEpilog\fR
Fully qualified pathname of an executable to be run by srun following
the completion of a job step.  The command line arguments for the
executable will be the command and arguments of the job step.  This
configuration parameter may be overridden by srun's \fB\-\-epilog\fR
parameter. Note that while the other "Epilog" executables (e.g.,
TaskEpilog) are run by slurmd on the compute nodes where the tasks are
executed, the \fBSrunEpilog\fR runs on the node where the "srun" is
executing.

.TP
\fBSrunProlog\fR
Fully qualified pathname of an executable to be run by srun prior to
the launch of a job step.  The command line arguments for the
executable will be the command and arguments of the job step.  This
configuration parameter may be overridden by srun's \fB\-\-prolog\fR
parameter. Note that while the other "Prolog" executables (e.g.,
TaskProlog) are run by slurmd on the compute nodes where the tasks are
executed, the \fBSrunProlog\fR runs on the node where the "srun" is
executing.

.TP
\fBStateSaveLocation\fR
Fully qualified pathname of a directory into which the SLURM controller,
\fBslurmctld\fR, saves its state (e.g. "/usr/local/slurm/checkpoint").
SLURM state will saved here to recover from system failures.
\fBSlurmUser\fR must be able to create files in this directory.
If you have a \fBBackupController\fR configured, this location should be
readable and writable by both systems.
Since all running and pending job information is stored here, the use of
a reliable file system (e.g. RAID) is recommended.
The default value is "/var/spool".
If any slurm daemons terminate abnormally, their core files will also be written
into this directory.

.TP
\fBSuspendExcNodes\fR
Specifies the nodes which are to not be placed in power save mode, even
if the node remains idle for an extended period of time.
Use SLURM's hostlist expression to identify nodes.
By default no nodes are excluded.
Related configuration options include \fBResumeTimeout\fR, \fBResumeProgram\fR,
\fBResumeRate\fR, \fBSuspendProgram\fR, \fBSuspendRate\fR, \fBSuspendTime\fR,
\fBSuspendTimeout\fR, and \fBSuspendExcParts\fR.

.TP
\fBSuspendExcParts\fR
Specifies the partitions whose nodes are to not be placed in power save
mode, even if the node remains idle for an extended period of time.
Multiple partitions can be identified and separated by commas.
By default no nodes are excluded.
Related configuration options include \fBResumeTimeout\fR, \fBResumeProgram\fR,
\fBResumeRate\fR, \fBSuspendProgram\fR, \fBSuspendRate\fR, \fBSuspendTime\fR
\fBSuspendTimeout\fR, and \fBSuspendExcNodes\fR.

.TP
\fBSuspendProgram\fR
\fBSuspendProgram\fR is the program that will be executed when a node
remains idle for an extended period of time.
This program is expected to place the node into some power save mode.
This can be used to reduce the frequency and voltage of a node or
completely power the node off.
The program executes as \fBSlurmUser\fR.
The argument to the program will be the names of nodes to
be placed into power savings mode (using SLURM's hostlist
expression format).
By default, no program is run.
Related configuration options include \fBResumeTimeout\fR, \fBResumeProgram\fR,
\fBResumeRate\fR, \fBSuspendRate\fR, \fBSuspendTime\fR, \fBSuspendTimeout\fR,
\fBSuspendExcNodes\fR, and \fBSuspendExcParts\fR.

.TP
\fBSuspendRate\fR
The rate at which nodes are place into power save mode by \fBSuspendProgram\fR.
The value is number of nodes per minute and it can be used to prevent
a large drop in power power consumption (e.g. after a large job completes).
A value of zero results in no limits being imposed.
The default value is 60 nodes per minute.
Related configuration options include \fBResumeTimeout\fR, \fBResumeProgram\fR,
\fBResumeRate\fR, \fBSuspendProgram\fR, \fBSuspendTime\fR, \fBSuspendTimeout\fR,
\fBSuspendExcNodes\fR, and \fBSuspendExcParts\fR.

.TP
\fBSuspendTime\fR
Nodes which remain idle for this number of seconds will be placed into
power save mode by \fBSuspendProgram\fR.
A value of \-1 disables power save mode and is the default.
Related configuration options include \fBResumeTimeout\fR, \fBResumeProgram\fR,
\fBResumeRate\fR, \fBSuspendProgram\fR, \fBSuspendRate\fR, \fBSuspendTimeout\fR,
\fBSuspendExcNodes\fR, and \fBSuspendExcParts\fR.

.TP
\fBSuspendTimeout\fR
Maximum time permitted (in second) between when a node suspend request
is issued and when the node shutdown.
At that time the node must ready for a resume request to be issued
as needed for new work.
The default value is 30 seconds.
Related configuration options include \fBResumeProgram\fR, \fBResumeRate\fR,
\fBResumeTimeout\fR, \fBSuspendRate\fR, \fBSuspendTime\fR, \fBSuspendProgram\fR,
\fBSuspendExcNodes\fR and \fBSuspendExcParts\fR.
More information is available at the SLURM web site
( http://slurm.schedmd.com/power_save.html ).

.TP
\fBSwitchType\fR
Identifies the type of switch or interconnect used for application
communications.
Acceptable values include
"switch/none" for switches not requiring special processing for job launch
or termination (Myrinet, Ethernet, and InfiniBand) and
"switch/nrt" for IBM's Network Resource Table API.
The default value is "switch/none".
All SLURM daemons, commands and running jobs must be restarted for a
change in \fBSwitchType\fR to take effect.
If running jobs exist at the time \fBslurmctld\fR is restarted with a new
value of \fBSwitchType\fR, records of all jobs in any state may be lost.

.TP
\fBTaskEpilog\fR
Fully qualified pathname of a program to be execute as the slurm job's
owner after termination of each task.
See \fBTaskProlog\fR for execution order details.

.TP
\fBTaskPlugin\fR
Identifies the type of task launch plugin, typically used to provide
resource management within a node (e.g. pinning tasks to specific
processors). More than one task plugin can be specified in a comma separated
list. The prefix of "task/" is optional. Acceptable values include:
.RS
.TP 15
\fBtask/affinity\fR
enables resource containment using CPUSETs.
This enables the \-\-cpu_bind and/or \-\-mem_bind srun options.
If you use "task/affinity" and encounter problems, it may be due to
the variety of system calls used to implement task affinity on
different operating systems.
.TP
\fBtask/cgroup\fR
enables resource containment using Linux control cgroups.
This enables the \-\-cpu_bind and/or \-\-mem_bind srun options.
NOTE: see "man cgroup.conf" for configuration details.
NOTE: This plugin writes to disk and can slightly impact performance.
If you are running lots of short running jobs
(less than a couple of seconds) this plugin slows down performance slightly.
It should probably be avoided in an HTC environment.
.TP
\fBtask/none\fR
for systems requiring no special handling of user tasks.
Lacks support for the \-\-cpu_bind and/or \-\-mem_bind srun options.
The default value is "task/none".
.RE

.TP
\fBTaskPluginParam\fR
Optional parameters for the task plugin.
Multiple options should be comma separated
If \fBNone\fR, \fBSockets\fR, \fBCores\fR, \fBThreads\fR,
and/or \fBVerbose\fR are specified, they will override
the \fB\-\-cpu_bind\fR option specified by the user
in the \fBsrun\fR command.
\fBNone\fR, \fBSockets\fR, \fBCores\fR and \fBThreads\fR are mutually
exclusive and since they decrease scheduling flexibility are not generally
recommended (select no more than one of them).
\fBCpusets\fR and \fBSched\fR
are mutually exclusive (select only one of them).

.RS
.TP 10
\fBCores\fR
Always bind to cores.
Overrides user options or automatic binding.
.TP
\fBCpusets\fR
Use cpusets to perform task affinity functions.
By default, \fBSched\fR task binding is performed.
.TP
\fBNone\fR
Perform no task binding.
Overrides user options or automatic binding.
.TP
\fBSched\fR
Use \fIsched_setaffinity\fR (if available) to bind tasks to
processors.
.TP
\fBSockets\fR
Always bind to sockets.
Overrides user options or automatic binding.
.TP
\fBThreads\fR
Always bind to threads.
Overrides user options or automatic binding.
.TP
\fBVerbose\fR
Verbosely report binding before tasks run.
Overrides user options.
.RE

.TP
\fBTaskProlog\fR
Fully qualified pathname of a program to be execute as the slurm job's
owner prior to initiation of each task.
Besides the normal environment variables, this has SLURM_TASK_PID
available to identify the process ID of the task being started.
Standard output from this program can be used to control the environment
variables and output for the user program.
.RS
.TP 20
\fBexport NAME=value\fR
Will set environment variables for the task being spawned.
Everything after the equal sign to the end of the
line will be used as the value for the environment variable.
Exporting of functions is not currently supported.
.TP
\fBprint ...\fR
Will cause that line (without the leading "print ")
to be printed to the job's standard output.
.TP
\fBunset NAME\fR
Will clear environment variables for the task being spawned.
.TP
The order of task prolog/epilog execution is as follows:
.TP
\fB1. pre_launch_priv()\fR
Function in TaskPlugin
.TP
\fB1. pre_launch()\fR
Function in TaskPlugin
.TP
\fB2. TaskProlog\fR
System\-wide per task program defined in slurm.conf
.TP
\fB3. user prolog\fR
Job step specific task program defined using
\fBsrun\fR's \fB\-\-task\-prolog\fR option or \fBSLURM_TASK_PROLOG\fR
environment variable
.TP
\fB4.\fR Execute the job step's task
.TP
\fB5. user epilog\fR
Job step specific task program defined using
\fBsrun\fR's \fB\-\-task\-epilog\fR option or \fBSLURM_TASK_EPILOG\fR
environment variable
.TP
\fB6. TaskEpilog\fR
System\-wide per task program defined in slurm.conf
.TP
\fB7. post_term()\fR
Function in TaskPlugin
.RE

.TP
\fBTmpFS\fR
Fully qualified pathname of the file system available to user jobs for
temporary storage. This parameter is used in establishing a node's \fBTmpDisk\fR
space.
The default value is "/tmp".

.TP
\fBTopologyPlugin\fR
Identifies the plugin to be used for determining the network topology
and optimizing job allocations to minimize network contention.
See \fBNETWORK TOPOLOGY\fR below for details.
Additional plugins may be provided in the future which gather topology
information directly from the network.
Acceptable values include:
.RS
.TP 21
\fBtopology/3d_torus\fR
default for Sun Constellation
systems, best\-fit logic over three\-dimensional topology
.TP
\fBtopology/node_rank\fR
orders nodes based upon information a node_rank field in the node record
as generated by a select plugin. SLURM performs a best\-fit algorithm over
those ordered nodes
.TP
\fBtopology/none\fR
default for other systems, best\-fit logic over one\-dimensional topology
.TP
\fBtopology/tree\fR
used for a hierarchical network as described in a \fItopology.conf\fR file
.RE

.TP
\fBTrackWCKey\fR
Boolean yes or no.  Used to set display and track of the Workload
Characterization Key.  Must be set to track wckey usage.

.TP
\fBTreeWidth\fR
\fBSlurmd\fR daemons use a virtual tree network for communications.
\fBTreeWidth\fR specifies the width of the tree (i.e. the fanout).
On architectures with a front end node running the slurmd daemon, the value
must always be equal to or greater than the number of front end nodes which
eliminates the need for message forwarding between the slurmd daemons.
On other architectures the default value is 50, meaning each slurmd daemon can
communicate with up to 50 other slurmd daemons and over 2500 nodes can be
contacted with two message hops.
The default value will work well for most clusters.
Optimal system performance can typically be achieved if \fBTreeWidth\fR
is set to the square root of the number of nodes in the cluster for
systems having no more than 2500 nodes or the cube root for larger
systems. The value may not exceed 65533.

.TP
\fBUnkillableStepProgram\fR
If the processes in a job step are determined to be unkillable for a period
of time specified by the \fBUnkillableStepTimeout\fR variable, the program
specified by \fBUnkillableStepProgram\fR will be executed.
This program can be used to take special actions to clean up the unkillable
processes and/or notify computer administrators.
The program will be run \fBSlurmdUser\fR (usually "root") on the compute node.
By default no program is run.

.TP
\fBUnkillableStepTimeout\fR
The length of time, in seconds, that SLURM will wait before deciding that
processes in a job step are unkillable (after they have been signaled with
SIGKILL) and execute \fBUnkillableStepProgram\fR as described above.
The default timeout value is 60 seconds.

.TP
\fBUsePAM\fR
If set to 1, PAM (Pluggable Authentication Modules for Linux) will be enabled.
PAM is used to establish the upper bounds for resource limits. With PAM support
enabled, local system administrators can dynamically configure system resource
limits. Changing the upper bound of a resource limit will not alter the limits
of running jobs, only jobs started after a change has been made will pick up
the new limits.
The default value is 0 (not to enable PAM support).
Remember that PAM also needs to be configured to support SLURM as a service.
For sites using PAM's directory based configuration option, a configuration
file named \fBslurm\fR should be created. The module\-type, control\-flags, and
module\-path names that should be included in the file are:
.br
auth        required      pam_localuser.so
.br
auth        required      pam_shells.so
.br
account     required      pam_unix.so
.br
account     required      pam_access.so
.br
session     required      pam_unix.so
.br
For sites configuring PAM with a general configuration file, the appropriate
lines (see above), where \fBslurm\fR is the service\-name, should be added.

.TP
\fBVSizeFactor\fR
Memory specifications in job requests apply to real memory size (also known
as resident set size). It is possible to enforce virtual memory limits for
both jobs and job steps by limiting their virtual memory to some percentage
of their real memory allocation. The \fBVSizeFactor\fR parameter specifies
the job's or job step's virtual memory limit as a percentage of its real
memory limit. For example, if a job's real memory limit is 500MB and
VSizeFactor is set to 101 then the job will be killed if its real memory
exceeds 500MB or its virtual memory exceeds 505MB (101 percent of the
real memory limit).
The default valus is 0, which disables enforcement of virtual memory limits.
The value may not exceed 65533 percent.

.TP
\fBWaitTime\fR
Specifies how many seconds the srun command should by default wait after
the first task terminates before terminating all remaining tasks. The
"\-\-wait" option on the srun command line overrides this value.
The default value is 0, which disables this feature.
May not exceed 65533 seconds.

.LP
The configuration of nodes (or machines) to be managed by SLURM is
also specified in \fB/etc/slurm.conf\fR.
Changes in node configuration (e.g. adding nodes, changing their
processor count, etc.) require restarting both the slurmctld daemon
and the slurmd daemons.
All slurmd daemons must know each node in the system to forward
messages in support of hierarchical communications.
Only the NodeName must be supplied in the configuration file.
All other node configuration information is optional.
It is advisable to establish baseline node configurations,
especially if the cluster is heterogeneous.
Nodes which register to the system with less than the configured resources
(e.g. too little memory), will be placed in the "DOWN" state to
avoid scheduling jobs on them.
Establishing baseline configurations will also speed SLURM's
scheduling process by permitting it to compare job requirements
against these (relatively few) configuration parameters and
possibly avoid having to check job requirements
against every individual node's configuration.
The resources checked at node registration time are: CPUs,
RealMemory and TmpDisk.
While baseline values for each of these can be established
in the configuration file, the actual values upon node
registration are recorded and these actual values may be
used for scheduling purposes (depending upon the value of
\fBFastSchedule\fR in the configuration file.
.LP
Default values can be specified with a record in which
\fBNodeName\fR is "DEFAULT".
The default entry values will apply only to lines following it in the
configuration file and the default values can be reset multiple times
in the configuration file with multiple entries where "NodeName=DEFAULT".
Each line where \fBNodeName\fR is "DEFAULT" will replace or add to previous
default values and not a reinitialize the default values.
The "NodeName=" specification must be placed on every line
describing the configuration of nodes.
A single node name can not appear as a NodeName value in more than one line
(duplicate node name records will be ignored).
In fact, it is generally possible and desirable to define the
configurations of all nodes in only a few lines.
This convention permits significant optimization in the scheduling
of larger clusters.
In order to support the concept of jobs requiring consecutive nodes
on some architectures,
node specifications should be place in this file in consecutive order.
No single node name may be listed more than once in the configuration
file.
Use "DownNodes=" to record the state of nodes which are temporarily
in a DOWN, DRAIN or FAILING state without altering permanent
configuration information.
A job step's tasks are allocated to nodes in order the nodes appear
in the configuration file. There is presently no capability within
SLURM to arbitrarily order a job step's tasks.
.LP
Multiple node names may be comma separated (e.g. "alpha,beta,gamma")
and/or a simple node range expression may optionally be used to
specify numeric ranges of nodes to avoid building a configuration
file with large numbers of entries.
The node range expression can contain one  pair of square brackets
with a sequence of comma separated numbers and/or ranges of numbers
separated by a "\-" (e.g. "linux[0\-64,128]", or "lx[15,18,32\-33]").
Note that the numeric ranges can include one or more leading
zeros to indicate the numeric portion has a fixed number of digits
(e.g. "linux[0000\-1023]").
Up to two numeric ranges can be included in the expression
(e.g. "rack[0\-63]_blade[0\-41]").
If one or more numeric expressions are included, one of them
must be at the end of the name (e.g. "unit[0\-31]rack" is invalid),
but arbitrary names can always be used in a comma separated list.
.LP
On BlueGene systems only, the square brackets should contain
pairs of three digit numbers separated by a "x".
These numbers indicate the boundaries of a rectangular prism
(e.g. "bgl[000x144,400x544]").
See BlueGene documentation for more details.
The node configuration specified the following information:

.TP
\fBNodeName\fR
Name that SLURM uses to refer to a node (or base partition for
BlueGene systems).
Typically this would be the string that "/bin/hostname \-s" returns.
It may also be the fully qualified domain name as returned by "/bin/hostname \-f"
(e.g. "foo1.bar.com"), or any valid domain name associated with the host
through the host database (/etc/hosts) or DNS, depending on the resolver
settings.  Note that if the short form of the hostname is not used, it
may prevent use of hostlist expressions (the numeric portion in brackets
must be at the end of the string).
Only short hostname forms are compatible with the
switch/elan, switch/federation and switch/nrt plugins at this time.
It may also be an arbitrary string if \fBNodeHostname\fR is specified.
If the \fBNodeName\fR is "DEFAULT", the values specified
with that record will apply to subsequent node specifications
unless explicitly set to other values in that node record or
replaced with a different set of default values.
Each line where \fBNodeName\fR is "DEFAULT" will replace or add to previous
default values and not a reinitialize the default values.
For architectures in which the node order is significant,
nodes will be considered consecutive in the order defined.
For example, if the configuration for "NodeName=charlie" immediately
follows the configuration for "NodeName=baker" they will be
considered adjacent in the computer.

.TP
\fBNodeHostname\fR
Typically this would be the string that "/bin/hostname \-s" returns.
It may also be the fully qualified domain name as returned by "/bin/hostname \-f"
(e.g. "foo1.bar.com"), or any valid domain name associated with the host
through the host database (/etc/hosts) or DNS, depending on the resolver
settings.  Note that if the short form of the hostname is not used, it
may prevent use of hostlist expressions (the numeric portion in brackets
must be at the end of the string).
Only short hostname forms are compatible with the
switch/elan, switch/federation and switch/nrt plugins at this time.
A node range expression can be used to specify a set of nodes.
If an expression is used, the number of nodes identified by
\fBNodeHostname\fR on a line in the configuration file must
be identical to the number of nodes identified by \fBNodeName\fR.
By default, the \fBNodeHostname\fR will be identical in value to
\fBNodeName\fR.

.TP
\fBNodeAddr\fR
Name that a node should be referred to in establishing
a communications path.
This name will be used as an
argument to the gethostbyname() function for identification.
If a node range expression is used to designate multiple nodes,
they must exactly match the entries in the \fBNodeName\fR
(e.g. "NodeName=lx[0\-7] NodeAddr="elx[0\-7]").
\fBNodeAddr\fR may also contain IP addresses.
By default, the \fBNodeAddr\fR will be identical in value to
\fBNodeHostname\fR.

.TP
\fBBoards\fR
Number of Baseboards in nodes with a baseboard controller.
Note that when Boards is specified, SocketsPerBoard,
CoresPerSocket, and ThreadsPerCore should be specified.
Boards and CPUs are mutually exclusive.
The default value is 1.

.TP
\fBCoresPerSocket\fR
Number of cores in a single physical processor socket (e.g. "2").
The CoresPerSocket value describes physical cores, not the
logical number of processors per socket.
\fBNOTE\fR: If you have multi\-core processors, you will likely
need to specify this parameter in order to optimize scheduling.
The default value is 1.

.TP
\fBCPUs\fR
Number of logical processors on the node (e.g. "2").
If \fBCPUs\fR is omitted, it will set equal to the product of
\fBSockets\fR, \fBCoresPerSocket\fR, and \fBThreadsPerCore\fR.
CPUs and Boards are mutually exclusive.
The default value is 1.

.TP
\fBFeature\fR
A comma delimited list of arbitrary strings indicative of some
characteristic associated with the node.
There is no value associated with a feature at this time, a node
either has a feature or it does not.
If desired a feature may contain a numeric component indicating,
for example, processor speed.
By default a node has no features.
Also see \fBGres\fR.

.TP
\fBGres\fR
A comma delimited list of generic resources specifications for a node.
Each resource specification consists of a name followed by an optional
colon with a numeric value (default value is one)
(e.g. "Gres=bandwidth:10000,gpu:2").
A suffix of "K", "M" or "G" may be used to multiply the number by 1024,
1048576 or 1073741824 respectively (e.g. "Gres=bandwidth:4G,gpu:4")..
By default a node has no generic resources and its maximum count is
4,294,967,295.
Also see \fBFeature\fR.

.TP
\fBPort\fR
The port number that the SLURM compute node daemon, \fBslurmd\fR, listens
to for work on this particular node. By default there is a single port number
for all \fBslurmd\fR daemons on all compute nodes as defined by the
\fBSlurmdPort\fR configuration parameter. Use of this option is not generally
recommended except for development or testing purposes. If multiple
\fBslurmd\fR daemons execute on a node this can specify a range of ports

.TP
\fBProcs\fR
See \fBCPUs\fR.

.TP
\fBRealMemory\fR
Size of real memory on the node in MegaBytes (e.g. "2048").
The default value is 1.

.TP
\fBReason\fR
Identifies the reason for a node being in state "DOWN", "DRAINED"
"DRAINING", "FAIL" or "FAILING".
Use quotes to enclose a reason having more than one word.

.TP
\fBSockets\fR
Number of physical processor sockets/chips on the node (e.g. "2").
If Sockets is omitted, it will be inferred from
\fBCPUs\fR, \fBCoresPerSocket\fR, and \fBThreadsPerCore\fR.
\fBNOTE\fR: If you have multi\-core processors, you will likely
need to specify these parameters.
Sockets and SocketsPerBoard are mutually exclusive.
If Sockets is specified when Boards is also used,
Sockets is interpreted as SocketsPerBoard rather than total sockets.
The default value is 1.

.TP
\fBSocketsPerBoard\fR
Number of physical processor sockets/chips on a baseboard.
Sockets and SocketsPerBoard are mutually exclusive.
The default value is 1.

.TP
\fBState\fR
State of the node with respect to the initiation of user jobs.
Acceptable values are "DOWN", "DRAIN", "FAIL", "FAILING" and "UNKNOWN".
"DOWN" indicates the node failed and is unavailable to be allocated work.
"DRAIN" indicates the node is unavailable to be allocated work.
"FAIL" indicates the node is expected to fail soon, has
no jobs allocated to it, and will not be allocated
to any new jobs.
"FAILING" indicates the node is expected to fail soon, has
one or more jobs allocated to it, but will not be allocated
to any new jobs.
"UNKNOWN" indicates the node's state is undefined (BUSY or IDLE),
but will be established when the \fBslurmd\fR daemon on that node
registers.
The default value is "UNKNOWN".
Also see the \fBDownNodes\fR parameter below.

.TP
\fBThreadsPerCore\fR
Number of logical threads in a single physical core (e.g. "2").
Note that the SLURM can allocate resources to jobs down to the
resolution of a core. If your system is configured with more than
one thread per core, execution of a different job on each thread
is not supported unless you configure \fBSelectTypeParameters=CR_CPU\fR
plus \fBCPUs\fR; do not configure \fBSockets\fR, \fBCoresPerSocket\fR or
\fBThreadsPerCore\fR.
A job can execute a one task per thread from within one job step or
execute a distinct job step on each of the threads.
Note also if you are running with more than 1 thread per core and running
the select/cons_res plugin you will want to set the SelectTypeParameters
variable to something other than CR_CPU to avoid unexpected results.
The default value is 1.

.TP
\fBTmpDisk\fR
Total size of temporary disk storage in \fBTmpFS\fR in MegaBytes
(e.g. "16384"). \fBTmpFS\fR (for "Temporary File System")
identifies the location which jobs should use for temporary storage.
Note this does not indicate the amount of free
space available to the user on the node, only the total file
system size. The system administration should insure this file
system is purged as needed so that user jobs have access to
most of this space.
The Prolog and/or Epilog programs (specified in the configuration file)
might be used to insure the file system is kept clean.
The default value is 0.

.TP
\fBWeight\fR
The priority of the node for scheduling purposes.
All things being equal, jobs will be allocated the nodes with
the lowest weight which satisfies their requirements.
For example, a heterogeneous collection of nodes might
be placed into a single partition for greater system
utilization, responsiveness and capability. It would be
preferable to allocate smaller memory nodes rather than larger
memory nodes if either will satisfy a job's requirements.
The units of weight are arbitrary, but larger weights
should be assigned to nodes with more processors, memory,
disk space, higher processor speed, etc.
Note that if a job allocation request can not be satisfied
using the nodes with the lowest weight, the set of nodes
with the next lowest weight is added to the set of nodes
under consideration for use (repeat as needed for higher
weight values). If you absolutely want to minimize the number
of higher weight nodes allocated to a job (at a cost of higher
scheduling overhead), give each node a distinct \fBWeight\fR
value and they will be added to the pool of nodes being
considered for scheduling individually.
The default value is 1.

.LP
The "DownNodes=" configuration permits you to mark certain nodes as in a
DOWN, DRAIN, FAIL, or FAILING state without altering the permanent
configuration information listed under a "NodeName=" specification.

.TP
\fBDownNodes\fR
Any node name, or list of node names, from the "NodeName=" specifications.

.TP
\fBReason\fR
Identifies the reason for a node being in state "DOWN", "DRAIN",
"FAIL" or "FAILING.
\Use quotes to enclose a reason having more than one word.

.TP
\fBState\fR
State of the node with respect to the initiation of user jobs.
Acceptable values are "BUSY", "DOWN", "DRAIN", "FAIL",
"FAILING, "IDLE", and "UNKNOWN".
.RS
.TP 10
\fBCLOUD\fP
Indicates the node exists in the cloud.
It's initial state will be treated as powered down.
The node will be available for use after it's state is recovered from SLURM's
state save file or the slurmd daemon starts on the compute node.
.TP
\fBDOWN\fP
Indicates the node failed and is unavailable to be allocated work.
.TP
\fBDRAIN\fP
Indicates the node is unavailable to be allocated work.on.
.TP
\fBFAIL\fP
Indicates the node is expected to fail soon, has
no jobs allocated to it, and will not be allocated
to any new jobs.
.TP
\fBFAILING\fP
Indicates the node is expected to fail soon, has
one or more jobs allocated to it, but will not be allocated
to any new jobs.
.TP
\fBFUTURE\fP
Indicates the node is defined for future use and need not
exist when the SLURM daemons are started. These nodes can be made available
for use simply by updating the node state using the scontrol command rather
than restarting the slurmctld daemon. After these nodes are made available,
change their \fRState\fR in the slurm.conf file. Until these nodes are made
available, they will not be seen using any SLURM commands or nor will
any attempt be made to contact them.
.TP
\fBUNKNOWN\fP
Indicates the node's state is undefined (BUSY or IDLE),
but will be established when the \fBslurmd\fR daemon on that node
registers.
The default value is "UNKNOWN".
.RE

.LP
On computers where frontend nodes are used to execute batch scripts
rather than compute nodes (BlueGene or Cray systems), one may
configure one or more frontend nodes using the configuration parameters
defined below. These options are very similar to those used in configuring
compute nodes. These options may only be used on systems configured and built
with the appropriate parameters (\-\-have\-front\-end,
\-\-enable\-bluegene\-emulation) or a system determined to have the
appropriate architecture by the configure script (BlueGene or Cray systems).
The front end configuration specifies the following information:

.TP
\fBAllowGroups\fR
Comma separated list of group names which may execute jobs on this front end
node. By default, all groups may use this front end node.
May not be used with the \fBDenyGroups\fR option.

.TP
\fBAllowUsers\fR
Comma separated list of user names which may execute jobs on this front end
node. By default, all users may use this front end node.
May not be used with the \fBDenyUsers\fR option.

.TP
\fBDenyGroups\fR
Comma separated list of group names which are prevented from executing jobs on
this front end node.
May not be used with the \fBAllowGroups\fR option.

.TP
\fBDenyUsers\fR
Comma separated list of user names which are prevented from executing jobs on
this front end node.
May not be used with the \fBAllowUsers\fR option.

.TP
\fBFrontendName\fR
Name that SLURM uses to refer to a frontend node.
Typically this would be the string that "/bin/hostname \-s" returns.
It may also be the fully qualified domain name as returned by "/bin/hostname \-f"
(e.g. "foo1.bar.com"), or any valid domain name associated with the host
through the host database (/etc/hosts) or DNS, depending on the resolver
settings.  Note that if the short form of the hostname is not used, it
may prevent use of hostlist expressions (the numeric portion in brackets
must be at the end of the string).
If the \fBFrontendName\fR is "DEFAULT", the values specified
with that record will apply to subsequent node specifications
unless explicitly set to other values in that frontend node record or
replaced with a different set of default values.
Each line where \fBFrontendName\fR is "DEFAULT" will replace or add to previous
default values and not a reinitialize the default values.
Note that since the naming of front end nodes would typically not follow that
of the compute nodes (e.g. lacking X, Y and Z coordinates found in the compute
node naming scheme), each front end node name should be listed separately and
without a hostlist expression (i.e. frontend00,frontend01" rather than
"frontend[00-01]").</p>

.TP
\fBFrontendAddr\fR
Name that a frontend node should be referred to in establishing
a communications path. This name will be used as an
argument to the gethostbyname() function for identification.
As with \fBFrontendName\fR, list the individual node addresses rather than
using a hostlist expression.
The number of \fBFrontendAddr\fR records per line must equal the number of
\fBFrontendName\fR records per line (i.e. you can't map to node names to
one address).
\fBFrontendAddr\fR may also contain IP addresses.
By default, the \fBFrontendAddr\fR will be identical in value to
\fBFrontendName\fR.

.TP
\fBPort\fR
The port number that the SLURM compute node daemon, \fBslurmd\fR, listens
to for work on this particular frontend node. By default there is a single port
number for all \fBslurmd\fR daemons on all frontend nodes as defined by the
\fBSlurmdPort\fR configuration parameter. Use of this option is not generally
recommended except for development or testing purposes.

.TP
\fBReason\fR
Identifies the reason for a frontend node being in state "DOWN", "DRAINED"
"DRAINING", "FAIL" or "FAILING".
Use quotes to enclose a reason having more than one word.

.TP
\fBState\fR
State of the frontend node with respect to the initiation of user jobs.
Acceptable values are "DOWN", "DRAIN", "FAIL", "FAILING" and "UNKNOWN".
"DOWN" indicates the frontend node has failed and is unavailable to be
allocated work.
"DRAIN" indicates the frontend node is unavailable to be allocated work.
"FAIL" indicates the frontend node is expected to fail soon, has
no jobs allocated to it, and will not be allocated to any new jobs.
"FAILING" indicates the frontend node is expected to fail soon, has
one or more jobs allocated to it, but will not be allocated to any new jobs.
"UNKNOWN" indicates the frontend node's state is undefined (BUSY or IDLE),
but will be established when the \fBslurmd\fR daemon on that node registers.
The default value is "UNKNOWN".
Also see the \fBDownNodes\fR parameter below.

For example: "FrontendName=frontend[00\-03] FrontendAddr=efrontend[00\-03]
State=UNKNOWN" is used to define four front end nodes for running slurmd
daemons.

.LP
The partition configuration permits you to establish different job
limits or access controls for various groups (or partitions) of nodes.
Nodes may be in more than one partition, making partitions serve
as general purpose queues.
For example one may put the same set of nodes into two different
partitions, each with different constraints (time limit, job sizes,
groups allowed to use the partition, etc.).
Jobs are allocated resources within a single partition.
Default values can be specified with a record in which
\fBPartitionName\fR is "DEFAULT".
The default entry values will apply only to lines following it in the
configuration file and the default values can be reset multiple times
in the configuration file with multiple entries where "PartitionName=DEFAULT".
The "PartitionName=" specification must be placed on every line
describing the configuration of partitions.
Each line where \fBPartitionName\fR is "DEFAULT" will replace or add to previous
default values and not a reinitialize the default values.
A single partition name can not appear as a PartitionName value in more than
one line (duplicate partition name records will be ignored).
If a partition that is in use is deleted from the configuration and slurm
is restarted or reconfigured (scontrol reconfigure), jobs using the partition
are canceled.
\fBNOTE:\fR Put all parameters for each partition on a single line.
Each line of partition configuration information should
represent a different partition.
The partition configuration file contains the following information:

.TP
\fBAllocNodes\fR
Comma separated list of nodes from which users can submit jobs in the
partition.
Node names may be specified using the node range expression syntax
described above.
The default value is "ALL".

.TP
\fBAllowAccounts\fR
Comma separated list of accounts which may execute jobs in the partition.
The default value is "ALL".
\fBNOTE:\fR If AllowAccounts is used then DenyAccounts will not be enforced.
Also refer to DenyAccounts.

.TP
\fBAllowGroups\fR
Comma separated list of group names which may execute jobs in the partition.
If at least one group associated with the user attempting to execute the
job is in AllowGroups, he will be permitted to use this partition.
Jobs executed as user root can use any partition without regard to
the value of AllowGroups.
If user root attempts to execute a job as another user (e.g. using
srun's \-\-uid option), this other user must be in one of groups
identified by AllowGroups for the job to successfully execute.
The default value is "ALL".
\fBNOTE:\fR For performance reasons, SLURM maintains a list of user IDs
allowed to use each partition and this is checked at job submission time.
This list of user IDs is updated when the \fBslurmctld\fR daemon is restarted,
reconfigured (e.g. "scontrol reconfig") or the partition's \fBAllowGroups\fR
value is reset, even if is value is unchanged
(e.g. "scontrol update PartitionName=name AllowGroups=group").
For a user's access to a partition to change, both his group membership must
change and SLURM's internal user ID list must change using one of the methods
described above.

.TP
\fBAllowQos\fR
Comma seperated list of Qos which may execute jobs in the partition.
Jobs executed as user root can use any partition without regard to
the value of AllowQos.
The default value is "ALL".
\fBNOTE:\fR If AllowQos is used then DenyQos will not be enforced.
Also refer to DenyQos.

.TP
\fBAlternate\fR
Partition name of alternate partition to be used if the state of this partition
is "DRAIN" or "INACTIVE."

.TP
\fBDefault\fR
If this keyword is set, jobs submitted without a partition
specification will utilize this partition.
Possible values are "YES" and "NO".
The default value is "NO".

.TP
\fBDefMemPerCPU\fR
Default real memory size available per allocated CPU in MegaBytes.
Used to avoid over\-subscribing memory and causing paging.
\fBDefMemPerCPU\fR would generally be used if individual processors
are allocated to jobs (\fBSelectType=select/cons_res\fR).
If not set, the \fBDefMemPerCPU\fR value for the entire cluster will be used.
Also see \fBDefMemPerNode\fR and \fBMaxMemPerCPU\fR.
\fBDefMemPerCPU\fR and \fBDefMemPerNode\fR are mutually exclusive.
NOTE: Enforcement of memory limits currently requires enabling of
accounting, which samples memory use on a periodic basis (data need
not be stored, just collected).

.TP
\fBDefMemPerNode\fR
Default real memory size available per allocated node in MegaBytes.
Used to avoid over\-subscribing memory and causing paging.
\fBDefMemPerNode\fR would generally be used if whole nodes
are allocated to jobs (\fBSelectType=select/linear\fR) and
resources are shared (\fBShared=yes\fR or \fBShared=force\fR).
If not set, the \fBDefMemPerNode\fR value for the entire cluster will be used.
Also see \fBDefMemPerCPU\fR and \fBMaxMemPerNode\fR.
\fBDefMemPerCPU\fR and \fBDefMemPerNode\fR are mutually exclusive.
NOTE: Enforcement of memory limits currently requires enabling of
accounting, which samples memory use on a periodic basis (data need
not be stored, just collected).

.TP
\fBDenyAccount\fR
Comma seperated list of accounts which may not execute jobs in the partition.
By default, no accounts are denied access
\fBNOTE:\fR If AllowAccounts is used then DenyAccounts will not be enforced.
Also refer to AllowAccount.

.TP
\fBDenyQos\fR
Comma seperated list of Qos which may not execute jobs in the partition.
By default, no QOS are denied access
\fBNOTE:\fR If AllowQos is used then DenyQos will not be enforced.
Also refer AllowQos.

.TP
\fBDefaultTime\fR
Run time limit used for jobs that don't specify a value. If not set
then MaxTime will be used.
Format is the same as for MaxTime.

.TP
\fBDisableRootJobs\fR
If set to "YES" then user root will be prevented from running any jobs
on this partition.
The default value will be the value of \fBDisableRootJobs\fR set
outside of a partition specification (which is "NO", allowing user
root to execute jobs).

.TP
\fBGraceTime\fR
Specifies, in units of seconds, the preemption grace time
to be extended to a job which has been selected for preemption.
The default value is zero, no preemption grace time is allowed on
this partition.
(Meaningful only for PreemptMode=CANCEL)

.TP
\fBHidden\fR
Specifies if the partition and its jobs are to be hidden by default.
Hidden partitions will by default not be reported by the SLURM APIs or commands.
Possible values are "YES" and "NO".
The default value is "NO".
Note that partitions that a user lacks access to by virtue of the
\fBAllowGroups\fR parameter will also be hidden by default.

.TP
\fBLLN\fR
Schedule resources to jobs on the least loaded nodes (based upon the number
of idle CPUs). This is generally only recommended for an environment with
serial jobs as idle resources will tend to be highly fragmented, resulting
in parallel jobs being distributed across many nodes.
Also see the \fBSelectParameters\fR configuration parameter \fBCR_LLN\fR to
use the least loaded nodes in every partition.

.TP
\fBMaxCPUsPerNode\fR
Maximum number of CPUs on any node available to all jobs from this partition.
This can be especially useful to schedule GPUs. For example a node can be
associated with two Slurm partitions (e.g. "cpu" and "gpu") and the
partition/queue "cpu" could be limited to only a subset of the node's CPUs,
insuring that one or more CPUs would be available to jobs in the "gpu"
partition/queue.

.TP
\fBMaxMemPerCPU\fR
Maximum real memory size available per allocated CPU in MegaBytes.
Used to avoid over\-subscribing memory and causing paging.
\fBMaxMemPerCPU\fR would generally be used if individual processors
are allocated to jobs (\fBSelectType=select/cons_res\fR).
If not set, the \fBMaxMemPerCPU\fR value for the entire cluster will be used.
Also see \fBDefMemPerCPU\fR and \fBMaxMemPerNode\fR.
\fBMaxMemPerCPU\fR and \fBMaxMemPerNode\fR are mutually exclusive.
NOTE: Enforcement of memory limits currently requires enabling of
accounting, which samples memory use on a periodic basis (data need
not be stored, just collected).

.TP
\fBMaxMemPerNode\fR
Maximum real memory size available per allocated node in MegaBytes.
Used to avoid over\-subscribing memory and causing paging.
\fBMaxMemPerNode\fR would generally be used if whole nodes
are allocated to jobs (\fBSelectType=select/linear\fR) and
resources are shared (\fBShared=yes\fR or \fBShared=force\fR).
If not set, the \fBMaxMemPerNode\fR value for the entire cluster will be used.
Also see \fBDefMemPerNode\fR and \fBMaxMemPerCPU\fR.
\fBMaxMemPerCPU\fR and \fBMaxMemPerNode\fR are mutually exclusive.
NOTE: Enforcement of memory limits currently requires enabling of
accounting, which samples memory use on a periodic basis (data need
not be stored, just collected).

.TP
\fBMaxNodes\fR
Maximum count of nodes which may be allocated to any single job.
For BlueGene systems this will be a  c\-nodes count and will be converted
to a midplane count with a reduction in resolution.
The default value is "UNLIMITED", which is represented internally as \-1.
This limit does not apply to jobs executed by SlurmUser or user root.

.TP
\fBMaxTime\fR
Maximum run time limit for jobs.
Format is minutes, minutes:seconds, hours:minutes:seconds,
days\-hours, days\-hours:minutes, days\-hours:minutes:seconds or
"UNLIMITED".
Time resolution is one minute and second values are rounded up to
the next minute.
This limit does not apply to jobs executed by SlurmUser or user root.

.TP
\fBMinNodes\fR
Minimum count of nodes which may be allocated to any single job.
For BlueGene systems this will be a  c\-nodes count and will be converted
to a midplane count with a reduction in resolution.
The default value is 1.
This limit does not apply to jobs executed by SlurmUser or user root.

.TP
\fBNodes\fR
Comma separated list of nodes (or base partitions for BlueGene systems)
which are associated with this partition.
Node names may be specified using the node range expression syntax
described above. A blank list of nodes
(i.e. "Nodes= ") can be used if one wants a partition to exist,
but have no resources (possibly on a temporary basis).

.TP
\fBPartitionName\fR
Name by which the partition may be referenced (e.g. "Interactive").
This name can be specified by users when submitting jobs.
If the \fBPartitionName\fR is "DEFAULT", the values specified
with that record will apply to subsequent partition specifications
unless explicitly set to other values in that partition record or
replaced with a different set of default values.
Each line where \fBPartitionName\fR is "DEFAULT" will replace or add to previous
default values and not a reinitialize the default values.

.TP
\fBPreemptMode\fR
Mechanism used to preempt jobs from this partition when
\fBPreemptType=preempt/partition_prio\fR is configured.
This partition specific \fBPreemptMode\fR configuration parameter will override
the \fBPreemptMode\fR configuration parameter set for the cluster as a whole.
The cluster\-level \fBPreemptMode\fR must include the GANG option if
\fBPreemptMode\fR is configured to SUSPEND for any partition.
The cluster\-level \fBPreemptMode\fR must not be OFF if \fBPreemptMode\fR
is enabled for any  partition.
See the description of the cluster\-level \fBPreemptMode\fR configuration
parameter above for further information.

.TP
\fBPriority\fR
Jobs submitted to a higher priority partition will be dispatched
before pending jobs in lower priority partitions and if possible
they will preempt running jobs from lower priority partitions.
Note that a partition's priority takes precedence over a job's
priority.
The value may not exceed 65533.

.TP
\fBReqResv\fR
Specifies users of this partition are required to designate a reservation
when submitting a job. This option can be useful in restricting usage
of a partition that may have higher priority or additional resources to be
allowed only within a reservation.
Possible values are "YES" and "NO".
The default value is "NO".

.TP
\fBRootOnly\fR
Specifies if only user ID zero (i.e. user \fIroot\fR) may allocate resources
in this partition. User root may allocate resources for any other user,
but the request must be initiated by user root.
This option can be useful for a partition to be managed by some
external entity (e.g. a higher\-level job manager) and prevents
users from directly using those resources.
Possible values are "YES" and "NO".
The default value is "NO".

.TP
\fBSelectTypeParameters\fR
Partition\-specific resource allocation type.
Supported values are \fBCR_Core\fR and \fBCR_Socket\fR.
Use requires the system\-wide \fBSelectTypeParameters\fR value be set plus
\fBCR_ALLOCATE_FULL_SOCKET\fR.

.TP
\fBShared\fR
Controls the ability of the partition to execute more than one job at a
time on each resource (node, socket or core depending upon the value
of \fBSelectTypeParameters\fR).
If resources are to be shared, avoiding memory over\-subscription
is very important.
\fBSelectTypeParameters\fR should be configured to treat
memory as a consumable resource and the \fB\-\-mem\fR option
should be used for job allocations.
Sharing of resources is typically useful only when using gang scheduling
(\fBPreemptMode=suspend\fR or \fBPreemptMode=kill\fR).
Possible values for \fBShared\fR are "EXCLUSIVE", "FORCE", "YES", and "NO".
Note that a value of "YES" or "FORCE" can negatively impact performance
for systems with many thousands of running jobs.
The default value is "NO".
For more information see the following web pages:
.br
.na
\fIhttp://slurm.schedmd.com/cons_res.html\fR,
.br
\fIhttp://slurm.schedmd.com/cons_res_share.html\fR,
.br
\fIhttp://slurm.schedmd.com/gang_scheduling.html\fR, and
.br
\fIhttp://slurm.schedmd.com/preempt.html\fR.
.ad

.RS
.TP 12
\fBEXCLUSIVE\fR
Allocates entire nodes to jobs even with select/cons_res configured.
Jobs that run in partitions with "Shared=EXCLUSIVE" will have
exclusive access to all allocated nodes.
.TP
\fBFORCE\fR
Makes all resources in the partition available for sharing
without any means for users to disable it.
May be followed with a colon and maximum number of jobs in
running or suspended state.
For example "Shared=FORCE:4" enables each node, socket or
core to execute up to four jobs at once.
Recommended only for BlueGene systems configured with
small blocks or for systems running
with gang scheduling (\fBSchedulerType=sched/gang\fR).
.TP
\fBYES\fR
Makes all resources in the partition available for sharing upon request by
the job.
Resources will only be over\-subscribed when explicitly requested
by the user using the "\-\-share" option on job submission.
May be followed with a colon and maximum number of jobs in
running or suspended state.
For example "Shared=YES:4" enables each node, socket or
core to execute up to four jobs at once.
Recommended only for systems running with gang scheduling
(\fBSchedulerType=sched/gang\fR).
.TP
\fBNO\fR
Selected resources are allocated to a single job. No resource will be
allocated to more than one job.
.RE

.TP
\fBState\fR
State of partition or availability for use.  Possible values
are "UP", "DOWN", "DRAIN" and "INACTIVE". The default value is "UP".
See also the related "Alternate" keyword.
.RS
.TP 10
\fBUP\fP
Designates that new jobs may queued on the partition, and that
jobs may be allocated nodes and run from the partition.
.TP
\fBDOWN\fP
Designates that new jobs may be queued on the partition, but
queued jobs may not be allocated nodes and run from the partition. Jobs
already running on the partition continue to run. The jobs
must be explicitly canceled to force their termination.
.TP
\fBDRAIN\fP
Designates that no new jobs may be queued on the partition (job
submission requests will be denied with an error message), but jobs
already queued on the partition may be allocated nodes and run.
See also the "Alternate" partition specification.
.TP
\fBINACTIVE\fP
Designates that no new jobs may be queued on the partition,
and jobs already queued may not be allocated nodes and run.
See also the "Alternate" partition specification.
.RE

.SH "Prolog and Epilog Scripts"
There are a variety of prolog and epilog program options that
execute with various permissions and at various times.
The four options most likely to be used are:
\fBProlog\fR and \fBEpilog\fR (executed once on each compute node
for each job) plus \fBPrologSlurmctld\fR and \fBEpilogSlurmctld\fR
(executed once on the \fBControlMachine\fR for each job).

NOTE:  Standard output and error messages are normally not preserved.
Explicitly write output and error messages to an appropriate location
if you wish to preserve that information.

NOTE:  The Prolog script is ONLY run on any individual
node when it first sees a job step from a new allocation; it does not
run the Prolog immediately when an allocation is granted.  If no job steps
from an allocation are run on a node, it will never run the Prolog for that
allocation.  The Epilog, on the other hand, always runs on every node of an
allocation when the allocation is released.

If the Epilog fails (returns a non\-zero exit code), this will result in the
node being set to a DOWN state.
If the EpilogSlurmctld fails (returns a non\-zero exit code), this will only
be logged.
If the Prolog fails (returns a non\-zero exit code), this will result in the
node being set to a DOWN state and the job requeued to executed on another node.
If the PrologSlurmctld fails (returns a non\-zero exit code), this will result
in the job requeued to executed on another node if possible. Only batch jobs
can be requeued. Interactive jobs (salloc and srun) will be cancelled if the
PrologSlurmctld fails.


Information about the job is passed to the script using environment
variables.
Unless otherwise specified, these environment variables are available
to all of the programs.
.TP
\fBBASIL_RESERVATION_ID\fR
Basil reservation ID.
Available on Cray XT/XE systems only.
.TP
\fBMPIRUN_PARTITION\fR
BlueGene partition name.
Available on BlueGene systems only.
.TP
\fBSLURM_JOB_ACCOUNT\fR
Account name used for the job.
Available in \fBPrologSlurmctld\fR and \fBEpilogSlurmctld\fR only.
.TP
\fBSLURM_JOB_CONSTRAINTS\fR
Features required to run the job.
Available in \fBPrologSlurmctld\fR and \fBEpilogSlurmctld\fR only.
.TP
\fBSLURM_JOB_DERIVED_EC\fR
The highest exit code of all of the job steps.
Available in \fBEpilogSlurmctld\fR only.
.TP
\fBSLURM_JOB_EXIT_CODE\fR
The exit code of the job script (or salloc). The value is the status
as returned by the wait() system call (See wait(2))
Available in \fBEpilogSlurmctld\fR only.
.TP
\fBSLURM_JOB_EXIT_CODE2\fR
The exit code of the job script (or salloc). The value has the format
<exit>:<sig>. The first number is the exit code, typically as set by the
exit() function. The second number of the signal that caused the process to
terminante if it was terminated by a signal.
Available in \fBEpilogSlurmctld\fR only.
.TP

\fBSLURM_JOB_GID\fR
Group ID of the job's owner.
Available in \fBPrologSlurmctld\fR and \fBEpilogSlurmctld\fR only.
.TP
\fBSLURM_JOB_GROUP\fR
Group name of the job's owner.
Available in \fBPrologSlurmctld\fR and \fBEpilogSlurmctld\fR only.
.TP
\fBSLURM_JOB_ID\fR
Job ID.
.TP
\fBSLURM_JOB_NAME\fR
Name of the job.
Available in \fBPrologSlurmctld\fR and \fBEpilogSlurmctld\fR only.
.TP
\fBSLURM_JOB_NODELIST\fR
Nodes assigned to job. A SLURM hostlist expression.
"scontrol show hostnames" can be used to convert this to a
list of individual host names.
Available in \fBPrologSlurmctld\fR and \fBEpilogSlurmctld\fR only.
.TP
\fBSLURM_JOB_PARTITION\fR
Partition that job runs in.
Available in \fBProlog\fR, \fBPrologSlurmctld\fR and \fBEpilogSlurmctld\fR only.
.TP
\fBSLURM_JOB_UID\fR
User ID of the job's owner.
.TP
\fBSLURM_JOB_USER\fR
User name of the job's owner.

.SH "NETWORK TOPOLOGY"
SLURM is able to optimize job allocations to minimize network contention.
Special SLURM logic is used to optimize allocations on systems with a
three\-dimensional interconnect (BlueGene, Sun Constellation, etc.)
and information about configuring those systems are available on
web pages available here: <http://slurm.schedmd.com/>.
For a hierarchical network, SLURM needs to have detailed information
about how nodes are configured on the network switches.
.LP
Given network topology information, SLURM allocates all of a job's
resources onto a single leaf of the network (if possible) using a best\-fit
algorithm.
Otherwise it will allocate a job's resources onto multiple leaf switches
so as to minimize the use of higher\-level switches.
The \fBTopologyPlugin\fR parameter controls which plugin is used to
collect network topology information.
The only values presently supported are
"topology/3d_torus" (default for IBM BlueGene, Sun Constellation and
Cray XT/XE systems, performs best\-fit logic over three\-dimensional topology),
"topology/none" (default for other systems,
best\-fit logic over one\-dimensional topology),
"topology/tree" (determine the network topology based
upon information contained in a topology.conf file,
see "man topology.conf" for more information).
Future plugins may gather topology information directly from the network.
The topology information is optional.
If not provided, SLURM will perform a best\-fit algorithm assuming the
nodes are in a one\-dimensional array as configured and the communications
cost is related to the node distance in this array.

.SH "RELOCATING CONTROLLERS"
If the cluster's computers used for the primary or backup controller
will be out of service for an extended period of time, it may be
desirable to relocate them.
In order to do so, follow this procedure:
.LP
1. Stop the SLURM daemons
.br
2. Modify the slurm.conf file appropriately
.br
3. Distribute the updated slurm.conf file to all nodes
.br
4. Restart the SLURM daemons
.LP
There should be no loss of any running or pending jobs.
Insure that any nodes added to the cluster have the current
slurm.conf file installed.
.LP
\fBCAUTION:\fR If two nodes are simultaneously configured as the
primary controller (two nodes on which \fBControlMachine\fR specify
the local host and the \fBslurmctld\fR daemon is executing on each),
system behavior will be destructive.
If a compute node has an incorrect \fBControlMachine\fR or
\fBBackupController\fR parameter, that node may be rendered
unusable, but no other harm will result.

.SH "EXAMPLE"
.LP
#
.br
# Sample /etc/slurm.conf for dev[0\-25].llnl.gov
.br
# Author: John Doe
.br
# Date: 11/06/2001
.br
#
.br
ControlMachine=dev0
.br
ControlAddr=edev0
.br
BackupController=dev1
.br
BackupAddr=edev1
.br
#
.br
AuthType=auth/munge
.br
Epilog=/usr/local/slurm/epilog
.br
Prolog=/usr/local/slurm/prolog
.br
FastSchedule=1
.br
FirstJobId=65536
.br
InactiveLimit=120
.br
JobCompType=jobcomp/filetxt
.br
JobCompLoc=/var/log/slurm/jobcomp
.br
KillWait=30
.br
MaxJobCount=10000
.br
MinJobAge=3600
.br
PluginDir=/usr/local/lib:/usr/local/slurm/lib
.br
ReturnToService=0
.br
SchedulerType=sched/backfill
.br
SlurmctldLogFile=/var/log/slurm/slurmctld.log
.br
SlurmdLogFile=/var/log/slurm/slurmd.log
.br
SlurmctldPort=7002
.br
SlurmdPort=7003
.br
SlurmdSpoolDir=/usr/local/slurm/slurmd.spool
.br
StateSaveLocation=/usr/local/slurm/slurm.state
.br
SwitchType=switch/elan
.br
TmpFS=/tmp
.br
WaitTime=30
.br
JobCredentialPrivateKey=/usr/local/slurm/private.key
.br
.na
JobCredentialPublicCertificate=/usr/local/slurm/public.cert
.ad
.br
#
.br
# Node Configurations
.br
#
.br
NodeName=DEFAULT CPUs=2 RealMemory=2000 TmpDisk=64000
.br
NodeName=DEFAULT State=UNKNOWN
.br
NodeName=dev[0\-25] NodeAddr=edev[0\-25] Weight=16
.br
# Update records for specific DOWN nodes
.br
DownNodes=dev20 State=DOWN Reason="power,ETA=Dec25"
.br
#
.br
# Partition Configurations
.br
#
.br
PartitionName=DEFAULT MaxTime=30 MaxNodes=10 State=UP
.br
PartitionName=debug Nodes=dev[0\-8,18\-25] Default=YES
.br
PartitionName=batch Nodes=dev[9\-17]  MinNodes=4
.br
PartitionName=long Nodes=dev[9\-17] MaxTime=120 AllowGroups=admin

.SH "FILE AND DIRECTORY PERMISSIONS"
There are three classes of files:
Files used by \fBslurmctld\fR must be accessible by user \fBSlurmUser\fR
and accessible by the primary and backup control machines.
Files used by \fBslurmd\fR must be accessible by user root and
accessible from every compute node.
A few files need to be accessible by normal users on all login and
compute nodes.
While many files and directories are listed below, most of them will
not be used with most configurations.
.TP
\fBAccountingStorageLoc\fR
If this specifies a file, it must be writable by user \fBSlurmUser\fR.
The file must be accessible by the primary and backup control machines.
It is recommended that the file be readable by all users from login and
compute nodes.
.TP
\fBEpilog\fR
Must be executable by user root.
It is recommended that the file be readable by all users.
The file must exist on every compute node.
.TP
\fBEpilogSlurmctld\fR
Must be executable by user \fBSlurmUser\fR.
It is recommended that the file be readable by all users.
The file must be accessible by the primary and backup control machines.
.TP
\fBHealthCheckProgram\fR
Must be executable by user root.
It is recommended that the file be readable by all users.
The file must exist on every compute node.
.TP
\fBJobCheckpointDir\fR
Must be writable by user \fBSlurmUser\fR and no other users.
The file must be accessible by the primary and backup control machines.
.TP
\fBJobCompLoc\fR
If this specifies a file, it must be writable by user \fBSlurmUser\fR.
The file must be accessible by the primary and backup control machines.
.TP
\fBJobCredentialPrivateKey\fR
Must be readable only by user \fBSlurmUser\fR and writable by no other users.
The file must be accessible by the primary and backup control machines.
.TP
\fBJobCredentialPublicCertificate\fR
Readable to all users on all nodes.
Must not be writable by regular users.
.TP
\fBMailProg\fR
Must be executable by user \fBSlurmUser\fR.
Must not be writable by regular users.
The file must be accessible by the primary and backup control machines.
.TP
\fBProlog\fR
Must be executable by user root.
It is recommended that the file be readable by all users.
The file must exist on every compute node.
.TP
\fBPrologSlurmctld\fR
Must be executable by user \fBSlurmUser\fR.
It is recommended that the file be readable by all users.
The file must be accessible by the primary and backup control machines.
.TP
\fBResumeProgram\fR
Must be executable by user \fBSlurmUser\fR.
The file must be accessible by the primary and backup control machines.
.TP
\fBSallocDefaultCommand\fR
Must be executable by all users.
The file must exist on every login and compute node.
.TP
\fBslurm.conf\fR
Readable to all users on all nodes.
Must not be writable by regular users.
.TP
\fBSlurmctldLogFile\fR
Must be writable by user \fBSlurmUser\fR.
The file must be accessible by the primary and backup control machines.
.TP
\fBSlurmctldPidFile\fR
Must be writable by user root.
Preferably writable and removable by \fBSlurmUser\fR.
The file must be accessible by the primary and backup control machines.
.TP
\fBSlurmdLogFile\fR
Must be writable by user root.
A distinct file must exist on each compute node.
.TP
\fBSlurmdPidFile\fR
Must be writable by user root.
A distinct file must exist on each compute node.
.TP
\fBSlurmdSpoolDir\fR
Must be writable by user root.
A distinct file must exist on each compute node.
.TP
\fBSrunEpilog\fR
Must be executable by all users.
The file must exist on every login and compute node.
.TP
\fBSrunProlog\fR
Must be executable by all users.
The file must exist on every login and compute node.
.TP
\fBStateSaveLocation\fR
Must be writable by user \fBSlurmUser\fR.
The file must be accessible by the primary and backup control machines.
.TP
\fBSuspendProgram\fR
Must be executable by user \fBSlurmUser\fR.
The file must be accessible by the primary and backup control machines.
.TP
\fBTaskEpilog\fR
Must be executable by all users.
The file must exist on every compute node.
.TP
\fBTaskProlog\fR
Must be executable by all users.
The file must exist on every compute node.
.TP
\fBUnkillableStepProgram\fR
Must be executable by user \fBSlurmUser\fR.
The file must be accessible by the primary and backup control machines.

.SH "LOGGING"
.LP
Note that while SLURM daemons create log files and other files as needed,
it treats the lack of parent directories as a fatal error.
This prevents the daemons from running if critical file systems are
not mounted and will minimize the risk of cold\-starting (starting
without preserving jobs).
.LP
Log files and job accounting files,
may need to be created/owned by the "SlurmUser" uid to be successfully
accessed.  Use the "chown" and "chmod" commands to set the ownership
and permissions appropriately.
See the section \fBFILE AND DIRECTORY PERMISSIONS\fR for information
about the various files and directories used by SLURM.
.LP
It is recommended that the logrotate utility be used to insure that
various log files do not become too large.
This also applies to text files used for accounting,
process tracking, and the slurmdbd log if they are used.
.LP
Here is a sample logrotate configuration. Make appropriate site modifications
and save as /etc/logrotate.d/slurm on all nodes.
See the \fBlogrotate\fR man page for more details.
.LP
##
.br
# SLURM Logrotate Configuration
.br
##
.br
/var/log/slurm/*log {
.br
    compress
.br
    missingok
.br
    nocopytruncate
.br
    nocreate
.br
    nodelaycompress
.br
    nomail
.br
    notifempty
.br
    noolddir
.br
    rotate 5
.br
    sharedscripts
.br
    size=5M
.br
    create 640 slurm root
.br
    postrotate
.br
	/etc/init.d/slurm reconfig
.br
    endscript
.br
}
.br

.SH "COPYING"
Copyright (C) 2002\-2007 The Regents of the University of California.
Produced at Lawrence Livermore National Laboratory (cf, DISCLAIMER).
.br
Copyright (C) 2008\-2010 Lawrence Livermore National Security.
.br
Copyright (C) 2010-2013 SchedMD LLC.
.LP
This file is part of SLURM, a resource management program.
For details, see <http://slurm.schedmd.com/>.
.LP
SLURM is free software; you can redistribute it and/or modify it under
the terms of the GNU General Public License as published by the Free
Software Foundation; either version 2 of the License, or (at your option)
any later version.
.LP
SLURM is distributed in the hope that it will be useful, but WITHOUT ANY
WARRANTY; without even the implied warranty of MERCHANTABILITY or FITNESS
FOR A PARTICULAR PURPOSE.  See the GNU General Public License for more
details.

.SH "FILES"
/etc/slurm.conf

.SH "SEE ALSO"
.LP
\fBbluegene.conf\fR(5), \fBcgroup.conf\fR(5), \fBgethostbyname\fR (3),
\fBgetrlimit\fR (2), \fBgres.conf\fR(5), \fBgroup\fR (5), \fBhostname\fR (1),
\fBscontrol\fR(1), \fBslurmctld\fR(8), \fBslurmd\fR(8),
\fBslurmdbd\fR(8), \fBslurmdbd.conf\fR(5), \fBsrun(1)\fR,
\fBspank(8)\fR, \fBsyslog\fR (2), \fBtopology.conf\fR(5), \fBwiki.conf\fR(5)<|MERGE_RESOLUTION|>--- conflicted
+++ resolved
@@ -1886,10 +1886,6 @@
 In order limit the amount of data managed by the backfill scheduler,
 if the value of \fBbf_window\fR is increased, then it is generally advisable
 to also increase \fBbf_resolution\fR.
-<<<<<<< HEAD
-=======
-if
->>>>>>> 6673d748
 This option applies only to \fBSchedulerType=sched/backfill\fR.
 .TP
 \fBdefault_queue_depth=#\fR
