.TH "slurm.conf" "5" "Slurm Configuration File" "April 2015" "Slurm Configuration File"

.SH "NAME"
slurm.conf \- Slurm configuration file

.SH "DESCRIPTION"
\fBslurm.conf\fP is an ASCII file which describes general Slurm
configuration information, the nodes to be managed, information about
how those nodes are grouped into partitions, and various scheduling
parameters associated with those partitions. This file should be
consistent across all nodes in the cluster.
.LP
The file location can be modified at system build time using the
DEFAULT_SLURM_CONF parameter or at execution time by setting the SLURM_CONF
environment variable. The Slurm daemons also allow you to override
both the built\-in and environment\-provided location using the "\-f"
option on the command line.
.LP
The contents of the file are case insensitive except for the names of nodes
and partitions. Any text following a "#" in the configuration file is treated
as a comment through the end of that line.
Changes to the configuration file take effect upon restart of
Slurm daemons, daemon receipt of the SIGHUP signal, or execution
of the command "scontrol reconfigure" unless otherwise noted.
.LP
If a line begins with the word "Include" followed by whitespace
and then a file name, that file will be included inline with the current
configuration file. For large or complex systems, multiple configuration files
may prove easier to manage and enable reuse of some files (See INCLUDE
MODIFIERS for more details).
.LP
Note on file permissions:
.LP
The \fIslurm.conf\fR file must be readable by all users of Slurm, since it
is used by many of the Slurm commands.  Other files that are defined
in the \fIslurm.conf\fR file, such as log files and job accounting files,
may need to be created/owned by the user "SlurmUser" to be successfully
accessed.  Use the "chown" and "chmod" commands to set the ownership
and permissions appropriately.
See the section \fBFILE AND DIRECTORY PERMISSIONS\fR for information
about the various files and directories used by Slurm.

.SH "PARAMETERS"
.LP
The overall configuration parameters available include:

.TP
\fBAccountingStorageBackupHost\fR
The name of the backup machine hosting the accounting storage database.
If used with the accounting_storage/slurmdbd plugin, this is where the backup
slurmdbd would be running.
Only used for database type storage plugins, ignored otherwise.

.TP
\fBAccountingStorageEnforce\fR
This controls what level of association\-based enforcement to impose
on job submissions.  Valid options are any combination of
\fIassociations\fR, \fIlimits\fR, \fInojobs\fR, \fInosteps\fR, \fIqos\fR, \fIsafe\fR, and \fIwckeys\fR, or
\fIall\fR for all things (expect nojobs and nosteps, they must be requested as well).

If limits, qos, or wckeys are set, associations will automatically be set.

If wckeys is set, TrackWCKey will automatically be set.

If safe is set, limits and associations will automatically be set.

If nojobs is set nosteps will automatically be set.

By enforcing Associations no new job is allowed to run unless a corresponding
association exists in the system.  If limits are enforced users can be
limited by association to whatever job size or run time limits are defined.

If nojobs is set Slurm will not account for any jobs or steps on the system,
like wise if nosteps is set Slurm will not account for any steps ran limits
will still be enforced.

If safe is enforced a job will only be launched against an association or qos
that has a GrpCPUMins limit set if the job will be able to run to completion.
Without this option set, jobs will be launched as long as their usage
hasn't reached the cpu-minutes limit which can lead to jobs being
launched but then killed when the limit is reached.

With qos and/or wckeys enforced jobs will not be scheduled unless a valid qos
and/or workload characterization key is specified.

When \fBAccountingStorageEnforce\fR is changed, a restart of the slurmctld
daemon is required (not just a "scontrol reconfig").

.TP
\fBAccountingStorageHost\fR
The name of the machine hosting the accounting storage database.
Only used for database type storage plugins, ignored otherwise.
Also see \fBDefaultStorageHost\fR.

.TP
\fBAccountingStorageLoc\fR
The fully qualified file name where accounting records are written
when the \fBAccountingStorageType\fR is "accounting_storage/filetxt"
or else the name of the database where accounting records are stored when the
\fBAccountingStorageType\fR is a database.
Also see \fBDefaultStorageLoc\fR.

.TP
\fBAccountingStoragePass\fR
The password used to gain access to the database to store the
accounting data.  Only used for database type storage plugins, ignored
otherwise.  In the case of Slurm DBD (Database Daemon) with MUNGE
authentication this can be configured to use a MUNGE daemon
specifically configured to provide authentication between clusters
while the default MUNGE daemon provides authentication within a
cluster.  In that case, \fBAccountingStoragePass\fR should specify the
named port to be used for communications with the alternate MUNGE
daemon (e.g.  "/var/run/munge/global.socket.2"). The default value is
NULL.  Also see \fBDefaultStoragePass\fR.

.TP
\fBAccountingStoragePort\fR
The listening port of the accounting storage database server.
Only used for database type storage plugins, ignored otherwise.
Also see \fBDefaultStoragePort\fR.

.TP
\fBAccountingStorageTRES\fR
Comma separated list of resources you wish to track on the cluster.
These are the resources requested by the sbatch/srun job when it
is submitted.
Currently this consists of any GRES, or license along with CPU, Memory,
and Energy.  By default CPU, Memory, and Energy are tracked.
AccountingStorageTRES=cpu,mem,energy,gres/craynetwork,license/iop1
will track cpu, memory, energy along with a gres called craynetwork as well as
a license called iop1.  Whenever these resources are used on the cluster
they are recorded. The TRES are automatically set up in the database
on the start of the slurmctld.

.TP
\fBAccountingStorageType\fR
The accounting storage mechanism type.  Acceptable values at
present include "accounting_storage/filetxt",
"accounting_storage/mysql", "accounting_storage/none"
and "accounting_storage/slurmdbd".  The
"accounting_storage/filetxt" value indicates that accounting records
will be written to the file specified by the
\fBAccountingStorageLoc\fR parameter.  The "accounting_storage/mysql"
value indicates that accounting records will be written to a MySQL or
MariaDB database specified by the \fBAccountingStorageLoc\fR parameter.
The "accounting_storage/slurmdbd" value indicates that accounting records
will be written to the Slurm DBD, which manages an underlying MySQL
database. See "man slurmdbd" for more information.  The
default value is "accounting_storage/none" and indicates that account
records are not maintained.
Note: The filetxt plugin records only a limited subset of accounting
information and will prevent some sacct options from proper operation.
Also see \fBDefaultStorageType\fR.

.TP
\fBAccountingStorageUser\fR
The user account for accessing the accounting storage database.
Only used for database type storage plugins, ignored otherwise.
Also see \fBDefaultStorageUser\fR.

.TP
\fBAccountingStoreJobComment\fR
If set to "YES" then include the job's comment field in the job
complete message sent to the Accounting Storage database.  The default
is "YES".

.TP
\fBAcctGatherNodeFreq\fR
The AcctGather plugins sampling interval for node accounting.
For AcctGather plugin values of none, this parameter is ignored.
For all other values this parameter is the number
of seconds between node accounting samples. For the
acct_gather_energy/rapl plugin, set a value less
than 300 because the counters may overflow beyond this rate.
The default value is zero. This value disables accounting sampling
for nodes. Note: The accounting sampling interval for jobs is
determined by the value of \fBJobAcctGatherFrequency\fR.

.TP
\fBAcctGatherEnergyType\fR
Identifies the plugin to be used for energy consumption accounting.
The jobacct_gather plugin and slurmd daemon call this plugin to collect
energy consumption data for jobs and nodes. The collection of energy
consumption data takes place on node level, hence only in case of exclusive
job allocation the energy consumption measurements will reflect the jobs
real consumption. In case of node sharing between jobs the reported consumed
energy per job (through sstat or sacct) will not reflect the real energy
consumed by the jobs.

Configurable values at present are:
.RS
.TP 20
\fBacct_gather_energy/none\fR
No energy consumption data is collected.
.TP
\fBacct_gather_energy/ipmi\fR
Energy consumption data is collected from the Baseboard Management Controller
(BMC) using the Intelligent Platform Management Interface (IPMI).
.TP
\fBacct_gather_energy/rapl\fR
Energy consumption data is collected from hardware sensors using the Running
Average Power Limit (RAPL) mechanism. Note that enabling RAPL may require the
execution of the command "sudo modprobe msr".
.RE

.TP
\fBAcctGatherInfinibandType\fR
Identifies the plugin to be used for infiniband network traffic accounting.
The plugin is activated only when profiling on hdf5 files is activated and
the user asks for network data collection for jobs through \-\-profile=Network
(or =All). The collection of network traffic data takes place on node level,
hence only in case of exclusive job allocation the collected values will
reflect the jobs real traffic. All network traffic data are logged on hdf5 files
per job on each node. No storage on the Slurm database takes place.

Configurable values at present are:
.RS
.TP 20
\fBacct_gather_infiniband/none\fR
No infiniband network data are collected.
.TP
\fBacct_gather_infiniband/ofed\fR
Infiniband network traffic data are collected from the hardware monitoring
counters of Infiniband devices through the OFED library.
.RE

.TP
\fBAcctGatherFilesystemType\fR
Identifies the plugin to be used for filesystem traffic accounting.
The plugin is activated only when profiling on hdf5 files is activated and
the user asks for filesystem data collection for jobs through \-\-profile=Lustre
(or =All). The collection of filesystem traffic data takes place on node level,
hence only in case of exclusive job allocation the collected values will
reflect the jobs real traffic. All filesystem traffic data are logged on hdf5 files
per job on each node. No storage on the Slurm database takes place.

Configurable values at present are:
.RS
.TP 20
\fBacct_gather_filesystem/none\fR
No filesystem data are collected.
.TP
\fBacct_gather_filesystem/lustre\fR
Lustre filesystem traffic data are collected from the counters found in
/proc/fs/lustre/.
.RE

.TP
\fBAcctGatherProfileType\fR
Identifies the plugin to be used for detailed job profiling.
The jobacct_gather plugin and slurmd daemon call this plugin to collect
detailed data such as I/O counts, memory usage, or energy consumption for jobs
and nodes. There are interfaces in this plugin to collect data as step start
and completion, task start and completion, and at the account gather
frequency. The data collected at the node level is related to jobs only in
case of exclusive job allocation.

Configurable values at present are:
.RS
.TP 20
\fBacct_gather_profile/none\fR
No profile data is collected.
.TP
\fBacct_gather_profile/hdf5\fR
This enables the HDF5 plugin. The directory where the profile files
are stored and which values are collected are configured in the
acct_gather.conf file.
.RE

.TP
\fBAllowSpecResourcesUsage\fR
If set to 1, Slurm allows individual jobs to override node's configured
CoreSpecCount value. For a job to take advantage of this feature,
a command line option of \-\-core\-spec must be specified.  The default
value for this option is 1 for Cray systems and 0 for other system types.

.TP
\fBAuthInfo\fR
Additional information to be used for authentication of communications
between the Slurm daemons (slurmctld and slurmd) and the Slurm
clients.  The interpretation of this option is specific to the
configured \fBAuthType\fR.
Multiple options may be specified in a comma delimited list.
If not specified, the default authentication information will be used.
.RS
.TP 14
\fBcred_expire\fR
Default job step credential lifetime, in seconds (e.g. "cred_expire=1200").
It must be sufficiently long enough to load user environment, run prolog,
deal with the slurmd getting paged out of memory, etc.
This also controls how long a requeued job must wait before starting again.
The default value is 120 seconds.
.TP
\fBsocket\fR
Path name to a MUNGE daemon socket to use
(e.g. "socket=/var/run/munge/munge.socket.2").
The default value is "/var/run/munge/munge.socket.2".
Used by \fIauth/munge\fR and \fIcrypto/munge\fR.
.TP
\fBttl\fR
Credential lifetime, in seconds (e.g. "ttl=300").
The default value is dependent upon the Munge installation, but is typically
300 seconds.
.RE

.TP
\fBAuthType\fR
The authentication method for communications between Slurm
components.
Acceptable values at present include "auth/none", "auth/authd",
and "auth/munge".
The default value is "auth/munge".
"auth/none" includes the UID in each communication, but it is not verified.
This may be fine for testing purposes, but
\fBdo not use "auth/none" if you desire any security\fR.
"auth/authd" indicates that Brett Chun's authd is to be used (see
"http://www.theether.org/authd/" for more information. Note that
authd is no longer actively supported).
"auth/munge" indicates that LLNL's MUNGE is to be used
(this is the best supported authentication mechanism for Slurm,
see "http://munge.googlecode.com/" for more information).
All Slurm daemons and commands must be terminated prior to changing
the value of \fBAuthType\fR and later restarted (Slurm jobs can be
preserved).

.TP
\fBBackupAddr\fR
The name that \fBBackupController\fR should be referred to in
establishing a communications path. This name will
be used as an argument to the gethostbyname() function for
identification. For example, "elx0000" might be used to designate
the Ethernet address for node "lx0000".
By default the \fBBackupAddr\fR will be identical in value to
\fBBackupController\fR.

.TP
\fBBackupController\fR
The name of the machine where Slurm control functions are to be
executed in the event that \fBControlMachine\fR fails. This node
may also be used as a compute server if so desired. It will come into service
as a controller only upon the failure of ControlMachine and will revert
to a "standby" mode when the ControlMachine becomes available once again.
This should be a node name without the full domain name.   I.e., the hostname
returned by the \fIgethostname()\fR function cut at the first dot (e.g. use
"tux001" rather than "tux001.my.com").
The backup controller recovers state information from the
\fBStateSaveLocation\fR directory, which must be readable and writable from both
the primary and backup controllers.
While not essential, it is recommended that you specify a backup controller.
See  the \fBRELOCATING CONTROLLERS\fR section if you change this.

.TP
\fBBatchStartTimeout\fR
The maximum time (in seconds) that a batch job is permitted for
launching before being considered missing and releasing the
allocation. The default value is 10 (seconds). Larger values may be
required if more time is required to execute the \fBProlog\fR, load
user environment variables (for Moab spawned jobs), or if the slurmd
daemon gets paged from memory.
.br
.br
\fBNote\fR: The test for a job being successfully launched is only performed when
the Slurm daemon on the compute node registers state with the slurmctld daemon
on the head node, which happens fairly rarely.
Therefore a job will not necessarily be terminated if its start time exceeds
\fBBatchStartTimeout\fR.
This configuration parameter is also applied to launch tasks and avoid aborting
\fBsrun\fR commands due to long running \fBProlog\fR scripts.

.TP
\fBBurstBufferType\fR
The plugin used to manage burst buffers.
Acceptable values at present include "burst_buffer/none".
More information later...

.TP
\fBCacheGroups\fR
If set to 1, the slurmd daemon will cache /etc/groups entries.
This can improve performance for highly parallel jobs if NIS servers
are used and unable to respond very quickly.
The default value is 0 to disable caching group data.

.TP
\fBCheckpointType\fR
The system\-initiated checkpoint method to be used for user jobs.
The slurmctld daemon must be restarted for a change in \fBCheckpointType\fR
to take effect. Supported values presently include:
.RS
.TP 18
\fBcheckpoint/aix\fR
for IBM AIX systems only
.TP
\fBcheckpoint/blcr\fR
Berkeley Lab Checkpoint Restart (BLCR).
NOTE: If a file is found at sbin/scch (relative to the Slurm installation
location), it will be executed upon completion of the checkpoint. This can
be a script used for managing the checkpoint files.
NOTE: Slurm's BLCR logic only supports batch jobs.
.TP
\fBcheckpoint/none\fR
no checkpoint support (default)
.TP
\fBcheckpoint/ompi\fR
OpenMPI (version 1.3 or higher)
.TP
\fBcheckpoint/poe\fR
for use with IBM POE (Parallel Operating Environment) only
.RE

.TP
\fBChosLoc\fR
If configured, then any processes invoked on the user behalf (namely the
SPANK prolog/epilog scripts and the slurmstepd processes, which in turn spawn
the user batch script and applications) are not directly executed by the slurmd
daemon, but instead the \fBChosLoc\fR program is executed.
Both are spawned with the same user ID as the configured SlurmdUser
(typically user root).
That program's argument are the program and arguments that would otherwise be
invoked directly by the slurmd daemon.
The intent of this feature is to be able to run a user application in some
sort of container.
This option specified the fully qualified pathname of the chos command
(see https://github.com/scanon/chos for details).

.TP
\fBClusterName\fR
The name by which this Slurm managed cluster is known in the
accounting database.  This is needed distinguish accounting records
when multiple clusters report to the same database. Because of limitations
in some databases, any upper case letters in the name will be silently mapped
to lower case. In order to avoid confusion, it is recommended that the name
be lower case.


.TP
\fBCompleteWait\fR
The time, in seconds, given for a job to remain in COMPLETING state
before any additional jobs are scheduled.
If set to zero, pending jobs will be started as soon as possible.
Since a COMPLETING job's resources are released for use by other
jobs as soon as the \fBEpilog\fR completes on each individual node,
this can result in very fragmented resource allocations.
To provide jobs with the minimum response time, a value of zero is
recommended (no waiting).
To minimize fragmentation of resources, a value equal to \fBKillWait\fR
plus two is recommended.
In that case, setting \fBKillWait\fR to a small value may be beneficial.
The default value of \fBCompleteWait\fR is zero seconds.
The value may not exceed 65533.

.TP
\fBControlAddr\fR
Name that \fBControlMachine\fR should be referred to in
establishing a communications path. This name will
be used as an argument to the gethostbyname() function for
identification. For example, "elx0000" might be used to designate
the Ethernet address for node "lx0000".
By default the \fBControlAddr\fR will be identical in value to
\fBControlMachine\fR.

.TP
\fBControlMachine\fR
The short hostname of the machine where Slurm control functions are
executed (i.e. the name returned by the command "hostname \-s", use
"tux001" rather than "tux001.my.com").
This value must be specified.
In order to support some high availability architectures, multiple
hostnames may be listed with comma separators and one \fBControlAddr\fR
must be specified. The high availability system must insure that the
slurmctld daemon is running on only one of these hosts at a time.
See the \fBRELOCATING CONTROLLERS\fR section if you change this.

.TP
\fBCoreSpecPlugin\fR
Identifies the plugins to be used for enforcement of core specialization.
The slurmd daemon must be restarted for a change in CoreSpecPlugin
to take effect.
Acceptable values at present include:
.RS
.TP 20
\fBcore_spec/cray\fR
used only for Cray systems
.TP
\fBcore_spec/none\fR
used for all other system types
.RE

.TP
\fBCpuFreqDef\fR
Default CPU frequency to be set when no jobs are running.
The CPU frequency can also be set to this value after a catastrophic failure
when state information has been lost.
Acceptable values at present include:
.RS
.TP 14
\fBLow\fR
the lowest available frequency
.TP
\fBHigh\fR
the highest available frequency
.TP
\fBHighM1\fR
(high minus one) will select the next highest available frequency
.TP
\fBMedium\fR
attempts to set a frequency in the middle of the available range
.TP
\fBConservative\fR
attempts to use the Conservative CPU governor
.TP
\fBOnDemand\fR
attempts to use the OnDemand CPU governor (the default value)
.TP
\fBPerformance\fR
attempts to use the Performance CPU governor
.TP
\fBPowerSave\fR
attempts to use the PowerSave CPU governor
.RE

.TP
\fBCpuFreqGovernors\fR
List of CPU frequency governors allowed to be set with the salloc, sbatch, or
srun option  \-\-cpu\-freq.
Acceptable values at present include:
.RS
.TP 14
\fBConservative\fR
attempts to use the Conservative CPU governor
.TP
\fBOnDemand\fR
attempts to use the OnDemand CPU governor (the default value)
.TP
\fBPerformance\fR
attempts to use the Performance CPU governor
.TP
\fBPowerSave\fR
attempts to use the PowerSave CPU governor
.TP
\fBUserSpace\fR
attempts to use the UserSpace CPU governor
.RE
The default is OnDemand.
.TP
\fBCryptoType\fR
The cryptographic signature tool to be used in the creation of
job step credentials.
The slurmctld daemon must be restarted for a change in \fBCryptoType\fR
to take effect.
Acceptable values at present include "crypto/munge" and "crypto/openssl".
The default value is "crypto/munge".

.TP
\fBDebugFlags\fR
Defines specific subsystems which should provide more detailed event logging.
Multiple subsystems can be specified with comma separators.
Most DebugFlags will result in verbose logging for the identified subsystems
and could impact performance.  The below DB_* flags are only useful when
writing directly to the database.  If using the DBD put these debug flags in the
slurmdbd.conf.
Valid subsystems available today (with more to come) include:
.RS
.TP 17
\fBBackfill\fR
Backfill scheduler details
.TP
\fBBackfillMap\fR
Backfill scheduler to log a very verbose map of reserved resources through
time. Combine with \fBBackfill\fR for a verbose and complete view of the
backfill scheduler's work.
.TP
\fBBGBlockAlgo\fR
BlueGene block selection details
.TP
\fBBGBlockAlgoDeep\fR
BlueGene block selection, more details
.TP
\fBBGBlockPick\fR
BlueGene block selection for jobs
.TP
\fBBGBlockWires\fR
BlueGene block wiring (switch state details)
.TP
\fBBurstBuffer\fR
Burst Buffer plugin
.TP
\fBCPU_Bind\fR
CPU binding details for jobs and steps
.TP
\fBCpuFrequency\fR
Cpu frequency details for jobs and steps using the \-\-cpu\-freq option.
.TP
\fBDB_ASSOC\fR
SQL statements/queries when dealing with associations in the database.
.TP
\fBDB_EVENT\fR
SQL statements/queries when dealing with (node) events in the database.
.TP
\fBDB_JOB\fR
SQL statements/queries when dealing with jobs in the database.
.TP
\fBDB_QOS\fR
SQL statements/queries when dealing with QOS in the database.
.TP
\fBDB_QUERY\fR
SQL statements/queries when dealing with transactions and such in the database.
.TP
\fBDB_RESERVATION\fR
SQL statements/queries when dealing with reservations in the database.
.TP
\fBDB_RESOURCE\fR
SQL statements/queries when dealing with resources like licenses in the
database.
.TP
\fBDB_STEP\fR
SQL statements/queries when dealing with steps in the database.
.TP
\fBDB_USAGE\fR
SQL statements/queries when dealing with usage queries and inserts
in the database.
.TP
\fBDB_WCKEY\fR
SQL statements/queries when dealing with wckeys in the database.
.TP
\fBEnergy\fR
AcctGatherEnergy debug info
.TP
\fBExtSensors\fR
External Sensors debug info
.TP
\fBFrontEnd\fR
Front end node details
.TP
\fBGres\fR
Generic resource details
.TP
\fBGang\fR
Gang scheduling details
.TP
\fBJobContainer\fR
Job container plugin details
.TP
\fBLicense\fR
License management details
.TP
\fBNO_CONF_HASH\fR
Do not log when the slurm.conf files differs between Slurm daemons
.TP
\fBPower\fR
Power management plugin
.TP
\fBPriority\fR
Job prioritization
.TP
\fBProtocol\fR
Communication protocol details
.TP
\fBReservation\fR
Advanced reservations
.TP
\fBSelectType\fR
Resource selection plugin
.TP
\fBSICP\fR
Inter\-cluster job details
.TP
\fBSteps\fR
Slurmctld resource allocation for job steps
.TP
\fBSwitch\fR
Switch plugin
.TP
\fBTraceJobs\fR
Trace jobs in slurmctld. It will print detailed job information
including state, job ids and allocated nodes counter.
.TP
\fBTriggers\fR
Slurmctld triggers
.TP
\fBWiki\fR
Sched/wiki and wiki2 communications
.RE

.TP
\fBDefMemPerCPU\fR
Default real memory size available per allocated CPU in MegaBytes.
Used to avoid over\-subscribing memory and causing paging.
\fBDefMemPerCPU\fR would generally be used if individual processors
are allocated to jobs (\fBSelectType=select/cons_res\fR).
The default value is 0 (unlimited).
Also see \fBDefMemPerNode\fR and \fBMaxMemPerCPU\fR.
\fBDefMemPerCPU\fR and \fBDefMemPerNode\fR are mutually exclusive.
NOTE: Enforcement of memory limits currently requires enabling of
accounting, which samples memory use on a periodic basis (data need
not be stored, just collected).

.TP
\fBDefMemPerNode\fR
Default real memory size available per allocated node in MegaBytes.
Used to avoid over\-subscribing memory and causing paging.
\fBDefMemPerNode\fR would generally be used if whole nodes
are allocated to jobs (\fBSelectType=select/linear\fR) and
resources are shared (\fBShared=yes\fR or \fBShared=force\fR).
The default value is 0 (unlimited).
Also see \fBDefMemPerCPU\fR and \fBMaxMemPerNode\fR.
\fBDefMemPerCPU\fR and \fBDefMemPerNode\fR are mutually exclusive.
NOTE: Enforcement of memory limits currently requires enabling of
accounting, which samples memory use on a periodic basis (data need
not be stored, just collected).

.TP
\fBDefaultStorageHost\fR
The default name of the machine hosting the accounting storage and
job completion databases.
Only used for database type storage plugins and when the
\fBAccountingStorageHost\fR and \fBJobCompHost\fR have not been
defined.

.TP
\fBDefaultStorageLoc\fR
The fully qualified file name where accounting records and/or job
completion records are written when the \fBDefaultStorageType\fR is
"filetxt" or the name of the database where accounting records and/or job
completion records are stored when the \fBDefaultStorageType\fR is a
database.
Also see \fBAccountingStorageLoc\fR and \fBJobCompLoc\fR.

.TP
\fBDefaultStoragePass\fR
The password used to gain access to the database to store the
accounting and job completion data.
Only used for database type storage plugins, ignored otherwise.
Also see \fBAccountingStoragePass\fR and \fBJobCompPass\fR.

.TP
\fBDefaultStoragePort\fR
The listening port of the accounting storage and/or job completion
database server.
Only used for database type storage plugins, ignored otherwise.
Also see \fBAccountingStoragePort\fR and \fBJobCompPort\fR.

.TP
\fBDefaultStorageType\fR
The accounting and job completion storage mechanism type.  Acceptable
values at present include "filetxt", "mysql" and "none".
The value "filetxt" indicates that records will be written to a file.
The value "mysql" indicates that accounting records will be written to a MySQL
or MariaDB database.
The default value is "none", which means that records are not maintained.
Also see \fBAccountingStorageType\fR and \fBJobCompType\fR.

.TP
\fBDefaultStorageUser\fR
The user account for accessing the accounting storage and/or job
completion database.
Only used for database type storage plugins, ignored otherwise.
Also see \fBAccountingStorageUser\fR and \fBJobCompUser\fR.

.TP
\fBDisableRootJobs\fR
If set to "YES" then user root will be prevented from running any jobs.
The default value is "NO", meaning user root will be able to execute jobs.
\fBDisableRootJobs\fR may also be set by partition.

.TP
\fBEioTimeout\fR
The number of seconds srun waits for slurmstepd to close the TCP/IP
connection used to relay data between the user application and srun
when the user application terminates. The default value is 60 seconds.
May not exceed 65533.

.TP
\fBEnforcePartLimits\fR
If set to "YES" then jobs which exceed a partition's size and/or time limits
will be rejected at submission time. If set to "NO" then the job will be
accepted and remain queued until the partition limits are altered.
The default value is "NO".
NOTE: If set, then a job's QOS can not be used to exceed partition limits.

.TP
\fBEpilog\fR
Fully qualified pathname of a script to execute as user root on every
node when a user's job completes (e.g. "/usr/local/slurm/epilog"). A
glob pattern (See \fBglob\fR (7)) may also be used to run more than
one epilog script (e.g. "/etc/slurm/epilog.d/*"). The Epilog script
or scripts may be used to purge files, disable user login, etc.
By default there is no epilog.
See \fBProlog and Epilog Scripts\fR for more information.

.TP
\fBEpilogMsgTime\fR
The number of microseconds that the slurmctld daemon requires to process
an epilog completion message from the slurmd daemons. This parameter can
be used to prevent a burst of epilog completion messages from being sent
at the same time which should help prevent lost messages and improve
throughput for large jobs.
The default value is 2000 microseconds.
For a 1000 node job, this spreads the epilog completion messages out over
two seconds.

.TP
\fBEpilogSlurmctld\fR
Fully qualified pathname of a program for the slurmctld to execute
upon termination of a job allocation (e.g.
"/usr/local/slurm/epilog_controller").
The program executes as SlurmUser, which gives it permission to drain
nodes and requeue the job if a failure occurs (See scontrol(1)).
Exactly what the program does and how it accomplishes this is completely at
the discretion of the system administrator.
Information about the job being initiated, it's allocated nodes, etc. are
passed to the program using environment variables.
See \fBProlog and Epilog Scripts\fR for more information.

.TP
\fBExtSensorsFreq\fR
The external sensors plugin sampling interval.
If \fBExtSensorsType=ext_sensors/none\fR, this parameter is ignored.
For all other values of \fBExtSensorsType\fR, this parameter is the number
of seconds between external sensors samples for hardware components (nodes,
switches, etc.) The default value is zero. This value disables external
sensors sampling. Note: This parameter does not affect external sensors
data collection for jobs/steps.

.TP
\fBExtSensorsType\fR
Identifies the plugin to be used for external sensors data collection.
Slurmctld calls this plugin to collect external sensors data for jobs/steps
and hardware components. In case of node sharing between jobs the reported
values per job/step (through sstat or sacct) may not be accurate.  See also
"man ext_sensors.conf".

Configurable values at present are:
.RS
.TP 20
\fBext_sensors/none\fR
No external sensors data is collected.
.TP
\fBext_sensors/rrd\fR
External sensors data is collected from the RRD database.
.RE

.TP
\fBFairShareDampeningFactor\fR
Dampen the effect of exceeding a user or group's fair share of allocated
resources. Higher values will provides greater ability to differentiate
between exceeding the fair share at high levels (e.g. a value of 1 results
in almost no difference between overconsumption by a factor of 10 and 100,
while a value of 5 will result in a significant difference in priority).
The default value is 1.

.TP
\fBFastSchedule\fR
Controls how a node's configuration specifications in slurm.conf are used.
If the number of node configuration entries in the configuration file
is significantly lower than the number of nodes, setting FastSchedule to
1 will permit much faster scheduling decisions to be made.
(The scheduler can just check the values in a few configuration records
instead of possibly thousands of node records.)
Note that on systems with hyper\-threading, the processor count
reported by the node will be twice the actual processor count.
Consider which value you want to be used for scheduling purposes.
.RS
.TP 5
\fB0\fR
Base scheduling decisions upon the actual configuration of each individual
node except that the node's processor count in Slurm's configuration must
match the actual hardware configuration if \fBSchedulerType=sched/gang\fR
or \fBSelectType=select/cons_res\fR are configured (both of those plugins
maintain resource allocation information using bitmaps for the cores in the
system and must remain static, while the node's memory and disk space can
be established later).
.TP
\fB1\fR (default)
Consider the configuration of each node to be that specified in the
slurm.conf configuration file and any node with less than the
configured resources will be set to DRAIN.
.TP
\fB2\fR
Consider the configuration of each node to be that specified in the
slurm.conf configuration file and any node with less than the
configured resources will \fBnot\fR be set DRAIN.
This option is generally only useful for testing purposes.
.RE

.TP
\fBFirstJobId\fR
The job id to be used for the first submitted to Slurm without a
specific requested value. Job id values generated will incremented by 1
for each subsequent job. This may be used to provide a meta\-scheduler
with a job id space which is disjoint from the interactive jobs.
The default value is 1.
Also see \fBMaxJobId\fR

.TP
\fBGetEnvTimeout\fR
Used for Moab scheduled jobs only. Controls how long job should wait
in seconds for loading the user's environment before attempting to
load it from a cache file. Applies when the srun or sbatch
\fI\-\-get\-user\-env\fR option is used. If set to 0 then always load
the user's environment from the cache file.
The default value is 2 seconds.

.TP
\fBGresTypes\fR
A comma delimited list of generic resources to be managed.
These generic resources may have an associated plugin available to provide
additional functionality.
No generic resources are managed by default.
Insure this parameter is consistent across all nodes in the cluster for
proper operation.
The slurmctld daemon must be restarted for changes to this parameter to become
effective.

.TP
\fBGroupUpdateForce\fR
If set to a non\-zero value, then information about which users are members
of groups allowed to use a partition will be updated periodically, even when
there have been no changes to the /etc/group file.
Otherwise group member information will be updated periodically only after the
/etc/group file is updated
The default value is 0.
Also see the \fBGroupUpdateTime\fR parameter.

.TP
\fBGroupUpdateTime\fR
Controls how frequently information about which users are members of groups
allowed to use a partition will be updated.
The time interval is given in seconds with a default value of 600 seconds and
a maximum value of 4095 seconds.
A value of zero will prevent periodic updating of group membership information.
Also see the \fBGroupUpdateForce\fR parameter.

.TP
\fBHealthCheckInterval\fR
The interval in seconds between executions of \fBHealthCheckProgram\fR.
The default value is zero, which disables execution.

.TP
\fBHealthCheckNodeState\fR
Identify what node states should execute the \fBHealthCheckProgram\fR.
Multiple state values may be specified with a comma separator.
The default value is ANY to execute on nodes in any state.
.RS
.TP 12
\fBALLOC\fR
Run on nodes in the ALLOC state (all CPUs allocated).
.TP
\fBANY\fR
Run on nodes in any state.
.TP
\fBCYCLE\fR
Rather than running the health check program on all nodes at the same time,
cycle through running on all compute nodes through the course of the
\fBHealthCheckInterval\fR. May be combined with the various node state
options.
.TP
\fBIDLE\fR
Run on nodes in the IDLE state.
.TP
\fBMIXED\fR
Run on nodes in the MIXED state (some CPUs idle and other CPUs allocated).
.RE

.TP
\fBHealthCheckProgram\fR
Fully qualified pathname of a script to execute as user root periodically
on all compute nodes that are \fBnot\fR in the NOT_RESPONDING state. This
program may be used to verify the node is fully operational and DRAIN the node
or send email if a problem is detected.
Any action to be taken must be explicitly performed by the program
(e.g. execute
"scontrol update NodeName=foo State=drain Reason=tmp_file_system_full"
to drain a node).
The execution interval is controlled using the \fBHealthCheckInterval\fR
parameter.
Note that the \fBHealthCheckProgram\fR will be executed at the same time
on all nodes to minimize its impact upon parallel programs.
This program is will be killed if it does not terminate normally within
60 seconds.
By default, no program will be executed.

.TP
\fBInactiveLimit\fR
The interval, in seconds, after which a non\-responsive job allocation
command (e.g. \fBsrun\fR or \fBsalloc\fR) will result in the job being
terminated. If the node on which the command is executed fails or the
command abnormally terminates, this will terminate its job allocation.
This option has no effect upon batch jobs.
When setting a value, take into consideration that a debugger using \fBsrun\fR
to launch an application may leave the \fBsrun\fR command in a stopped state
for extended periods of time.
This limit is ignored for jobs running in partitions with the
\fBRootOnly\fR flag set (the scheduler running as root will be
responsible for the job).
The default value is unlimited (zero) and may not exceed 65533 seconds.

.TP
\fBJobAcctGatherType\fR
The job accounting mechanism type.
Acceptable values at present include "jobacct_gather/aix" (for AIX operating
system), "jobacct_gather/linux" (for Linux operating system),
"jobacct_gather/cgroup" and "jobacct_gather/none"
(no accounting data collected).
The default value is "jobacct_gather/none".
"jobacct_gather/cgroup" is a plugin for the Linux operating system
that uses cgroups to collect accounting statistics. The plugin collects the
following statistics: From the cgroup memory subsystem: memory.usage_in_bytes
(reported as 'pages') and rss from memory.stat (reported as 'rss'). From the
cgroup cpuacct subsystem: user cpu time and system cpu time. No value
is provided by cgroups for virtual memory size ('vsize').
In order to use the \fBsstat\fR tool, "jobacct_gather/aix", "jobacct_gather/linux",
or "jobacct_gather/cgroup" must be configured.
.br
\fBNOTE:\fR Changing this configuration parameter changes the contents of
the messages between Slurm daemons. Any previously running job steps are
managed by a slurmstepd daemon that will persist through the lifetime of
that job step and not change it's communication protocol. Only change this
configuration parameter when there are no running job steps.

.TP
\fBJobAcctGatherFrequency\fR
The job accounting and profiling sampling intervals.
The supported format is follows:
.RS
.TP 12
\fBJobAcctGatherFrequency=\fR\fI<datatype>\fR\fB=\fR\fI<interval>\fR
where \fI<datatype>\fR=\fI<interval>\fR specifies the task sampling
interval for the jobacct_gather plugin or a
sampling interval for a profiling type by the
acct_gather_profile plugin. Multiple,
comma-separated \fI<datatype>\fR=\fI<interval>\fR intervals
may be specified. Supported datatypes are as follows:
.RS
.TP
\fBtask=\fI<interval>\fR
where \fI<interval>\fR is the task sampling interval in seconds
for the jobacct_gather plugins and for task
profiling by the acct_gather_profile plugin.
.TP
\fBenergy=\fI<interval>\fR
where \fI<interval>\fR is the sampling interval in seconds
for energy profiling using the acct_gather_energy plugin
.TP
\fBnetwork=\fI<interval>\fR
where \fI<interval>\fR is the sampling interval in seconds
for infiniband profiling using the acct_gather_infiniband
plugin.
.TP
\fBfilesystem=\fI<interval>\fR
where \fI<interval>\fR is the sampling interval in seconds
for filesystem profiling using the acct_gather_filesystem
plugin.
.TP
.RE
.RE
The default value for task sampling interval
is 30 seconds. The default value for all other intervals is 0.
An interval of 0 disables sampling of the specified type.
If the task sampling interval is 0, accounting
information is collected only at job termination (reducing Slurm
interference with the job).
.br
.br
Smaller (non\-zero) values have a greater impact upon job performance,
but a value of 30 seconds is not likely to be noticeable for
applications having less than 10,000 tasks.
.br
.br
Users can independently override each interval on a per job basis using the
\fB\-\-acctg\-freq\fR option when submitting the job.
.RE

.TP
\fBJobAcctGatherParams\fR
Arbitrary parameters for the job account gather plugin
Acceptable values at present include:
.RS
.TP 20
\fBNoShared\fR
Exclude shared memory from accounting.
.TP
\fBUsePss\fR
Use PSS value instead of RSS to calculate real usage of memory.
The PSS value will be saved as RSS.
.TP
\fBNoOverMemoryKill\fR
Do not kill process that uses more then requested memory.
This parameter should be used with caution as if jobs exceeds
its memory allocation it may affect other processes and/or machine
health.
.RE

.TP
\fBJobCheckpointDir\fR
Specifies the default directory for storing or reading job checkpoint
information. The data stored here is only a few thousand bytes per job
and includes information needed to resubmit the job request, not job's
memory image. The directory must be readable and writable by
\fBSlurmUser\fR, but not writable by regular users. The job memory images
may be in a different location as specified by \fB\-\-checkpoint\-dir\fR
option at job submit time or scontrol's \fBImageDir\fR option.

.TP
\fBJobCompHost\fR
The name of the machine hosting the job completion database.
Only used for database type storage plugins, ignored otherwise.
Also see \fBDefaultStorageHost\fR.

.TP
\fBJobCompLoc\fR
The fully qualified file name where job completion records are written
when the \fBJobCompType\fR is "jobcomp/filetxt" or the database where
job completion records are stored when the \fBJobCompType\fR is a
database.
Also see \fBDefaultStorageLoc\fR.

.TP
\fBJobCompPass\fR
The password used to gain access to the database to store the job
completion data.
Only used for database type storage plugins, ignored otherwise.
Also see \fBDefaultStoragePass\fR.

.TP
\fBJobCompPort\fR
The listening port of the job completion database server.
Only used for database type storage plugins, ignored otherwise.
Also see \fBDefaultStoragePort\fR.

.TP
\fBJobCompType\fR
The job completion logging mechanism type.
Acceptable values at present include "jobcomp/none", "jobcomp/filetxt",
"jobcomp/mysql", and "jobcomp/script"".
The default value is "jobcomp/none", which means that upon job completion
the record of the job is purged from the system.  If using the accounting
infrastructure this plugin may not be of interest since the information
here is redundant.
The value "jobcomp/filetxt" indicates that a record of the job should be
written to a text file specified by the \fBJobCompLoc\fR parameter.
The value "jobcomp/mysql" indicates that a record of the job should be
written to a MySQL or MariaDB database specified by the \fBJobCompLoc\fR
parameter.
The value "jobcomp/script" indicates that a script specified by the
\fBJobCompLoc\fR parameter is to be executed with environment variables
indicating the job information.

.TP
\fBJobCompUser\fR
The user account for accessing the job completion database.
Only used for database type storage plugins, ignored otherwise.
Also see \fBDefaultStorageUser\fR.

.TP
\fBJobContainerType\fR
Identifies the plugin to be used for job tracking.
The slurmd daemon must be restarted for a change in JobContainerType
to take effect.
NOTE: The \fBJobContainerType\fR applies to a job allocation, while
\fBProctrackType\fR applies to job steps.
Acceptable values at present include:
.RS
.TP 20
\fBjob_container/cncu\fR
used only for Cray systems (CNCU = Compute Node Clean Up)
.TP
\fBjob_container/none\fR
used for all other system types
.RE

.TP
\fBJobCredentialPrivateKey\fR
Fully qualified pathname of a file containing a private key used for
authentication by Slurm daemons.
This parameter is ignored if \fBCryptoType=crypto/munge\fR.

.TP
\fBJobCredentialPublicCertificate\fR
Fully qualified pathname of a file containing a public key used for
authentication by Slurm daemons.
This parameter is ignored if \fBCryptoType=crypto/munge\fR.

.TP
\fBJobFileAppend\fR
This option controls what to do if a job's output or error file
exist when the job is started.
If \fBJobFileAppend\fR is set to a value of 1, then append to
the existing file.
By default, any existing file is truncated.

.TP
\fBJobRequeue\fR
This option controls what to do by default after a node failure.
If \fBJobRequeue\fR is set to a value of 1, then any batch job running
on the failed node will be requeued for execution on different nodes.
If \fBJobRequeue\fR is set to a value of 0, then any job running
on the failed node will be terminated.
Use the \fBsbatch\fR \fI\-\-no\-requeue\fR or \fI\-\-requeue\fR
option to change the default behavior for individual jobs.
The default value is 1.

.TP
\fBJobSubmitPlugins\fR
A comma delimited list of job submission plugins to be used.
The specified plugins will be executed in the order listed.
These are intended to be site\-specific plugins which can be used to set
default job parameters and/or logging events.
Sample plugins available in the distribution include "all_partitions", "cnode",
"defaults", "logging", "lua", and "partition".
For examples of use, see the Slurm code in "src/plugins/job_submit" and
"contribs/lua/job_submit*.lua" then modify the code to satisfy your needs.
Slurm can be configured to use multiple job_submit plugins if desired,
however the lua plugin will only execute one lua script named "job_submit.lua"
located in the default script directory (typically the subdirectory "etc" of
the installation directory).
No job submission plugins are used by default.

.TP
\fBKeepAliveTime\fR
Specifies how long sockets communications used between the srun command and its
slurmstepd process are kept alive after disconnect.
Longer values can be used to improve reliability of communications in the
event of network failures.
The default value leaves the system default value.
The value may not exceed 65533.

.TP
\fBKillOnBadExit\fR
If set to 1, the job will be terminated immediately when one of the
processes is crashed or aborted. With the default value of 0, if one of
the processes is crashed or aborted the other processes will continue
to run. The user can override this configuration parameter by using srun's
\fB\-K\fR, \fB\-\-kill\-on\-bad\-exit\fR.

.TP
\fBKillWait\fR
The interval, in seconds, given to a job's processes between the
SIGTERM and SIGKILL signals upon reaching its time limit.
If the job fails to terminate gracefully in the interval specified,
it will be forcibly terminated.
The default value is 30 seconds.
The value may not exceed 65533.

.TP
\fBLaunchParameters\fR
Identifies options to the job launch plugin.
Acceptable values include:
.RS
.TP 12
\fBtest_exec\fR
Validate the executable command's existence prior to attemping launch on
the compute nodes
.RE

.TP
\fBLaunchType\fR
Identifies the mechanism to be used to launch application tasks.
Acceptable values include:
.RS
.TP 15
\fBlaunch/aprun\fR
For use with Cray systems with ALPS and the default value for those systems
.TP
\fBlaunch/poe\fR
For use with IBM Parallel Environment (PE) and the default value for systems
with the IBM NRT library installed.
.TP
\fBlaunch/runjob\fR
For use with IBM BlueGene/Q systems and the default value for those systems
.TP
\fBlaunch/slurm\fR
For all other systems and the default value for those systems
.RE

.TP
\fBLicenses\fR
Specification of licenses (or other resources available on all
nodes of the cluster) which can be allocated to jobs.
License names can optionally be followed by a colon
and count with a default count of one.
Multiple license names should be comma separated (e.g.
"Licenses=foo:4,bar").
Note that Slurm prevents jobs from being scheduled if their
required license specification is not available.
Slurm does not prevent jobs from using licenses that are
not explicitly listed in the job submission specification.

.TP
\fBLogTimeFormat\fR
Format of the timestamp in slurmctld and slurmd log files. Accepted
values are "iso8601", "iso8601_ms", "rfc5424", "rfc5424_ms", "clock",
"short" and "thread_id". The values ending in "_ms" differ from the ones without
in that fractional seconds with millisecond precision are printed. The
default value is "iso8601_ms". The "rfc5424" formats are the same as
the "iso8601" formats except that the timezone value is also
shown. The "clock" format shows a timestamp in microseconds retrieved
with the C standard clock() function. The "short" format is a short
date and time format. The "thread_id" format shows the timestamp
in the C standard ctime() function form without the year but
including the microseconds, the daemon's process ID and the current thread ID.

.TP
\fBMailProg\fR
Fully qualified pathname to the program used to send email per user request.
The default value is "/bin/mail".

.TP
\fBMaxArraySize\fR
The maximum job array size.
The maximum job array task index value will be one less than MaxArraySize
to allow for an index value of zero.
Configure MaxArraySize to 0 in order to disable job array use.
The value may not exceed 4000001.
The value of \fBMaxJobCount\fR should be much larger than \fBMaxArraySize\fR.
The default value is 1001.

.TP
\fBMaxJobCount\fR
The maximum number of jobs Slurm can have in its active database
at one time. Set the values of \fBMaxJobCount\fR and \fBMinJobAge\fR
to insure the slurmctld daemon does not exhaust its memory or other
resources. Once this limit is reached, requests to submit additional
jobs will fail. The default value is 10000 jobs.
NOTE: Each task of a job array counts as one job even though they will not
occupy separate job records until modified or initiated.
Performance can suffer with more than a few hundred thousand jobs.
Setting per MaxSubmitJobs per user is generally valuable to prevent a single
user from filling the system with jobs.
This is accomplished using Slurm's database and configuring enforcement of
resource limits.
This value may not be reset via "scontrol reconfig".
It only takes effect upon restart of the slurmctld daemon.

.TP
\fBMaxJobId\fR
The maximum job id to be used for jobs submitted to Slurm without a
<<<<<<< HEAD
specific requested value EXCEPT for jobs visible between clusters.
Job id values generated will incremented by 1 for each subsequent job.
=======
specific requested value. Job id values generated will incremented by 1
for each subsequent job. This may be used to provide a meta\-scheduler
with a job id space which is disjoint from the interactive jobs.
>>>>>>> 806a03ce
Once \fBMaxJobId\fR is reached, the next job will be assigned \fBFirstJobId\fR.
The default value is 2,147,418,112 (0x7fff0000).
Jobs visible across clusters will always have a job ID of 2,147,483,648 or higher.
Also see \fBFirstJobId\fR.

.TP
\fBMaxMemPerCPU\fR
Maximum real memory size available per allocated CPU in MegaBytes.
Used to avoid over\-subscribing memory and causing paging.
\fBMaxMemPerCPU\fR would generally be used if individual processors
are allocated to jobs (\fBSelectType=select/cons_res\fR).
The default value is 0 (unlimited).
Also see \fBDefMemPerCPU\fR and \fBMaxMemPerNode\fR.
\fBMaxMemPerCPU\fR and \fBMaxMemPerNode\fR are mutually exclusive.
NOTE: Enforcement of memory limits currently requires enabling of
accounting, which samples memory use on a periodic basis (data need
not be stored, just collected).

.TP
\fBMaxMemPerNode\fR
Maximum real memory size available per allocated node in MegaBytes.
Used to avoid over\-subscribing memory and causing paging.
\fBMaxMemPerNode\fR would generally be used if whole nodes
are allocated to jobs (\fBSelectType=select/linear\fR) and
resources are shared (\fBShared=yes\fR or \fBShared=force\fR).
The default value is 0 (unlimited).
Also see \fBDefMemPerNode\fR and \fBMaxMemPerCPU\fR.
\fBMaxMemPerCPU\fR and \fBMaxMemPerNode\fR are mutually exclusive.
NOTE: Enforcement of memory limits currently requires enabling of
accounting, which samples memory use on a periodic basis (data need
not be stored, just collected).

.TP
\fBMaxStepCount\fR
The maximum number of steps that any job can initiate. This parameter
is intended to limit the effect of bad batch scripts.
The default value is 40000 steps.

.TP
\fBMaxTasksPerNode\fR
Maximum number of tasks Slurm will allow a job step to spawn
on a single node. The default \fBMaxTasksPerNode\fR is 128.
May not exceed 65533.

.TP
\fBMemLimitEnforce\fR
If set to "no" then Slurm will not terminate the job or the job step
if they exceeds the value requested using the \-\-mem\-per\-cpu option of
salloc/sbatch/srun. This is useful if jobs need to specify \-\-mem\-per\-cpu
for scheduling but they should not be terminate if they exceed the
estimated value. The default value is 'yes', terminate the job/step
if exceed the requested memory.

.TP
\fBMessageTimeout\fR
Time permitted for a round\-trip communication to complete
in seconds. Default value is 10 seconds. For systems with
shared nodes, the slurmd daemon could be paged out and
necessitate higher values.

.TP
\fBMinJobAge\fR
The minimum age of a completed job before its record is purged from
Slurm's active database. Set the values of \fBMaxJobCount\fR and
  to insure the slurmctld daemon does not exhaust
its memory or other resources. The default value is 300 seconds.
A value of zero prevents any job record purging.
In order to eliminate some possible race conditions, the minimum non\-zero
value for \fBMinJobAge\fR recommended is 2.

.TP
\fBMpiDefault\fR
Identifies the default type of MPI to be used.
Srun may override this configuration parameter in any case.
Currently supported versions include:
\fBlam\fR,
\fBmpich1_p4\fR,
\fBmpich1_shmem\fR,
\fBmpichgm\fR,
\fBmpichmx\fR,
\fBmvapich\fR,
\fBnone\fR (default, which works for many other versions of MPI) and
\fBopenmpi\fR.
\fBpmi2\fR,
More information about MPI use is available here
<http://slurm.schedmd.com/mpi_guide.html>.

.TP
\fBMpiParams\fR
MPI parameters.
Used to identify ports used by OpenMPI only and the input format is
"ports=12000\-12999" to identify a range of communication ports to be used.

.TP
\fBMsgAggregationParams\fR
Message aggregation parameters. Message aggregation
is an optional feature that may improve system performance by reducing
the number of separate messages passed between nodes. The feature
works by routing messages through one or more message collector
nodes between their source and destination nodes. At each
collector node, messages with the same destination received
during a defined message collection window are packaged into a single
composite message. When the window expires, the composite message
is sent to the next collector node on
the route to its destination. The route between each source
and destination node is provided by the Route plugin. When a
composite message is received at its destination node, the
original messages are extracted and processed as if they
had been sent directly.
.br
.br
Currently, the only message type supported by message
aggregation is the epilog complete message.
.br
.br
.RE
The format for this parameter is as follows:
.b.br
.RS
.TP 12
\fBMsgAggregationParams=\fR\fI<option>\fR\fB=\fR\fI<value>\fR
where \fI<option>\fR=\fI<value>\fR specify a particular control
variable. Multiple, comma-separated \fI<option>\fR=\fI<value>\fR
pairs may be specified. Supported options are as follows:
.br
.RS
.TP
\fBWindowMsgs=\fI<number>\fR
where \fI<number>\fR is the maximum number of messages
in each message collection window.
.TP
\fBWindowTime=\fI<time>\fR
where \fI<time>\fR is the maximum elapsed time in milliseconds of
each message collection window.
.br
.br
.TP
.RE
.RE
A window expires when either \fBWindowMsgs\fR or \fBWindowTime\fR is
reached. By default, message aggregation is disabled. To enable
the feature, set \fBWindowMsgs\fR to a value greater than 1. The
default value for \fBWindowTime\fR is 100 milliseconds.
.RE
.RE

.TP
\fBOverTimeLimit\fR
Number of minutes by which a job can exceed its time limit before
being canceled.
The configured job time limit is treated as a \fIsoft\fR limit.
Adding \fBOverTimeLimit\fR to the \fIsoft\fR limit provides a \fIhard\fR
limit, at which point the job is canceled.
This is particularly useful for backfill scheduling, which bases upon
each job's soft time limit.
The default value is zero.
May not exceed exceed 65533 minutes.
A value of "UNLIMITED" is also supported.

.TP
\fBPluginDir\fR
Identifies the places in which to look for Slurm plugins.
This is a colon\-separated list of directories, like the PATH
environment variable.
The default value is "/usr/local/lib/slurm".

.TP
\fBPlugStackConfig\fR
Location of the config file for Slurm stackable plugins that use
the Stackable Plugin Architecture for Node job (K)control (SPANK).
This provides support for a highly configurable set of plugins to
be called before and/or after execution of each task spawned as
part of a user's job step.  Default location is "plugstack.conf"
in the same directory as the system slurm.conf. For more information
on SPANK plugins, see the \fBspank\fR(8) manual.

.TP
\fBPowerParameters\fR
System power management parameters.
The supported parameters are specific to the \fBPowerPlugin\fR.
Changes to this value take effect when the Slurm daemons are reconfigured.
More information about system power management is available here
<http://slurm.schedmd.com/power_mgmt.html>.
Options current supported by any plugins are listed below.
.RS
.TP
\fBbalance_interval=#\fR
Specifies the time interval, in seconds, between attempts to rebalance power
caps across the nodes.
This also controls the frequency at which Slurm attempts to collect current
power consumption data (old data may be used until new data is available from
the underlying infrastructure and values below 10 seconds are not recommended
for Cray systems).
The default value is 30 seconds.
Supported by the power/cray plugin.
.TP
\fBcapmc_path=\fR
Specifies the absolute path of the capmc command.
The default value is "/opt/cray/capmc/default/bin/capmc".
Supported by the power/cray plugin.
.TP
\fBcap_watts=#\fR
Specifies the total power limit to be established across all compute nodes
managed by Slurm.
A value of 0 sets every compute node to have an unlimited cap.
The default value is 0.
Supported by the power/cray plugin.
.TP
\fBdecrease_rate=#\fR
Specifies the maximum rate of change in the power cap for a node where the
actual power usage is below the power cap by an amount greater than
\fBlower_threshold\fR (see below).
Value represents a percentage of the difference between a node's minimum and
maximum power consumption.
The default value is 50 percent.
Supported by the power/cray plugin.
.TP
\fBincrease_rate=#\fR
Specifies the maximum rate of change in the power cap for a node where the
actual power usage is within \fBupper_threshold\fR (see below) of the power cap.
Value represents a percentage of the difference between a node's minimum and
maximum power consumption.
The default value is 20 percent.
Supported by the power/cray plugin.
.TP
\fBjob_level\fR
All nodes associated with every job will have the same power cap, to the extent
possible.
Also see the \-\-power=level option on the job submission commands.
.TP
\fBjob_no_level\fR
Disable the user's ability to set every node associated with a job to the same
power cap.
Each node will have it's power cap set independently.
This disables the \-\-power=level option on the job submission commands.
.TP
\fBlower_threshold=#\fR
Specify a lower power consumption threshold.
If a node's current power consumption is below this percentage of its current
cap, then its power cap will be reduced.
The default value is 90 percent.
Supported by the power/cray plugin.
.TP
\fBrecent_job=#\fR
If a job has started or resumed execution (from suspend) on a compute node
within this number of seconds from the current time, the node's power cap will
be increased to the maximum.
The default value is 300 seconds.
Supported by the power/cray plugin.
.TP
\fBset_watts=#\fR
Specifies the power limit to be set on every compute nodes managed by Slurm.
Every node gets this same power cap and there is no variation through time
based upon actual power usage on the node.
Supported by the power/cray plugin.
.TP
\fBupper_threshold=#\fR
Specify an upper power consumption threshold.
If a node's current power consumption is above this percentage of its current
cap, then its power cap will be increased to the extent possible.
The default value is 95 percent.
Supported by the power/cray plugin.
.RE

.TP
\fBPowerPlugin\fR
Identifies the plugin used for system power management.
Currently supported plugins include:
\fBcray\fR and
\fBnone\fR.
Changes to this value require restarting Slurm daemons to take effect.
More information about system power management is available here
<http://slurm.schedmd.com/power_mgmt.html>.
By default, no power plugin is loaded.

.TP
\fBPreemptMode\fR
Enables gang scheduling and/or controls the mechanism used to preempt
jobs.  When the \fBPreemptType\fR parameter is set to enable preemption, the
\fBPreemptMode\fR selects the default mechanism used to preempt the lower
priority jobs for the cluster. \fBPreemptMode\fR may be specified on a
per partition basis to over ride this default value if
\fBPreemptType=preempt/partition_prio\fR, but a valid default \fBPreemptMode\fR
value must be specified for the cluster as a whole when preemption is enabled.
The \fBGANG\fR option is used to
enable gang scheduling independent of whether preemption is enabled
(the \fBPreemptType\fR setting).  The \fBGANG\fR option can be
specified in addition to a \fBPreemptMode\fR setting with the two
options comma separated.  The \fBSUSPEND\fR option requires that gang
scheduling be enabled (i.e, "PreemptMode=SUSPEND,GANG").
.RS
.TP 12
\fBOFF\fR
is the default value and disables job preemption and gang scheduling.
This is the only option compatible with \fBSchedulerType=sched/wiki\fR
or \fBSchedulerType=sched/wiki2\fR (used by Maui and Moab respectively,
which provide their own job preemption functionality).
.TP
\fBCANCEL\fR
always cancel the job.
.TP
\fBCHECKPOINT\fR
preempts jobs by checkpointing them (if possible) or canceling them.
.TP
\fBGANG\fR
enables gang scheduling (time slicing) of jobs in the same partition.
NOTE: Gang scheduling is performed independently for each partition, so
configuring partitions with overlapping nodes and gang scheduling is generally
not recommended.
.TP
\fBREQUEUE\fR
preempts jobs by requeuing them (if possible) or canceling them.
.TP
\fBSUSPEND\fR
preempts jobs by suspending them.
A suspended job will resume execution once the high priority job
preempting it completes.
The \fBSUSPEND\fR may only be used with the \fBGANG\fR option
(the gang scheduler module performs the job resume operation).
.RE

.TP
\fBPreemptType\fR
This specifies the plugin used to identify which jobs can be
preempted in order to start a pending job.
.RS
.TP
\fBpreempt/none\fR
Job preemption is disabled.
This is the default.
.TP
\fBpreempt/partition_prio\fR
Job preemption is based upon partition priority.
Jobs in higher priority partitions (queues) may preempt jobs from lower
priority partitions.
This is not compatible with \fBPreemptMode=OFF\fR.
.TP
\fBpreempt/qos\fR
Job preemption rules are specified by Quality Of Service (QOS) specifications
<<<<<<< HEAD
in the SLURM database.
This optioin is not compatible with \fBPreemptMode=OFF\fR.
A configuration of \fBPreemptMode=SUSPEND\fR is only supported by the
\fBselect/cons_res\fR plugin.
=======
in the Slurm database.
This is not compatible with \fBPreemptMode=OFF\fR or \fBPreemptMode=SUSPEND\fR
(i.e. preempted jobs must be removed from the resources).
>>>>>>> 806a03ce
.RE

.TP
\fBPriorityDecayHalfLife\fR
This controls how long prior resource use is considered in determining
how over\- or under\-serviced an association is (user, bank account and
cluster) in determining job priority.
The record of usage will be decayed over time, with half of the original value
cleared at age \fBPriorityDecayHalfLife\fR.
If set to 0 no decay will be applied.
This is helpful if you want to enforce hard time limits per association.  If
set to 0 \fBPriorityUsageResetPeriod\fR must be set to some interval.
Applicable only if PriorityType=priority/multifactor.
The unit is a time string (i.e. min, hr:min:00, days\-hr:min:00,
or days\-hr).  The default value is 7\-0 (7 days).

.TP
\fBPriorityCalcPeriod\fR
The period of time in minutes in which the half-life decay will be
re-calculated.
Applicable only if PriorityType=priority/multifactor.
The default value is 5 (minutes).

.TP
\fBPriorityFavorSmall\fR
Specifies that small jobs should be given preferential scheduling priority.
Applicable only if PriorityType=priority/multifactor.
Supported values are "YES" and "NO".  The default value is "NO".

.TP
\fBPriorityFlags\fR
Flags to modify priority behavior
Applicable only if PriorityType=priority/multifactor.
The keywords below have no associated value
(e.g. "PriorityFlags=ACCRUE_ALWAYS,SMALL_RELATIVE_TO_TIME").
.RS
.TP 17
\fBACCRUE_ALWAYS\fR
If set, priority age factor will be increased despite job dependencies
or holds.
\fBCALCULATE_RUNNING\fR
If set, priorities will be recalculated not only for pending jobs, but also
running and suspended jobs.
.TP
\fBFAIR_TREE\fR
If set, priority will be calculated in such a way that if accounts A and B are
siblings and A has a higher fairshare factor than B, all children of A will have
higher fairshare factors than all children of B.
.TP
\fBDEPTH_OBLIVIOUS\fR
If set, priority will be calculated based similar to the normal multifactor
calculation, but depth of the associations in the tree do not adversely effect
their priority.
.TP
\fBSMALL_RELATIVE_TO_TIME\fR
If set, the job's size component will be based upon not the job size alone, but
the job's size divided by it's time limit.
.RE

.TP
\fBPriorityParameters\fR
Arbitrary string used by the PriorityType plugin.

.TP
\fBPriorityMaxAge\fR
Specifies the job age which will be given the maximum age factor in computing
priority. For example, a value of 30 minutes would result in all jobs over
30 minutes old would get the same age\-based priority.
Applicable only if PriorityType=priority/multifactor.
The unit is a time string (i.e. min, hr:min:00, days\-hr:min:00,
or days\-hr).  The default value is 7\-0 (7 days).

.TP
\fBPriorityUsageResetPeriod\fR
At this interval the usage of associations will be reset to 0.  This is used
if you want to enforce hard limits of time usage per association.  If
PriorityDecayHalfLife is set to be 0 no decay will happen and this is the
only way to reset the usage accumulated by running jobs.  By default this is
turned off and it is advised to use the PriorityDecayHalfLife option to avoid
not having anything running on your cluster, but if your schema is set up to
only allow certain amounts of time on your system this is the way to do it.
Applicable only if PriorityType=priority/multifactor.
.RS
.TP 12
\fBNONE\fR
Never clear historic usage. The default value.
.TP
\fBNOW\fR
Clear the historic usage now.
Executed at startup and reconfiguration time.
.TP
\fBDAILY\fR
Cleared every day at midnight.
.TP
\fBWEEKLY\fR
Cleared every week on Sunday at time 00:00.
.TP
\fBMONTHLY\fR
Cleared on the first day of each month at time 00:00.
.TP
\fBQUARTERLY\fR
Cleared on the first day of each quarter at time 00:00.
.TP
\fBYEARLY\fR
Cleared on the first day of each year at time 00:00.
.RE

.TP
\fBPriorityType\fR
This specifies the plugin to be used in establishing a job's scheduling
priority. Supported values are "priority/basic" (jobs are prioritized
by order of arrival, also suitable for sched/wiki and sched/wiki2),
"priority/multifactor" (jobs are prioritized based upon size, age,
fair\-share of allocation, etc).
Also see \fBPriorityFlags\fR for configuration options.
The default value is "priority/basic".

.RS
.nr step 1 1
When not FIFO scheduling, jobs are prioritized in the following order:
.IP \n[step]. 3
Jobs that can preempt
.IP \n+[step].
Jobs with an advanced reservation
.IP \n+[step].
Partition Priority
.IP \n+[step].
Job Priority
.IP \n+[step].
Job Id
.RE


.TP
\fBPriorityWeightAge\fR
An integer value that sets the degree to which the queue wait time
component contributes to the job's priority.
Applicable only if PriorityType=priority/multifactor.
The default value is 0.

.TP
\fBPriorityWeightFairshare\fR
An integer value that sets the degree to which the fair-share
component contributes to the job's priority.
Applicable only if PriorityType=priority/multifactor.
The default value is 0.

.TP
\fBPriorityWeightJobSize\fR
An integer value that sets the degree to which the job size
component contributes to the job's priority.
Applicable only if PriorityType=priority/multifactor.
The default value is 0.

.TP
\fBPriorityWeightPartition\fR
An integer value that sets the degree to which the node partition
component contributes to the job's priority.
Applicable only if PriorityType=priority/multifactor.
The default value is 0.

.TP
\fBPriorityWeightQOS\fR
An integer value that sets the degree to which the Quality Of Service
component contributes to the job's priority.
Applicable only if PriorityType=priority/multifactor.
The default value is 0.

.TP
\fBPrivateData\fR
This controls what type of information is hidden from regular users.
By default, all information is visible to all users.
User \fBSlurmUser\fR and \fBroot\fR can always view all information.
Multiple values may be specified with a comma separator.
Acceptable values include:
.RS
.TP
\fBaccounts\fR
(NON-SlurmDBD ACCOUNTING ONLY) Prevents users from viewing any account
definitions unless they are coordinators of them.
.TP
\fBcloud\fR
Powered down nodes in the cloud are visible.
.TP
\fBjobs\fR
Prevents users from viewing jobs or job steps belonging
to other users. (NON-SlurmDBD ACCOUNTING ONLY) Prevents users from viewing
job records belonging to other users unless they are coordinators of
the association running the job when using sacct.
.TP
\fBnodes\fR
Prevents users from viewing node state information.
.TP
\fBpartitions\fR
Prevents users from viewing partition state information.
.TP
\fBreservations\fR
Prevents regular users from viewing reservations which they can not use.
.TP
\fBusage\fR
Prevents users from viewing usage of any other user, this applies to sshare.
(NON-SlurmDBD ACCOUNTING ONLY) Prevents users from viewing
usage of any other user, this applies to sreport.
.TP
\fBusers\fR
(NON-SlurmDBD ACCOUNTING ONLY) Prevents users from viewing
information of any user other than themselves, this also makes it so users can
only see associations they deal with.
Coordinators can see associations of all users they are coordinator of,
but can only see themselves when listing users.
.RE

.TP
\fBProctrackType\fR
Identifies the plugin to be used for process tracking on a job step basis.
The slurmd daemon uses this mechanism to identify all processes
which are children of processes it spawns for a user job step.
The slurmd daemon must be restarted for a change in ProctrackType
to take effect.
NOTE: "proctrack/linuxproc" and "proctrack/pgid" can fail to
identify all processes associated with a job since processes
can become a child of the init process (when the parent process
terminates) or change their process group.
To reliably track all processes, one of the other mechanisms
utilizing kernel modifications is preferable.
NOTE: "proctrack/linuxproc" is not compatible with "switch/elan."
NOTE: The \fBJobContainerType\fR applies to a job allocation, while
\fBProctrackType\fR applies to job steps.
Acceptable values at present include:
.RS
.TP 20
\fBproctrack/aix\fR
which uses an AIX kernel extension and is the default for AIX systems
.TP
\fBproctrack/cgroup\fR
which uses linux cgroups to constrain and track processes.
NOTE: see "man cgroup.conf" for configuration details
NOTE: This plugin writes to disk often and can impact performance.
If you are running lots of short running jobs
(less than a couple of seconds) this plugin slows down performance dramatically.
It should probably be avoided in an HTC environment.
.TP
\fBproctrack/cray\fR
which uses Cray proprietary process tracking
.TP
\fBproctrack/linuxproc\fR
which uses linux process tree using parent process IDs
.TP
\fBproctrack/lua\fR
which uses a site\-specific LUA script to track processes
.TP
\fBproctrack/sgi_job\fR
which uses SGI's Process Aggregates (PAGG) kernel module,
see \fIhttp://oss.sgi.com/projects/pagg/\fR for more information
.TP
\fBproctrack/pgid\fR
which uses process group IDs and is the default for all other systems
.RE

.TP
\fBProlog\fR
Fully qualified pathname of a program for the slurmd to execute
whenever it is asked to run a job step from a new job allocation (e.g.
"/usr/local/slurm/prolog").  A glob pattern (See \fBglob\fR(7)) may
also be used to specify more than one program to run (e.g.
"/etc/slurm/prolog.d/*"). The slurmd executes the prolog before starting
the first job step.  The prolog script or scripts may be used to purge files,
enable user login, etc.  By default there is no prolog. Any configured script
is expected to complete execution quickly (in less time than
\fBMessageTimeout\fR).
If the prolog fails (returns a non\-zero exit code), this will result in the
node being set to a DRAIN state and the job being requeued in a held state.
See \fBProlog and Epilog Scripts\fR for more information.

.TP
\fBPrologEpilogTimeout\fR
The interval in seconds Slurms waits for Prolog and Epilog before terminating
them. The dafault behavior is to wait indefinitely. This interval applies to
the Prolog and Epilog run by slurmd daemon before and after the job, the
PrologSlurmctld and EpilogSlurmctld run by slurmctld daemon, and the SPANK
plugins run by the slurmstep daemon.

.TP
\fBPrologFlags\fR
Flags to control the Prolog behavior. By default no flags are set.
Multiple flags may be specified in a comma\-separated list.
Currently supported options are:
.RS
.TP 8
\fBAlloc\fR
If set, the Prolog script will be executed at job allocation. By default,
Prolog is executed just before the task is launched. Therefore, when salloc
is started, no Prolog is executed. \fBAlloc\fR is useful for preparing things
before a user starts to use any allocated resources.
In particular, this flag is needed on a Cray system when cluster compatibility
mode is enabled.
.TP
\fBContain\fR
At job allocation time, use the ProcTrack plugin to create a job container
on all allocated compute nodes.
This container may be used for user processes not launched under Slurm control,
for example the PAM module may place processes launch through a direct user
login into this container.
.TP
\fBNoHold\fR
If set, the Alloc flag should also be set.  This will allow for salloc to not
block until the prolog is finished on each node.  The blocking will happen when
steps reach the slurmd and before any execution has happened in the step.
This is a much faster way to work and if using srun to launch your tasks you
should use this flag.
.RE

.TP
\fBPrologSlurmctld\fR
Fully qualified pathname of a program for the slurmctld daemon to execute
before granting a new job allocation (e.g.
"/usr/local/slurm/prolog_controller").
The program executes as SlurmUser on the same node where the slurmctld daemon
executes, giving it permission to drain
nodes and requeue the job if a failure occurs or cancel the job if appropriate.
The program can be used to reboot nodes or perform other work to prepare
resources for use.
Exactly what the program does and how it accomplishes this is completely at
the discretion of the system administrator.
Information about the job being initiated, it's allocated nodes, etc. are
passed to the program using environment variables.
While this program is running, the nodes associated with the job will be
have a POWER_UP/CONFIGURING flag set in their state, which can be readily
viewed.
The slurmctld daemon will wait indefinitely for this program to complete.
Once the program completes with an exit code of zero, the nodes will be
considered ready for use and the program will be started.
If some node can not be made available for use, the program should drain
the node (typically using the scontrol command) and terminate with a non\-zero
exit code.
A non\-zero exit code will result in the job being requeued (where possible)
or killed. Note that only batch jobs can be requeued.
See \fBProlog and Epilog Scripts\fR for more information.

.TP
\fBPropagatePrioProcess\fR
Controls the scheduling priority (nice value) of user spawned tasks.
.RS
.TP 5
\fB0\fR
The tasks will inherit the scheduling priority from the slurm daemon.
This is the default value.
.TP
\fB1\fR
The tasks will inherit the scheduling priority of the command used to
submit them (e.g. \fBsrun\fR or \fBsbatch\fR).
Unless the job is submitted by user root, the tasks will have a scheduling
priority no higher than the slurm daemon spawning them.
.TP
\fB2\fR
The tasks will inherit the scheduling priority of the command used to
submit them (e.g. \fBsrun\fR or \fBsbatch\fR) with the restriction that
their nice value will always be one higher than the slurm daemon (i.e.
the tasks scheduling priority will be lower than the slurm daemon).
.RE

.TP
\fBPropagateResourceLimits\fR
A list of comma separated resource limit names.
The slurmd daemon uses these names to obtain the associated (soft) limit
values from the users process environment on the submit node.
These limits are then propagated and applied to the jobs that
will run on the compute nodes.
This parameter can be useful when system limits vary among nodes.
Any resource limits that do not appear in the list are not propagated.
However, the user can override this by specifying which resource limits
to propagate with the srun commands "\-\-propagate" option.
If neither of the 'propagate resource limit' parameters are specified, then
the default action is to propagate all limits.
Only one of the parameters, either
\fBPropagateResourceLimits\fR or \fBPropagateResourceLimitsExcept\fR,
may be specified.
The following limit names are supported by Slurm (although some
options may not be supported on some systems):
.RS
.TP 10
\fBALL\fR
All limits listed below
.TP
\fBNONE\fR
No limits listed below
.TP
\fBAS\fR
The maximum address space for a process
.TP
\fBCORE\fR
The maximum size of core file
.TP
\fBCPU\fR
The maximum amount of CPU time
.TP
\fBDATA\fR
The maximum size of a process's data segment
.TP
\fBFSIZE\fR
The maximum size of files created. Note that if the user sets FSIZE to less
than the current size of the slurmd.log, job launches will fail with
a 'File size limit exceeded' error.
.TP
\fBMEMLOCK\fR
The maximum size that may be locked into memory
.TP
\fBNOFILE\fR
The maximum number of open files
.TP
\fBNPROC\fR
The maximum number of processes available
.TP
\fBRSS\fR
The maximum resident set size
.TP
\fBSTACK\fR
The maximum stack size
.RE

.TP
\fBPropagateResourceLimitsExcept\fR
A list of comma separated resource limit names.
By default, all resource limits will be propagated, (as described by
the \fBPropagateResourceLimits\fR parameter), except for the limits
appearing in this list.   The user can override this by specifying which
resource limits to propagate with the srun commands "\-\-propagate" option.
See \fBPropagateResourceLimits\fR above for a list of valid limit names.

.TP
\fBRebootProgram\fR
Program to be executed on each compute node to reboot it. Invoked on each node
once it becomes idle after the command "scontrol reboot_nodes" is executed by
an authorized user or a job is submitted with the "\-\-reboot" option.
After being rebooting, the node is returned to normal use.
NOTE: This configuration option does not apply to IBM BlueGene systems.

.TP
\fBReconfigFlags\fR
Flags to control various actions that may be taken when an "scontrol
reconfig" command is issued. Currently the options are:
.RS
.TP 17
\fBKeepPartInfo\fR
If set, an "scontrol reconfig" command will maintain the in\-memory
value of partition "state" and other parameters that may have been
dynamically updated by "scontrol update".  Partition information in
the slurm.conf file will be merged with in\-memory data.  This flag
supersedes the KeepPartState flag.
.TP
\fBKeepPartState\fR
If set, an "scontrol reconfig" command will preserve only the current
"state" value of in\-memory partitions and will reset all other
parameters of the partitions that may have been dynamically updated by
"scontrol update" to the values from the slurm.conf file.  Partition
information in the slurm.conf file will be merged with in\-memory
data.
.RE
.RS 7
The default for the above flags is not set, and the
"scontrol reconfig" will rebuild the partition information using only
the definitions in the slurm.conf file.
.RE

.TP
\fBRequeueExit\fR
Enables automatic job requeue for jobs which exit with the specified values.
Separate multiple exit code by a comma and/or specify numeric ranges using a
"\-" separator (e.g. "RequeueExit=1\-9,18")
Jobs will be put back in to pending state and later scheduled again.
Restarted jobs will have the environment variable \fBSLURM_RESTART_COUNT\fP
set to the number of times the job has been restarted.

.TP
\fBRequeueExitHold\fR
Enables automatic requeue of jobs into pending state in hold, meaning their
priority is zero.
Separate multiple exit code by a comma and/or specify numeric ranges using a
"\-" separator (e.g. "RequeueExitHold=10\-12,16")
These jobs are put in the \fBJOB_SPECIAL_EXIT\fP exit state.
Restarted jobs will have the environment variable \fBSLURM_RESTART_COUNT\fP
set to the number of times the job has been restarted.

.TP
\fBResumeProgram\fR
Slurm supports a mechanism to reduce power consumption on nodes that
remain idle for an extended period of time.
This is typically accomplished by reducing voltage and frequency or powering
the node down.
\fBResumeProgram\fR is the program that will be executed when a node
in power save mode is assigned work to perform.
For reasons of reliability, \fBResumeProgram\fR may execute more than once
for a node when the \fBslurmctld\fR daemon crashes and is restarted.
If \fBResumeProgram\fR is unable to restore a node to service, it should
requeue any node associated with the node and set the node state to DRAIN.
The program executes as \fBSlurmUser\fR.
The argument to the program will be the names of nodes to
be removed from power savings mode (using Slurm's hostlist
expression format).
By default no program is run.
Related configuration options include \fBResumeTimeout\fR, \fBResumeRate\fR,
\fBSuspendRate\fR, \fBSuspendTime\fR, \fBSuspendTimeout\fR, \fBSuspendProgram\fR,
\fBSuspendExcNodes\fR, and \fBSuspendExcParts\fR.
More information is available at the Slurm web site
( http://slurm.schedmd.com/power_save.html ).

.TP
\fBResumeRate\fR
The rate at which nodes in power save mode are returned to normal
operation by \fBResumeProgram\fR.
The value is number of nodes per minute and it can be used to prevent
power surges if a large number of nodes in power save mode are
assigned work at the same time (e.g. a large job starts).
A value of zero results in no limits being imposed.
The default value is 300 nodes per minute.
Related configuration options include \fBResumeTimeout\fR, \fBResumeProgram\fR,
\fBSuspendRate\fR, \fBSuspendTime\fR, \fBSuspendTimeout\fR, \fBSuspendProgram\fR,
\fBSuspendExcNodes\fR, and \fBSuspendExcParts\fR.

.TP
\fBResumeTimeout\fR
Maximum time permitted (in second) between when a node is resume request
is issued and when the node is actually available for use.
Nodes which fail to respond in this time frame may be marked DOWN and
the jobs scheduled on the node requeued.
The default value is 60 seconds.
Related configuration options include \fBResumeProgram\fR, \fBResumeRate\fR,
\fBSuspendRate\fR, \fBSuspendTime\fR, \fBSuspendTimeout\fR, \fBSuspendProgram\fR,
\fBSuspendExcNodes\fR and \fBSuspendExcParts\fR.
More information is available at the Slurm web site
( http://slurm.schedmd.com/power_save.html ).

.TP
\fBResvEpilog\fR
Fully qualified pathname of a program for the slurmctld to execute
when a reservation ends. The program can be used to cancel jobs, modify
partition configuration, etc.
The reservation named will be passed as an argument to the program.
By default there is no epilog.

.TP
\fBResvOverRun\fR
Describes how long a job already running in a reservation should be
permitted to execute after the end time of the reservation has been
reached.
The time period is specified in minutes and the default value is 0
(kill the job immediately).
The value may not exceed 65533 minutes, although a value of "UNLIMITED"
is supported to permit a job to run indefinitely after its reservation
is terminated.

.TP
\fBResvProlog\fR
Fully qualified pathname of a program for the slurmctld to execute
when a reservation begins. The program can be used to cancel jobs, modify
partition configuration, etc.
The reservation named will be passed as an argument to the program.
By default there is no prolog.

.TP
\fBReturnToService\fR
Controls when a DOWN node will be returned to service.
The default value is 0.
Supported values include
.RS
.TP 4
\fB0\fR
A node will remain in the DOWN state until a system administrator
explicitly changes its state (even if the slurmd daemon registers
and resumes communications).
.TP
\fB1\fR
A DOWN node will become available for use upon registration with a
valid configuration only if it was set DOWN due to being non\-responsive.
If the node was set DOWN for any other reason (low memory,
unexpected reboot, etc.), its state will not automatically
be changed.
A node registers with a valid configuration if its memory, GRES, CPU count,
etc. are equal to or greater than the values configured in slurm.conf.
.TP
\fB2\fR
A DOWN node will become available for use upon registration with a
valid configuration.  The node could have been set DOWN for any reason.
A node registers with a valid configuration if its memory, GRES, CPU count,
etc. are equal to or greater than the values configured in slurm.conf.
(Disabled on Cray ALPS systems.)
.RE

.TP
\fBRoutePlugin\fR
Identifies the plugin to be used for defining which nodes will be used
for message forwarding and message aggregation.
.RS
.TP
\fBroute/default\fR
default, use TreeWidth.
.TP
\fBroute/topology\fR
use the switch hierarchy defined in a \fItopology.conf\fR file.
TopologyPlugin=topology/tree is required.
.RE

.TP
\fBSallocDefaultCommand\fR
Normally, \fBsalloc\fR(1) will run the user's default shell when
a command to execute is not specified on the \fBsalloc\fR command line.
If \fBSallocDefaultCommand\fR is specified, \fBsalloc\fR will instead
run the configured command. The command is passed to '/bin/sh \-c', so
shell metacharacters are allowed, and commands with multiple arguments
should be quoted. For instance:

.nf
    SallocDefaultCommand = "$SHELL"
.fi

would run the shell in the user's $SHELL environment variable.
and

.nf
    SallocDefaultCommand = "srun \-n1 \-N1 \-\-mem\-per\-cpu=0 \-\-pty \-\-preserve\-env \-\-mpi=none $SHELL"
.fi

would run spawn the user's default shell on the allocated resources, but not
consume any of the CPU or memory resources, configure it as a pseudo\-terminal,
and preserve all of the job's environment variables (i.e. and not over\-write
them with the job step's allocation information).

.TP
\fBSchedulerParameters\fR
The interpretation of this parameter varies by \fBSchedulerType\fR.
Multiple options may be comma separated.
.RS
.TP
\fBbatch_sched_delay=#\fR
How long, in seconds, the scheduling of batch jobs can be delayed.
This can be useful in a high\-throughput environment in which batch jobs are
submitted at a very high rate (i.e. using the sbatch command) and one wishes
to reduce the overhead of attempting to schedule each job at submit time.
The default value is 3 seconds.
.TP
\fBbf_busy_nodes\fR
When selecting resources for pending jobs to reserve for future execution
(i.e. the job can not be started immediately), then preferentially select
nodes that are in use.
This will tend to leave currently idle resources available for backfilling
longer running jobs, but may result in allocations having less than optimal
network topology.
This option is currently only supported by the select/cons_res plugin.
.TP
\fBbf_continue\fR
The backfill scheduler periodically releases locks in order to permit other
operations to proceed rather than blocking all activity for what could be an
extended period of time.
Setting this option will cause the backfill scheduler to continue processing
pending jobs from its original job list after releasing locks even if job
or node state changes.
This can result in lower priority jobs from being backfill scheduled instead
of newly arrived higher priority jobs, but will permit more queued jobs to be
considered for backfill scheduling.
.TP
\fBbf_interval=#\fR
The number of seconds between iterations.
Higher values result in less overhead and better responsiveness.
The default value is 30 seconds.
This option applies only to \fBSchedulerType=sched/backfill\fR.
.TP
\fBbf_max_job_array_resv=#\fR
The maximum number of tasks from a job array for which to reserve resources in
the future.
Since job arrays can potentially have millions of tasks, the overhead in
reserving resources for all tasks can be prohibitive.
In addition various limits may prevent all the jobs from starting at the
expected times.
This has no impact upon the number of tasks from a job array that can be
started immediately, only those tasks expected to start at some future time.
The default value is 20 tasks.
.TP
\fBbf_max_job_part=#\fR
The maximum number of jobs per partition to attempt starting with the backfill
scheduler. This can be especially helpful for systems with large numbers of
partitions and jobs.
The default value is 0, which means no limit.
This option applies only to \fBSchedulerType=sched/backfill\fR.
Also see the \fBpartition_job_depth\fR option.
.TP
\fBbf_max_job_start=#\fR
The maximum number of jobs which can be initiated in a single iteration
of the backfill scheduler.
The default value is 0, which means no limit.
This option applies only to \fBSchedulerType=sched/backfill\fR.
.TP
\fBbf_max_job_test=#\fR
The maximum number of jobs to attempt backfill scheduling for
(i.e. the queue depth).
Higher values result in more overhead and less responsiveness.
Until an attempt is made to backfill schedule a job, its expected
initiation time value will not be set.
The default value is 100.
In the case of large clusters, configuring a relatively small value may be
desirable.
This option applies only to \fBSchedulerType=sched/backfill\fR.
.TP
\fBbf_max_job_user=#\fR
The maximum number of jobs per user to attempt starting with the backfill
scheduler. One can set this limit to prevent users from flooding the backfill
queue with jobs that cannot start and that prevent jobs from other users
to start.  This is similar to the MAXIJOB limit in Maui.
The default value is 0, which means no limit.
This option applies only to \fBSchedulerType=sched/backfill\fR.
.TP
\fBbf_min_age_reserve=#\fR
The backfill scheduler will not reserve resources for pending jobs until they
have been runnable for at least the specified number of seconds.
In addition jobs waiting for less than the specified number of seconds will
not prevent a newly submitted job from starting immediately, even if the newly
submitted job has a lower priority.
This can be valuable if jobs lack time limits or all time limits have the same
value.
The default value is zero, which will reserve resources for any pending job
.TP
\fBbf_resolution=#\fR
The number of seconds in the resolution of data maintained about when jobs
begin and end.
Higher values result in less overhead and better responsiveness.
The default value is 60 seconds.
This option applies only to \fBSchedulerType=sched/backfill\fR.
.TP
\fBbf_window=#\fR
The number of minutes into the future to look when considering jobs to schedule.
Higher values result in more overhead and less responsiveness.
The default value is 1440 minutes (one day).
A value at least as long as the highest allowed time limit is generally
advisable to prevent job starvation.
In order limit the amount of data managed by the backfill scheduler,
if the value of \fBbf_window\fR is increased, then it is generally advisable
to also increase \fBbf_resolution\fR.
This option applies only to \fBSchedulerType=sched/backfill\fR.
.TP
\fBbf_yield_interval=#\fR
The backfill scheduler will periodically relinquish locks in order for other
pending operations to take place.
This specifies the times when the locks are relinquish in microseconds.
The default value is 2,000,000 microseconds (2 seconds).
Smaller values may be helpful for high throughput computing when used in
conjunction with the \fBbf_continue\fR option.
Also see the \fBbf_yield_sleep\fR option.
.TP
\fBbf_yield_sleep=#\fR
The backfill scheduler will periodically relinquish locks in order for other
pending operations to take place.
This specifies the length of time for which the locks are relinquish in
microseconds.
The default value is 500,000 microseconds (0.5 seconds).
Also see the \fBbf_yield_interval\fR option.
.TP
\fBbuild_queue_timeout=#\fR
Defines the maximum time that can be devoted to building a queue of jobs to
be tested for scheduling.
If the system has a huge number of jobs with dependencies, just building the
job queue can take so much time as to adversely impact overall system
performance and this parameter can be adjusted as needed.
The default value is 2,000,000 microseconds (2 seconds).
.TP
\fBdefault_queue_depth=#\fR
The default number of jobs to attempt scheduling (i.e. the queue depth) when a
running job completes or other routine actions occur. The full queue will be
tested on a less frequent basis as defined by the \fBsched_interval\fR option
described below. The default value is 100.
See the \fBpartition_job_depth\fR option to limit depth by partition.
In the case of large clusters (more than 1000 nodes), configuring a relatively
small value may be desirable.
Specifying a large value (say 1000 or higher) can be expected to result in
poor system responsiveness since this scheduling logic will not release
locks for other events to occur.
It would be better to let the backfill scheduler process a larger number of jobs
(see \fBbf_max_job_test\fR, \fBbf_continue\fR  and other options here for more
information).
.TP
\fBdefer\fR
Setting this option will avoid attempting to schedule each job
individually at job submit time, but defer it until a later time when
scheduling multiple jobs simultaneously may be possible.
This option may improve system responsiveness when large numbers of jobs
(many hundreds) are submitted at the same time, but it will delay the
initiation time of individual jobs. Also see \fBdefault_queue_depth\fR above.
.TP
\fBIgnore_NUMA\fR
Some processors (e.g. AMD Opteron 6000 series) contain multiple NUMA nodes per
socket. This is a configuration which does not map into the hardware entities
that Slurm optimizes resource allocation for (PU/thread, core, socket,
baseboard, node and network switch). In order to optimize resource allocations
on such hardware, Slurm will consider each NUMA node within the socket as a
separate socket by default. Use the Ignore_NUMA option to report the correct
socket count, but \fBnot\fR optimize resource allocations on the NUMA nodes.
.TP
\fBinventory_interval=#\fR
On a Cray system using Slurm on top of ALPS this limits the amount of times
a Basil Inventory call is made.  Normally this call happens every scheduling
consideration to attempt to close a node state change window with respects to
what ALPS has.  This call is rather slow, so making it less frequently improves
performance dramatically, but in the situation where a node changes state the
window is as large as this setting.  In an HTC environment this setting is a
must and we advise around 10 seconds.
.TP
\fBkill_invalid_depend\fR
If a job has an invalid dependency and it can never run terminate it
and set its state to be JOB_CANCELLED. By default the job stays pending
with reason DependencyNeverSatisfied.
.TP
\fBmax_depend_depth=#\fR
Maximum number of jobs to test for a circular job dependency. Stop testing
after this number of job dependencies have been tested. The default value is
10 jobs.
.TP
\fBmax_rpc_cnt=#\fR
If the number of active threads in the slurmctld daemon is equal to or
larger than this value, defer scheduling of jobs.
This can improve Slurm's ability to process requests at a cost of initiating
new jobs less frequently.
The default value is zero, which disables this option.
If a value is set, then a value of 10 or higher is recommended.
.TP
\fBmax_sched_time=#\fR
How long, in seconds, that the main scheduling loop will execute for before
exiting.
If a value is configured, be aware that all other Slurm operations will be
deferred during this time period.
Make certain the value is lower than \fBMessageTimeout\fR.
If a value is not explicitly configured, the default value is half of
\fBMessageTimeout\fR with a minimum default value of 1 second and a maximum
default value of 2 seconds.
For example if MessageTimeout=10, the time limit will be 2 seconds
(i.e. MIN(10/2, 2) = 2).
.TP
\fBmax_switch_wait=#\fR
Maximum number of seconds that a job can delay execution waiting for the
specified desired switch count. The default value is 300 seconds.
.TP
\fBno_backup_scheduling\fR
If used, the backup controller will not schedule jobs when it takes over. The
backup controller will allow jobs to be submitted, modified and cancelled but
won't schedule new jobs. This is useful in Cray environments when the backup
controller resides on an external Cray node.  A restart is required to alter
this option. This is explicitly set on a Cray/ALPS system.
.TP
\fBpack_serial_at_end\fR
If used with the select/cons_res plugin then put serial jobs at the end of
the available nodes rather than using a best fit algorithm.
This may reduce resource fragmentation for some workloads.
.TP
\fBpartition_job_depth=#\fR
The default number of jobs to attempt scheduling (i.e. the queue depth)
from each partition/queue in Slurm's main scheduling logic.
The functionality is similar to that provided by the \fBbf_max_job_part\fR
option for the backfill scheduling logic.
The default value is 0 (no limit).
Job's excluded from attempted scheduling based upon partition will not be
counted against the \fBdefault_queue_depth\fR limit.
Also see the \fBbf_max_job_part\fR option.
.TP
\fBpreempt_reorder_count=#\fR
Specify how many attempt should be made in reording preemptable jobs to
minimize the count of jobs preempted.
The default value is 1. High values may adversely impact performance.
The logic to support this option is only available in the select/cons_res plugin.
.TP
\fBpreempt_strict_order\fR
If set, then execute extra logic in an attempt to preempt only the lowest
priority jobs.
It may be desirable to set this configuration parameter when there are multiple
priorities of preemptable jobs.
The logic to support this option is only available in the select/cons_res plugin.
.TP
\fBnohold_on_prolog_fail\fR
By default if the Prolog exits with a non-zero value the job is requeued in
held state. By specifying this parameter the job will be requeued but not
held so that the scheduler can dispatch it to another host.
.TP
\fBsched_interval=#\fR
How frequently, in seconds, the main scheduling loop will execute and test all
pending jobs.
The default value is 60 seconds.
.TP
\fBsched_max_job_start=#\fR
The maximum number of jobs that the main scheduling logic will start in any
single execution.
The default value is zero, which imposes no limit.
.TP
\fBsched_min_interval=#\fR
How frequently, in microseconds, the main scheduling loop will execute and test
any pending jobs.
The scheduler runs in a limited fashion every time that any event happens which
could enable a job to start (e.g. job submit, job terminate, etc.).
If these events happen at a high frequency, the scheduler can run very
frequently and consume significant resources if not throttled by this option.
This option specifies the minimum time between the end of one scheduling
cycle and the beginning of the next scheduling cycle.
A value of zero will disable throttling of the scheduling logic interval.
The default value is 1,000,000 microseconds on Cray/ALPS systems and
zero microseconds (throttling is disabled) on other systems.
.RE

.TP
\fBSchedulerPort\fR
The port number on which slurmctld should listen for connection requests.
This value is only used by the Maui Scheduler (see \fBSchedulerType\fR).
The default value is 7321.

.TP
\fBSchedulerRootFilter\fR
Identifies whether or not \fBRootOnly\fR partitions should be filtered from
any external scheduling activities. If set to 0, then \fBRootOnly\fR partitions
are treated like any other partition. If set to 1, then \fBRootOnly\fR
partitions are exempt from any external scheduling activities. The
default value is 1. Currently only used by the built\-in backfill
scheduling module "sched/backfill" (see \fBSchedulerType\fR).

.TP
\fBSchedulerTimeSlice\fR
Number of seconds in each time slice when gang scheduling is enabled
(\fBPreemptMode=GANG\fR).
The value must be between 5 seconds and 65533 seconds.
The default value is 30 seconds.

.TP
\fBSchedulerType\fR
Identifies the type of scheduler to be used.
Note the \fBslurmctld\fR daemon must be restarted for a change in
scheduler type to become effective (reconfiguring a running daemon has
no effect for this parameter).
The \fBscontrol\fR command can be used to manually change job priorities
if desired.
Acceptable values include:
.RS
.TP
\fBsched/backfill\fR
For a backfill scheduling module to augment the default FIFO scheduling.
Backfill scheduling will initiate lower\-priority jobs if doing
so does not delay the expected initiation time of any higher
priority job.
Effectiveness of backfill scheduling is dependent upon users specifying
job time limits, otherwise all jobs will have the same time limit and
backfilling is impossible.
Note documentation for the \fBSchedulerParameters\fR option above.
This is the default configuration.
.TP
\fBsched/builtin\fR
This is the FIFO scheduler which initiates jobs in priority order.
If any job in the partition can not be scheduled, no lower priority job in that
partition will be scheduled.
An exception is made for jobs that can not run due to partition constraints
(e.g. the time limit) or down/drained nodes.
In that case, lower priority jobs can be initiated and not impact the higher
priority job.
.TP
\fBsched/gang\fR
Defunct option. See \fBPreemptType\fR and \fBPreemptMode\fR options.
.TP
\fBsched/hold\fR
To hold all newly arriving jobs if a file "/etc/slurm.hold"
exists otherwise use the built\-in FIFO scheduler
.TP
\fBsched/wiki\fR
For the Wiki interface to the Maui Scheduler
.TP
\fBsched/wiki2\fR
For the Wiki interface to the Moab Cluster Suite
.RE

.TP
\fBSelectType\fR
Identifies the type of resource selection algorithm to be used.
Changing this value can only be done by restarting the slurmctld daemon
and will result in the loss of all job information (running and pending)
since the job state save format used by each plugin is different.
Acceptable values include
.RS
.TP
\fBselect/bluegene\fR
for a three\-dimensional BlueGene system.
The default value is "select/bluegene" for BlueGene systems.
.TP
\fBselect/cons_res\fR
The resources within a node are individually allocated as
consumable resources.
Note that whole nodes can be allocated to jobs for selected
partitions by using the \fIShared=Exclusive\fR option.
See the partition \fBShared\fR parameter for more information.
.TP
\fBselect/cray\fR
for a Cray system.
The default value is "select/cray" for all Cray systems.
.TP
\fBselect/linear\fR
for allocation of entire nodes assuming a
one\-dimensional array of nodes in which sequentially ordered
nodes are preferable.
This is the default value for non\-BlueGene systems.
.TP
\fBselect/serial\fR
for allocating resources to single CPU jobs only.
Highly optimized for maximum throughput.
NOTE: SPANK environment variables are NOT propagated to the job's \fBEpilog\fR
program.
.RE

.TP
\fBSelectTypeParameters\fR
The permitted values of \fBSelectTypeParameters\fR depend upon the
configured value of \fBSelectType\fR.
\fBSelectType=select/bluegene\fR supports no \fBSelectTypeParameters\fR.
The only supported options for \fBSelectType=select/linear\fR are
\fBCR_ONE_TASK_PER_CORE\fR and
\fBCR_Memory\fR, which treats memory as a consumable resource and
prevents memory over subscription with job preemption or gang scheduling.
By default \fBSelectType=select/linear\fR allocates whole nodes to jobs without
considering their memory consumption.
By default \fBSelectType=select/cons_res\fR, \fBSelectType=select/cray\fR, and
\fBSelectType=select/serial\fR use \fBCR_CPU\fR, which allocates CPU to jobs
without considering their memory consumption.
.RS
.TP
The following options are supported for \fBSelectType=select/cray\fR:
.RS
.TP
\fBOTHER_CONS_RES\fR
Layer the select/cons_res plugin under the select/cray plugin, the default is
to layer on select/linear.  This also allows all the options for
\fBSelectType=select/cons_res\fR.
.TP
\fBNHC_NO_STEPS\fR Do not run the node health check after each step.  Default
is to run after each step.
.TP
\fBNHC_NO\fR
Do not run the node health check after each allocation.  Default is to run
after each allocation.  This also sets NHC_NO_STEPS, so the NHC will never run.
.RE
.TP
The following options are supported for \fBSelectType=select/cons_res\fR:
.RS
.TP
\fBCR_CPU\fR
CPUs are consumable resources.
Configure the number of \fBCPUs\fR on each node, which may be equal to the
count of cores or hyper\-threads on the node depending upon the desired minimum
resource allocation.
The node's \fBBoards\fR, \fBSockets\fR, \fBCoresPerSocket\fR and
\fBThreadsPerCore\fR may optionally be configured and result in job
allocations which have improved locality; however doing so will prevent
more than one job being from being allocated on each core.
.TP
\fBCR_CPU_Memory\fR
CPUs and memory are consumable resources.
Configure the number of \fBCPUs\fR on each node, which may be equal to the
count of cores or hyper\-threads on the node depending upon the desired minimum
resource allocation.
The node's \fBBoards\fR, \fBSockets\fR, \fBCoresPerSocket\fR and
\fBThreadsPerCore\fR may optionally be configured and result in job
allocations which have improved locality; however doing so will prevent
more than one job being from being allocated on each core.
Setting a value for \fBDefMemPerCPU\fR is strongly recommended.
.TP
\fBCR_Core\fR
Cores are consumable resources.
On nodes with hyper\-threads, each thread is counted as a CPU to
satisfy a job's resource requirement, but multiple jobs are not
allocated threads on the same core.
The count of CPUs allocated to a job may be rounded up to account for every
CPU on an allocated core.
.TP
\fBCR_Core_Memory\fR
Cores and memory are consumable resources.
On nodes with hyper\-threads, each thread is counted as a CPU to
satisfy a job's resource requirement, but multiple jobs are not
allocated threads on the same core.
The count of CPUs allocated to a job may be rounded up to account for every
CPU on an allocated core.
Setting a value for \fBDefMemPerCPU\fR is strongly recommended.
.TP
\fBCR_ONE_TASK_PER_CORE\fR
Allocate one task per core by default.
Without this option, by default one task will be allocated per
thread on nodes with more than one \fBThreadsPerCore\fR configured.
.TP
\fBCR_CORE_DEFAULT_DIST_BLOCK\fR
Allocate cores within a node using block distribution by default.
This is a pseudo\-best\-fit algorithm that minimizes the number of
boards and minimizes the number of sockets (within minimum boards)
used for the allocation.
This default behavior can be overridden specifying a particular
"\-m" parameter with srun/salloc/sbatch.
Without this option, cores will be allocated cyclicly across the sockets.
.TP
\fBCR_LLN\fR
Schedule resources to jobs on the least loaded nodes (based upon the number
of idle CPUs). This is generally only recommended for an environment with
serial jobs as idle resources will tend to be highly fragmented, resulting
in parallel jobs being distributed across many nodes.
Also see the partition configuration parameter \fBLLN\fR
use the least loaded nodes in selected partitions.
.TP
\fBCR_Pack_Nodes\fR
If a job allocation contains more resources than will be used for launching
tasks (e.g. if whole nodes are allocated to a job), then rather than evenly
distributing a job's tasks evenly across it's allocated nodes, pack them as
tightly as possible on thsee nodes.
For example, consider a job allocation containing two \fBentire\fR nodes with
eight CPUs each.
If the job starts ten tasks across those two nodes without this option, it will
start five tasks on each of the two nodes.
With this option, eight tasks will be started on the first node and two tasks
on the second node.
.TP
\fBCR_Socket\fR
Sockets are consumable resources.
On nodes with multiple cores, each core or thread is counted as a CPU
to satisfy a job's resource requirement, but multiple jobs are not
allocated resources on the same socket.
.TP
\fBCR_Socket_Memory\fR
Memory and sockets are consumable resources.
On nodes with multiple cores, each core or thread is counted as a CPU
to satisfy a job's resource requirement, but multiple jobs are not
allocated resources on the same socket.
Setting a value for \fBDefMemPerCPU\fR is strongly recommended.
.TP
\fBCR_Memory\fR
Memory is a consumable resource.
NOTE: This implies \fIShared=YES\fR or \fIShared=FORCE\fR for all partitions.
Setting a value for \fBDefMemPerCPU\fR is strongly recommended.
.RE
.RE

.TP
\fBSlurmUser\fR
The name of the user that the \fBslurmctld\fR daemon executes as.
For security purposes, a user other than "root" is recommended.
This user must exist on all nodes of the cluster for authentication
of communications between Slurm components.
The default value is "root".

.TP
\fBSlurmdUser\fR
The name of the user that the \fBslurmd\fR daemon executes as.
This user must exist on all nodes of the cluster for authentication
of communications between Slurm components.
The default value is "root".

.TP
\fBSlurmctldDebug\fR
The level of detail to provide \fBslurmctld\fR daemon's logs.
The default value is \fBinfo\fR.
If the \fBslurmctld\fR daemon is initiated with \-v or \-\-verbose options,
that debug level will be preserve or restored upon reconfiguration.

.RS
.TP 10
\fBquiet\fR
Log nothing
.TP
\fBfatal\fR
Log only fatal errors
.TP
\fBerror\fR
Log only errors
.TP
\fBinfo\fR
Log errors and general informational messages
.TP
\fBverbose\fR
Log errors and verbose informational messages
.TP
\fBdebug\fR
Log errors and verbose informational messages and debugging messages
.TP
\fBdebug2\fR
Log errors and verbose informational messages and more debugging messages
.TP
\fBdebug3\fR
Log errors and verbose informational messages and even more debugging messages
.TP
\fBdebug4\fR
Log errors and verbose informational messages and even more debugging messages
.TP
\fBdebug5\fR
Log errors and verbose informational messages and even more debugging messages
.RE

.TP
\fBSlurmctldLogFile\fR
Fully qualified pathname of a file into which the \fBslurmctld\fR daemon's
logs are written.
The default value is none (performs logging via syslog).
.br
See the section \fBLOGGING\fR if a pathname is specified.
.TP
\fBSlurmctldPidFile\fR
Fully qualified pathname of a file into which the  \fBslurmctld\fR daemon
may write its process id. This may be used for automated signal processing.
The default value is "/var/run/slurmctld.pid".

.TP
\fBSlurmctldPlugstack\fR
A comma delimited list of Slurm controller plugins to be started when the
daemon begins and terminated when it ends.
Only the plugin's init and fini functions are called.

.TP
\fBSlurmctldPort\fR
The port number that the Slurm controller, \fBslurmctld\fR, listens
to for work. The default value is SLURMCTLD_PORT as established at system
build time. If none is explicitly specified, it will be set to 6817.
\fBSlurmctldPort\fR may also be configured to support a range of port
numbers in order to accept larger bursts of incoming messages by specifying
two numbers separated by a dash (e.g. \fBSlurmctldPort=6817\-6818\fR).
NOTE: Either \fBslurmctld\fR and \fBslurmd\fR daemons must not
execute on the same nodes or the values of \fBSlurmctldPort\fR and
\fBSlurmdPort\fR must be different.

.TP
\fBSlurmctldTimeout\fR
The interval, in seconds, that the backup controller waits for the
primary controller to respond before assuming control.
The default value is 120 seconds.
May not exceed 65533.

.TP
\fBSlurmdDebug\fR
The level of detail to provide \fBslurmd\fR daemon's logs.
The default value is \fBinfo\fR.
.RS
.TP 10
\fBquiet\fR
Log nothing
.TP
\fBfatal\fR
Log only fatal errors
.TP
\fBerror\fR
Log only errors
.TP
\fBinfo\fR
Log errors and general informational messages
.TP
\fBverbose\fR
Log errors and verbose informational messages
.TP
\fBdebug\fR
Log errors and verbose informational messages and debugging messages
.TP
\fBdebug2\fR
Log errors and verbose informational messages and more debugging messages
.TP
\fBdebug3\fR
Log errors and verbose informational messages and even more debugging messages
.TP
\fBdebug4\fR
Log errors and verbose informational messages and even more debugging messages
.TP
\fBdebug5\fR
Log errors and verbose informational messages and even more debugging messages
.RE

.TP
\fBSlurmdLogFile\fR
Fully qualified pathname of a file into which the  \fBslurmd\fR daemon's
logs are written.
The default value is none (performs logging via syslog).
Any "%h" within the name is replaced with the hostname on which the
\fBslurmd\fR is running.
Any "%n" within the name is replaced with the Slurm node name on which the
\fBslurmd\fR is running.
.br
See the section \fBLOGGING\fR if a pathname is specified.

.TP
\fBSlurmdPidFile\fR
Fully qualified pathname of a file into which the  \fBslurmd\fR daemon may write
its process id. This may be used for automated signal processing.
Any "%h" within the name is replaced with the hostname on which the
\fBslurmd\fR is running.
Any "%n" within the name is replaced with the Slurm node name on which the
\fBslurmd\fR is running.
The default value is "/var/run/slurmd.pid".

.TP
\fBSlurmdPlugstack\fR
A comma delimited list of Slurm compute node plugins to be started when the
daemon begins and terminated when it ends.
Only the plugin's init and fini functions are called.

.TP
\fBSlurmdPort\fR
The port number that the Slurm compute node daemon, \fBslurmd\fR, listens
to for work. The default value is SLURMD_PORT as established at system
build time. If none is explicitly specified, its value will be 6818.
NOTE: Either slurmctld and slurmd daemons must not execute
on the same nodes or the values of \fBSlurmctldPort\fR and \fBSlurmdPort\fR
must be different.

.TP
\fBSlurmdSpoolDir\fR
Fully qualified pathname of a directory into which the \fBslurmd\fR
daemon's state information and batch job script information are written. This
must be a common pathname for all nodes, but should represent a directory which
is local to each node (reference a local file system). The default value
is "/var/spool/slurmd".
Any "%h" within the name is replaced with the hostname on which the
\fBslurmd\fR is running.
Any "%n" within the name is replaced with the Slurm node name on which the
\fBslurmd\fR is running.

.TP
\fBSlurmdTimeout\fR
The interval, in seconds, that the Slurm controller waits for \fBslurmd\fR
to respond before configuring that node's state to DOWN.
A value of zero indicates the node will not be tested by \fBslurmctld\fR to
confirm the state of \fBslurmd\fR, the node will not be automatically set to
a DOWN state indicating a non\-responsive \fBslurmd\fR, and some other tool
will take responsibility for monitoring the state of each compute node
and its \fBslurmd\fR daemon.
Slurm's hierarchical communication mechanism is used to ping the \fBslurmd\fR
daemons in order to minimize system noise and overhead.
The default value is 300 seconds.
The value may not exceed 65533 seconds.

.TP
\fBSlurmSchedLogFile\fR
Fully qualified pathname of the scheduling event logging file.
The syntax of this parameter is the same as for \fBSlurmctldLogFile\fR.
In order to configure scheduler logging, set both the \fBSlurmSchedLogFile\fR
and \fBSlurmSchedLogLevel\fR parameters.

.TP
\fBSlurmSchedLogLevel\fR
The initial level of scheduling event logging, similar to the
\fBSlurmctldDebug\fR parameter used to control the initial level of
\fBslurmctld\fR logging.
Valid values for \fBSlurmSchedLogLevel\fR are "0" (scheduler logging
disabled) and "1" (scheduler logging enabled).
If this parameter is omitted, the value defaults to "0" (disabled).
In order to configure scheduler logging, set both the \fBSlurmSchedLogFile\fR
and \fBSlurmSchedLogLevel\fR parameters.
The scheduler logging level can be changed dynamically using \fBscontrol\fR.

.TP
\fBSrunEpilog\fR
Fully qualified pathname of an executable to be run by srun following
the completion of a job step.  The command line arguments for the
executable will be the command and arguments of the job step.  This
configuration parameter may be overridden by srun's \fB\-\-epilog\fR
parameter. Note that while the other "Epilog" executables (e.g.,
TaskEpilog) are run by slurmd on the compute nodes where the tasks are
executed, the \fBSrunEpilog\fR runs on the node where the "srun" is
executing.

.TP
\fBSrunPortRange\fR
The \fBsrun\fR creates a set of listening ports to communicate with the
controller, the slurmstepd and to handle the application I/O.
By default these ports are ephemeral meaning the port numbers are selected
by the kernel. Using this parameter allow sites to configure a range of ports
from which srun ports will be selected. This is useful if sites want to
allow only certain port range on their network.
\fBNote\fR. A sufficient number of ports must be configured based on the
estimated number of srun on the submission nodes considering that srun opens
3 listening ports plus 2 more for every 48 hosts. Example:
.RS
.TP 18
\fBsrun \-N 48\fR will use 5 listening ports.

.TP
\fBsrun \-N 50\fR will use 7 listening ports.
.TP

\fBsrun \-N 200\fR will use 13 listening ports.
.RE

.TP
\fBSrunProlog\fR
Fully qualified pathname of an executable to be run by srun prior to
the launch of a job step.  The command line arguments for the
executable will be the command and arguments of the job step.  This
configuration parameter may be overridden by srun's \fB\-\-prolog\fR
parameter. Note that while the other "Prolog" executables (e.g.,
TaskProlog) are run by slurmd on the compute nodes where the tasks are
executed, the \fBSrunProlog\fR runs on the node where the "srun" is
executing.

.TP
\fBStateSaveLocation\fR
Fully qualified pathname of a directory into which the Slurm controller,
\fBslurmctld\fR, saves its state (e.g. "/usr/local/slurm/checkpoint").
Slurm state will saved here to recover from system failures.
\fBSlurmUser\fR must be able to create files in this directory.
If you have a \fBBackupController\fR configured, this location should be
readable and writable by both systems.
Since all running and pending job information is stored here, the use of
a reliable file system (e.g. RAID) is recommended.
The default value is "/var/spool".
If any slurm daemons terminate abnormally, their core files will also be written
into this directory.

.TP
\fBSuspendExcNodes\fR
Specifies the nodes which are to not be placed in power save mode, even
if the node remains idle for an extended period of time.
Use Slurm's hostlist expression to identify nodes.
By default no nodes are excluded.
Related configuration options include \fBResumeTimeout\fR, \fBResumeProgram\fR,
\fBResumeRate\fR, \fBSuspendProgram\fR, \fBSuspendRate\fR, \fBSuspendTime\fR,
\fBSuspendTimeout\fR, and \fBSuspendExcParts\fR.

.TP
\fBSuspendExcParts\fR
Specifies the partitions whose nodes are to not be placed in power save
mode, even if the node remains idle for an extended period of time.
Multiple partitions can be identified and separated by commas.
By default no nodes are excluded.
Related configuration options include \fBResumeTimeout\fR, \fBResumeProgram\fR,
\fBResumeRate\fR, \fBSuspendProgram\fR, \fBSuspendRate\fR, \fBSuspendTime\fR
\fBSuspendTimeout\fR, and \fBSuspendExcNodes\fR.

.TP
\fBSuspendProgram\fR
\fBSuspendProgram\fR is the program that will be executed when a node
remains idle for an extended period of time.
This program is expected to place the node into some power save mode.
This can be used to reduce the frequency and voltage of a node or
completely power the node off.
The program executes as \fBSlurmUser\fR.
The argument to the program will be the names of nodes to
be placed into power savings mode (using Slurm's hostlist
expression format).
By default, no program is run.
Related configuration options include \fBResumeTimeout\fR, \fBResumeProgram\fR,
\fBResumeRate\fR, \fBSuspendRate\fR, \fBSuspendTime\fR, \fBSuspendTimeout\fR,
\fBSuspendExcNodes\fR, and \fBSuspendExcParts\fR.

.TP
\fBSuspendRate\fR
The rate at which nodes are place into power save mode by \fBSuspendProgram\fR.
The value is number of nodes per minute and it can be used to prevent
a large drop in power power consumption (e.g. after a large job completes).
A value of zero results in no limits being imposed.
The default value is 60 nodes per minute.
Related configuration options include \fBResumeTimeout\fR, \fBResumeProgram\fR,
\fBResumeRate\fR, \fBSuspendProgram\fR, \fBSuspendTime\fR, \fBSuspendTimeout\fR,
\fBSuspendExcNodes\fR, and \fBSuspendExcParts\fR.

.TP
\fBSuspendTime\fR
Nodes which remain idle for this number of seconds will be placed into
power save mode by \fBSuspendProgram\fR.
A value of \-1 disables power save mode and is the default.
Related configuration options include \fBResumeTimeout\fR, \fBResumeProgram\fR,
\fBResumeRate\fR, \fBSuspendProgram\fR, \fBSuspendRate\fR, \fBSuspendTimeout\fR,
\fBSuspendExcNodes\fR, and \fBSuspendExcParts\fR.

.TP
\fBSuspendTimeout\fR
Maximum time permitted (in second) between when a node suspend request
is issued and when the node shutdown.
At that time the node must ready for a resume request to be issued
as needed for new work.
The default value is 30 seconds.
Related configuration options include \fBResumeProgram\fR, \fBResumeRate\fR,
\fBResumeTimeout\fR, \fBSuspendRate\fR, \fBSuspendTime\fR, \fBSuspendProgram\fR,
\fBSuspendExcNodes\fR and \fBSuspendExcParts\fR.
More information is available at the Slurm web site
( http://slurm.schedmd.com/power_save.html ).

.TP
\fBSwitchType\fR
Identifies the type of switch or interconnect used for application
communications.
Acceptable values include
"switch/none" for switches not requiring special processing for job launch
or termination (Myrinet, Ethernet, and InfiniBand) and
"switch/nrt" for IBM's Network Resource Table API.
The default value is "switch/none".
All Slurm daemons, commands and running jobs must be restarted for a
change in \fBSwitchType\fR to take effect.
If running jobs exist at the time \fBslurmctld\fR is restarted with a new
value of \fBSwitchType\fR, records of all jobs in any state may be lost.

.TP
\fBTaskEpilog\fR
Fully qualified pathname of a program to be execute as the slurm job's
owner after termination of each task.
See \fBTaskProlog\fR for execution order details.

.TP
\fBTaskPlugin\fR
Identifies the type of task launch plugin, typically used to provide
resource management within a node (e.g. pinning tasks to specific
processors). More than one task plugin can be specified in a comma separated
list. The prefix of "task/" is optional. Acceptable values include:
.RS
.TP 15
\fBtask/affinity\fR
enables resource containment using CPUSETs.
This enables the \-\-cpu_bind and/or \-\-mem_bind srun options.
If you use "task/affinity" and encounter problems, it may be due to
the variety of system calls used to implement task affinity on
different operating systems.
.TP
\fBtask/cgroup\fR
enables resource containment using Linux control cgroups.
This enables the \-\-cpu_bind and/or \-\-mem_bind srun options.
NOTE: see "man cgroup.conf" for configuration details.
NOTE: This plugin writes to disk and can slightly impact performance.
If you are running lots of short running jobs
(less than a couple of seconds) this plugin slows down performance slightly.
It should probably be avoided in an HTC environment.
.TP
\fBtask/none\fR
for systems requiring no special handling of user tasks.
Lacks support for the \-\-cpu_bind and/or \-\-mem_bind srun options.
The default value is "task/none".
.RE

.TP
\fBTaskPluginParam\fR
Optional parameters for the task plugin.
Multiple options should be comma separated.
If \fBNone\fR, \fBBoards\fR, \fBSockets\fR, \fBCores\fR, \fBThreads\fR,
and/or \fBVerbose\fR are specified, they will override
the \fB\-\-cpu_bind\fR option specified by the user
in the \fBsrun\fR command.
\fBNone\fR, \fBBoards\fR, \fBSockets\fR, \fBCores\fR and \fBThreads\fR are mutually
exclusive and since they decrease scheduling flexibility are not generally
recommended (select no more than one of them).
\fBCpusets\fR and \fBSched\fR
are mutually exclusive (select only one of them).

.RS
.TP 10
\fBBoards\fR
Always bind to boards.
Overrides user options or automatic binding.
.TP
\fBCores\fR
Always bind to cores.
Overrides user options or automatic binding.
.TP
\fBCpusets\fR
Use cpusets to perform task affinity functions.
By default, \fBSched\fR task binding is performed.
.TP
\fBNone\fR
Perform no task binding.
Overrides user options or automatic binding.
.TP
\fBSched\fR
Use \fIsched_setaffinity\fR (if available) to bind tasks to
processors.
.TP
\fBSockets\fR
Always bind to sockets.
Overrides user options or automatic binding.
.TP
\fBThreads\fR
Always bind to threads.
Overrides user options or automatic binding.
.TP
\fBVerbose\fR
Verbosely report binding before tasks run.
Overrides user options.
.TP
\fBAutobind\fR
Set a default binding in the event that "auto binding" doesn't find a match.
Set to Threads, Cores or Sockets (E.g. TaskPluginParam=autobind=threads).
.RE

.TP
\fBTaskProlog\fR
Fully qualified pathname of a program to be execute as the slurm job's
owner prior to initiation of each task.
Besides the normal environment variables, this has SLURM_TASK_PID
available to identify the process ID of the task being started.
Standard output from this program can be used to control the environment
variables and output for the user program.
.RS
.TP 20
\fBexport NAME=value\fR
Will set environment variables for the task being spawned.
Everything after the equal sign to the end of the
line will be used as the value for the environment variable.
Exporting of functions is not currently supported.
.TP
\fBprint ...\fR
Will cause that line (without the leading "print ")
to be printed to the job's standard output.
.TP
\fBunset NAME\fR
Will clear environment variables for the task being spawned.
.TP
The order of task prolog/epilog execution is as follows:
.TP
\fB1. pre_launch_priv()\fR
Function in TaskPlugin
.TP
\fB1. pre_launch()\fR
Function in TaskPlugin
.TP
\fB2. TaskProlog\fR
System\-wide per task program defined in slurm.conf
.TP
\fB3. user prolog\fR
Job step specific task program defined using
\fBsrun\fR's \fB\-\-task\-prolog\fR option or \fBSLURM_TASK_PROLOG\fR
environment variable
.TP
\fB4.\fR Execute the job step's task
.TP
\fB5. user epilog\fR
Job step specific task program defined using
\fBsrun\fR's \fB\-\-task\-epilog\fR option or \fBSLURM_TASK_EPILOG\fR
environment variable
.TP
\fB6. TaskEpilog\fR
System\-wide per task program defined in slurm.conf
.TP
\fB7. post_term()\fR
Function in TaskPlugin
.RE

.TP
\fBTmpFS\fR
Fully qualified pathname of the file system available to user jobs for
temporary storage. This parameter is used in establishing a node's \fBTmpDisk\fR
space.
The default value is "/tmp".

.TP
\fBTopologyParam\fR
Identifies network topology options.
The value of "dragonfly" is valid when TopologyPlugin=topology/tree.
No other options are currently available.

.TP
\fBTopologyPlugin\fR
Identifies the plugin to be used for determining the network topology
and optimizing job allocations to minimize network contention.
See \fBNETWORK TOPOLOGY\fR below for details.
Additional plugins may be provided in the future which gather topology
information directly from the network.
Acceptable values include:
.RS
.TP 21
\fBtopology/3d_torus\fR
default for Sun Constellation
systems, best\-fit logic over three\-dimensional topology
.TP
\fBtopology/node_rank\fR
orders nodes based upon information a node_rank field in the node record
as generated by a select plugin. Slurm performs a best\-fit algorithm over
those ordered nodes
.TP
\fBtopology/none\fR
default for other systems, best\-fit logic over one\-dimensional topology
.TP
\fBtopology/tree\fR
used for a hierarchical network as described in a \fItopology.conf\fR file
.RE

.TP
\fBTrackWCKey\fR
Boolean yes or no.  Used to set display and track of the Workload
Characterization Key.  Must be set to track wckey usage.

.TP
\fBTreeWidth\fR
\fBSlurmd\fR daemons use a virtual tree network for communications.
\fBTreeWidth\fR specifies the width of the tree (i.e. the fanout).
On architectures with a front end node running the slurmd daemon, the value
must always be equal to or greater than the number of front end nodes which
eliminates the need for message forwarding between the slurmd daemons.
On other architectures the default value is 50, meaning each slurmd daemon can
communicate with up to 50 other slurmd daemons and over 2500 nodes can be
contacted with two message hops.
The default value will work well for most clusters.
Optimal system performance can typically be achieved if \fBTreeWidth\fR
is set to the square root of the number of nodes in the cluster for
systems having no more than 2500 nodes or the cube root for larger
systems. The value may not exceed 65533.

.TP
\fBUnkillableStepProgram\fR
If the processes in a job step are determined to be unkillable for a period
of time specified by the \fBUnkillableStepTimeout\fR variable, the program
specified by \fBUnkillableStepProgram\fR will be executed.
This program can be used to take special actions to clean up the unkillable
processes and/or notify computer administrators.
The program will be run \fBSlurmdUser\fR (usually "root") on the compute node.
By default no program is run.

.TP
\fBUnkillableStepTimeout\fR
The length of time, in seconds, that Slurm will wait before deciding that
processes in a job step are unkillable (after they have been signaled with
SIGKILL) and execute \fBUnkillableStepProgram\fR as described above.
The default timeout value is 60 seconds.

.TP
\fBUsePAM\fR
If set to 1, PAM (Pluggable Authentication Modules for Linux) will be enabled.
PAM is used to establish the upper bounds for resource limits. With PAM support
enabled, local system administrators can dynamically configure system resource
limits. Changing the upper bound of a resource limit will not alter the limits
of running jobs, only jobs started after a change has been made will pick up
the new limits.
The default value is 0 (not to enable PAM support).
Remember that PAM also needs to be configured to support Slurm as a service.
For sites using PAM's directory based configuration option, a configuration
file named \fBslurm\fR should be created. The module\-type, control\-flags, and
module\-path names that should be included in the file are:
.br
auth        required      pam_localuser.so
.br
auth        required      pam_shells.so
.br
account     required      pam_unix.so
.br
account     required      pam_access.so
.br
session     required      pam_unix.so
.br
For sites configuring PAM with a general configuration file, the appropriate
lines (see above), where \fBslurm\fR is the service\-name, should be added.

.TP
\fBVSizeFactor\fR
Memory specifications in job requests apply to real memory size (also known
as resident set size). It is possible to enforce virtual memory limits for
both jobs and job steps by limiting their virtual memory to some percentage
of their real memory allocation. The \fBVSizeFactor\fR parameter specifies
the job's or job step's virtual memory limit as a percentage of its real
memory limit. For example, if a job's real memory limit is 500MB and
VSizeFactor is set to 101 then the job will be killed if its real memory
exceeds 500MB or its virtual memory exceeds 505MB (101 percent of the
real memory limit).
The default value is 0, which disables enforcement of virtual memory limits.
The value may not exceed 65533 percent.

.TP
\fBWaitTime\fR
Specifies how many seconds the srun command should by default wait after
the first task terminates before terminating all remaining tasks. The
"\-\-wait" option on the srun command line overrides this value.
The default value is 0, which disables this feature.
May not exceed 65533 seconds.

.LP
The configuration of nodes (or machines) to be managed by Slurm is
also specified in \fB/etc/slurm.conf\fR.
Changes in node configuration (e.g. adding nodes, changing their
processor count, etc.) require restarting both the slurmctld daemon
and the slurmd daemons.
All slurmd daemons must know each node in the system to forward
messages in support of hierarchical communications.
Only the NodeName must be supplied in the configuration file.
All other node configuration information is optional.
It is advisable to establish baseline node configurations,
especially if the cluster is heterogeneous.
Nodes which register to the system with less than the configured resources
(e.g. too little memory), will be placed in the "DOWN" state to
avoid scheduling jobs on them.
Establishing baseline configurations will also speed Slurm's
scheduling process by permitting it to compare job requirements
against these (relatively few) configuration parameters and
possibly avoid having to check job requirements
against every individual node's configuration.
The resources checked at node registration time are: CPUs,
RealMemory and TmpDisk.
While baseline values for each of these can be established
in the configuration file, the actual values upon node
registration are recorded and these actual values may be
used for scheduling purposes (depending upon the value of
\fBFastSchedule\fR in the configuration file.
.LP
Default values can be specified with a record in which
\fBNodeName\fR is "DEFAULT".
The default entry values will apply only to lines following it in the
configuration file and the default values can be reset multiple times
in the configuration file with multiple entries where "NodeName=DEFAULT".
Each line where \fBNodeName\fR is "DEFAULT" will replace or add to previous
default values and not a reinitialize the default values.
The "NodeName=" specification must be placed on every line
describing the configuration of nodes.
A single node name can not appear as a NodeName value in more than one line
(duplicate node name records will be ignored).
In fact, it is generally possible and desirable to define the
configurations of all nodes in only a few lines.
This convention permits significant optimization in the scheduling
of larger clusters.
In order to support the concept of jobs requiring consecutive nodes
on some architectures,
node specifications should be place in this file in consecutive order.
No single node name may be listed more than once in the configuration
file.
Use "DownNodes=" to record the state of nodes which are temporarily
in a DOWN, DRAIN or FAILING state without altering permanent
configuration information.
A job step's tasks are allocated to nodes in order the nodes appear
in the configuration file. There is presently no capability within
Slurm to arbitrarily order a job step's tasks.
.LP
Multiple node names may be comma separated (e.g. "alpha,beta,gamma")
and/or a simple node range expression may optionally be used to
specify numeric ranges of nodes to avoid building a configuration
file with large numbers of entries.
The node range expression can contain one  pair of square brackets
with a sequence of comma separated numbers and/or ranges of numbers
separated by a "\-" (e.g. "linux[0\-64,128]", or "lx[15,18,32\-33]").
Note that the numeric ranges can include one or more leading
zeros to indicate the numeric portion has a fixed number of digits
(e.g. "linux[0000\-1023]").
Up to two numeric ranges can be included in the expression
(e.g. "rack[0\-63]_blade[0\-41]").
If one or more numeric expressions are included, one of them
must be at the end of the name (e.g. "unit[0\-31]rack" is invalid),
but arbitrary names can always be used in a comma separated list.
.LP
On BlueGene systems only, the square brackets should contain
pairs of three digit numbers separated by a "x".
These numbers indicate the boundaries of a rectangular prism
(e.g. "bgl[000x144,400x544]").
See BlueGene documentation for more details.
The node configuration specified the following information:

.TP
\fBNodeName\fR
Name that Slurm uses to refer to a node (or base partition for
BlueGene systems).
Typically this would be the string that "/bin/hostname \-s" returns.
It may also be the fully qualified domain name as returned by "/bin/hostname \-f"
(e.g. "foo1.bar.com"), or any valid domain name associated with the host
through the host database (/etc/hosts) or DNS, depending on the resolver
settings.  Note that if the short form of the hostname is not used, it
may prevent use of hostlist expressions (the numeric portion in brackets
must be at the end of the string).
Only short hostname forms are compatible with the
switch/elan, switch/federation and switch/nrt plugins at this time.
It may also be an arbitrary string if \fBNodeHostname\fR is specified.
If the \fBNodeName\fR is "DEFAULT", the values specified
with that record will apply to subsequent node specifications
unless explicitly set to other values in that node record or
replaced with a different set of default values.
Each line where \fBNodeName\fR is "DEFAULT" will replace or add to previous
default values and not a reinitialize the default values.
For architectures in which the node order is significant,
nodes will be considered consecutive in the order defined.
For example, if the configuration for "NodeName=charlie" immediately
follows the configuration for "NodeName=baker" they will be
considered adjacent in the computer.

.TP
\fBNodeHostname\fR
Typically this would be the string that "/bin/hostname \-s" returns.
It may also be the fully qualified domain name as returned by "/bin/hostname \-f"
(e.g. "foo1.bar.com"), or any valid domain name associated with the host
through the host database (/etc/hosts) or DNS, depending on the resolver
settings.  Note that if the short form of the hostname is not used, it
may prevent use of hostlist expressions (the numeric portion in brackets
must be at the end of the string).
Only short hostname forms are compatible with the
switch/elan, switch/federation and switch/nrt plugins at this time.
A node range expression can be used to specify a set of nodes.
If an expression is used, the number of nodes identified by
\fBNodeHostname\fR on a line in the configuration file must
be identical to the number of nodes identified by \fBNodeName\fR.
By default, the \fBNodeHostname\fR will be identical in value to
\fBNodeName\fR.

.TP
\fBNodeAddr\fR
Name that a node should be referred to in establishing
a communications path.
This name will be used as an
argument to the gethostbyname() function for identification.
If a node range expression is used to designate multiple nodes,
they must exactly match the entries in the \fBNodeName\fR
(e.g. "NodeName=lx[0\-7] NodeAddr=elx[0\-7]").
\fBNodeAddr\fR may also contain IP addresses.
By default, the \fBNodeAddr\fR will be identical in value to
\fBNodeHostname\fR.

.TP
\fBBoards\fR
Number of Baseboards in nodes with a baseboard controller.
Note that when Boards is specified, SocketsPerBoard,
CoresPerSocket, and ThreadsPerCore should be specified.
Boards and CPUs are mutually exclusive.
The default value is 1.

.TP
\fBCoreSpecCount\fR
Number of cores on which Slurm compute node daemons (slurmd, slurmstepd) will
be confined. These cores will not be available for allocation to user jobs.
Isolation of the Slurm daemons from user jobs may improve
performance.  If this option and \fBCPUSpecList\fR are both designated for a
node, an error is generated.  For information on the algorithm used by Slurm
to select the cores refer to the core specialization documentation
( http://slurm.schedmd.com/core_spec.html ). This option has no effect
unless cgroup job confinement is also configured (\fBTaskPlugin=task/cgroup\fR
with \fBConstrainCores=yes\fR in cgroup.conf).

.TP
\fBCoresPerSocket\fR
Number of cores in a single physical processor socket (e.g. "2").
The CoresPerSocket value describes physical cores, not the
logical number of processors per socket.
\fBNOTE\fR: If you have multi\-core processors, you will likely
need to specify this parameter in order to optimize scheduling.
The default value is 1.

.TP
\fBCPUs\fR
Number of logical processors on the node (e.g. "2").
CPUs and Boards are mutually exclusive. It can be set to the total
number of sockets, cores or threads. This can be useful when you
want to schedule only the cores on a hyper-threaded node.
If \fBCPUs\fR is omitted, it will be set equal to the product of
\fBSockets\fR, \fBCoresPerSocket\fR, and \fBThreadsPerCore\fR.
The default value is 1.

.TP
\fBCPUSpecList\fR
A comma delimited list of Slurm abstract CPU IDs on which Slurm compute
node daemons (slurmd, slurmstepd) will be confined. The list will be expanded
to include all other CPUs, if any, on the same cores. These cores will not be
available for allocation to user jobs. Isolation of the
Slurm daemons from user jobs may improve performance.  If this option
and \fBCoreSpecCount\fR are both designated for a node, an error is generated.
This option has no effect unless cgroup job confinement is also configured
(\fBTaskPlugin=task/cgroup\fR with \fBConstrainCores=yes\fR in cgroup.conf).

.TP
\fBFeature\fR
A comma delimited list of arbitrary strings indicative of some
characteristic associated with the node.
There is no value associated with a feature at this time, a node
either has a feature or it does not.
If desired a feature may contain a numeric component indicating,
for example, processor speed.
By default a node has no features.
Also see \fBGres\fR.

.TP
\fBGres\fR
A comma delimited list of generic resources specifications for a node.
The format is: "<name>[:<type>][:no_consume]:<number>[K|M|G]".
The first field is the resource name, which matches the GresType configuration
parameter name.
The optional type field might be used to identify a model of that generic
resource.
A generic resource can also be specified as non\-consumable (i.e. multiple
jobs can use the same generic resource) with the optional field ":no_consume".
The final field must specify a generic resources count.
A suffix of "K", "M" or "G" may be used to multiply the count by 1024,
1048576 or 1073741824 respectively.
(e.g."Gres=gpu:tesla:1,gpu:kepler:1,bandwidth:lustre:no_consume:4G").
By default a node has no generic resources and its maximum count is
4,294,967,295.
Also see \fBFeature\fR.

.TP
\fBMemSpecLimit\fR
Limit on combined real memory allocation for compute node daemons
(slurmd, slurmstepd), in megabytes. This memory is not available to job
allocations. The deamons won't be killed when they exhaust the memory allocation
(ie. the OOM Killer is disabled for the daemon's memory cgroup).

.TP
\fBPort\fR
The port number that the Slurm compute node daemon, \fBslurmd\fR, listens
to for work on this particular node. By default there is a single port number
for all \fBslurmd\fR daemons on all compute nodes as defined by the
\fBSlurmdPort\fR configuration parameter. Use of this option is not generally
recommended except for development or testing purposes. If multiple
\fBslurmd\fR daemons execute on a node this can specify a range of ports

.TP
\fBProcs\fR
See \fBCPUs\fR.

.TP
\fBRealMemory\fR
Size of real memory on the node in MegaBytes (e.g. "2048").
The default value is 1.

.TP
\fBReason\fR
Identifies the reason for a node being in state "DOWN", "DRAINED"
"DRAINING", "FAIL" or "FAILING".
Use quotes to enclose a reason having more than one word.

.TP
\fBSockets\fR
Number of physical processor sockets/chips on the node (e.g. "2").
If Sockets is omitted, it will be inferred from
\fBCPUs\fR, \fBCoresPerSocket\fR, and \fBThreadsPerCore\fR.
\fBNOTE\fR: If you have multi\-core processors, you will likely
need to specify these parameters.
Sockets and SocketsPerBoard are mutually exclusive.
If Sockets is specified when Boards is also used,
Sockets is interpreted as SocketsPerBoard rather than total sockets.
The default value is 1.

.TP
\fBSocketsPerBoard\fR
Number of physical processor sockets/chips on a baseboard.
Sockets and SocketsPerBoard are mutually exclusive.
The default value is 1.

.TP
\fBState\fR
State of the node with respect to the initiation of user jobs.
Acceptable values are "CLOUD", "DOWN", "DRAIN", "FAIL", "FAILING", "FUTURE"
and "UNKNOWN".
Node states of "BUSY" and "IDLE" should not be specified in the node
configuration, but set the node state to "UNKNOWN" instead.
Setting the node state to "UNKNOWN" will result in the node state being set to
"BUSY", "IDLE" or other appropriate state based upon recovered system state
information.
The default value is "UNKNOWN".
Also see the \fBDownNodes\fR parameter below.
.RS
.TP 10
\fBCLOUD\fP
Indicates the node exists in the cloud.
It's initial state will be treated as powered down.
The node will be available for use after it's state is recovered from Slurm's
state save file or the slurmd daemon starts on the compute node.
.TP
\fBDOWN\fP
Indicates the node failed and is unavailable to be allocated work.
.TP
\fBDRAIN\fP
Indicates the node is unavailable to be allocated work.on.
.TP
\fBFAIL\fP
Indicates the node is expected to fail soon, has
no jobs allocated to it, and will not be allocated
to any new jobs.
.TP
\fBFAILING\fP
Indicates the node is expected to fail soon, has
one or more jobs allocated to it, but will not be allocated
to any new jobs.
.TP
\fBFUTURE\fP
Indicates the node is defined for future use and need not
exist when the Slurm daemons are started. These nodes can be made available
for use simply by updating the node state using the scontrol command rather
than restarting the slurmctld daemon. After these nodes are made available,
change their \fRState\fR in the slurm.conf file. Until these nodes are made
available, they will not be seen using any Slurm commands or nor will
any attempt be made to contact them.
.TP
\fBUNKNOWN\fP
Indicates the node's state is undefined (BUSY or IDLE),
but will be established when the \fBslurmd\fR daemon on that node
registers.
The default value is "UNKNOWN".
.RE

.TP
\fBThreadsPerCore\fR
Number of logical threads in a single physical core (e.g. "2").
Note that the Slurm can allocate resources to jobs down to the
resolution of a core. If your system is configured with more than
one thread per core, execution of a different job on each thread
is not supported unless you configure \fBSelectTypeParameters=CR_CPU\fR
plus \fBCPUs\fR; do not configure \fBSockets\fR, \fBCoresPerSocket\fR or
\fBThreadsPerCore\fR.
A job can execute a one task per thread from within one job step or
execute a distinct job step on each of the threads.
Note also if you are running with more than 1 thread per core and running
the select/cons_res plugin you will want to set the SelectTypeParameters
variable to something other than CR_CPU to avoid unexpected results.
The default value is 1.

.TP
\fBTmpDisk\fR
Total size of temporary disk storage in \fBTmpFS\fR in MegaBytes
(e.g. "16384"). \fBTmpFS\fR (for "Temporary File System")
identifies the location which jobs should use for temporary storage.
Note this does not indicate the amount of free
space available to the user on the node, only the total file
system size. The system administration should insure this file
system is purged as needed so that user jobs have access to
most of this space.
The Prolog and/or Epilog programs (specified in the configuration file)
might be used to insure the file system is kept clean.
The default value is 0.

.TP
\fBWeight\fR
The priority of the node for scheduling purposes.
All things being equal, jobs will be allocated the nodes with
the lowest weight which satisfies their requirements.
For example, a heterogeneous collection of nodes might
be placed into a single partition for greater system
utilization, responsiveness and capability. It would be
preferable to allocate smaller memory nodes rather than larger
memory nodes if either will satisfy a job's requirements.
The units of weight are arbitrary, but larger weights
should be assigned to nodes with more processors, memory,
disk space, higher processor speed, etc.
Note that if a job allocation request can not be satisfied
using the nodes with the lowest weight, the set of nodes
with the next lowest weight is added to the set of nodes
under consideration for use (repeat as needed for higher
weight values). If you absolutely want to minimize the number
of higher weight nodes allocated to a job (at a cost of higher
scheduling overhead), give each node a distinct \fBWeight\fR
value and they will be added to the pool of nodes being
considered for scheduling individually.
The default value is 1.

.LP
The "DownNodes=" configuration permits you to mark certain nodes as in a
DOWN, DRAIN, FAIL, or FAILING state without altering the permanent
configuration information listed under a "NodeName=" specification.

.TP
\fBDownNodes\fR
Any node name, or list of node names, from the "NodeName=" specifications.

.TP
\fBReason\fR
Identifies the reason for a node being in state "DOWN", "DRAIN",
"FAIL" or "FAILING.
\Use quotes to enclose a reason having more than one word.

.TP
\fBState\fR
State of the node with respect to the initiation of user jobs.
Acceptable values are "DOWN", "DRAIN", "FAIL", "FAILING" and "UNKNOWN".
Node states of "BUSY" and "IDLE" should not be specified in the node
configuration, but set the node state to "UNKNOWN" instead.
Setting the node state to "UNKNOWN" will result in the node state being set to
"BUSY", "IDLE" or other appropriate state based upon recovered system state
information.
The default value is "UNKNOWN".
.RS
.TP 10
\fBDOWN\fP
Indicates the node failed and is unavailable to be allocated work.
.TP
\fBDRAIN\fP
Indicates the node is unavailable to be allocated work.on.
.TP
\fBFAIL\fP
Indicates the node is expected to fail soon, has
no jobs allocated to it, and will not be allocated
to any new jobs.
.TP
\fBFAILING\fP
Indicates the node is expected to fail soon, has
one or more jobs allocated to it, but will not be allocated
to any new jobs.
.TP
\fBUNKNOWN\fP
Indicates the node's state is undefined (BUSY or IDLE),
but will be established when the \fBslurmd\fR daemon on that node
registers.
The default value is "UNKNOWN".
.RE

.LP
On computers where frontend nodes are used to execute batch scripts
rather than compute nodes (BlueGene or Cray systems), one may
configure one or more frontend nodes using the configuration parameters
defined below. These options are very similar to those used in configuring
compute nodes. These options may only be used on systems configured and built
with the appropriate parameters (\-\-have\-front\-end,
\-\-enable\-bluegene\-emulation) or a system determined to have the
appropriate architecture by the configure script (BlueGene or Cray systems).
The front end configuration specifies the following information:

.TP
\fBAllowGroups\fR
Comma separated list of group names which may execute jobs on this front end
node. By default, all groups may use this front end node.
If \fBat least\fR one group associated with the user attempting to execute the
job is in AllowGroups, he will be permitted to use this front end node.
May not be used with the \fBDenyGroups\fR option.

.TP
\fBAllowUsers\fR
Comma separated list of user names which may execute jobs on this front end
node. By default, all users may use this front end node.
May not be used with the \fBDenyUsers\fR option.

.TP
\fBDenyGroups\fR
Comma separated list of group names which are prevented from executing jobs on
this front end node.
May not be used with the \fBAllowGroups\fR option.

.TP
\fBDenyUsers\fR
Comma separated list of user names which are prevented from executing jobs on
this front end node.
May not be used with the \fBAllowUsers\fR option.

.TP
\fBFrontendName\fR
Name that Slurm uses to refer to a frontend node.
Typically this would be the string that "/bin/hostname \-s" returns.
It may also be the fully qualified domain name as returned by "/bin/hostname \-f"
(e.g. "foo1.bar.com"), or any valid domain name associated with the host
through the host database (/etc/hosts) or DNS, depending on the resolver
settings.  Note that if the short form of the hostname is not used, it
may prevent use of hostlist expressions (the numeric portion in brackets
must be at the end of the string).
If the \fBFrontendName\fR is "DEFAULT", the values specified
with that record will apply to subsequent node specifications
unless explicitly set to other values in that frontend node record or
replaced with a different set of default values.
Each line where \fBFrontendName\fR is "DEFAULT" will replace or add to previous
default values and not a reinitialize the default values.
Note that since the naming of front end nodes would typically not follow that
of the compute nodes (e.g. lacking X, Y and Z coordinates found in the compute
node naming scheme), each front end node name should be listed separately and
without a hostlist expression (i.e. frontend00,frontend01" rather than
"frontend[00-01]").</p>

.TP
\fBFrontendAddr\fR
Name that a frontend node should be referred to in establishing
a communications path. This name will be used as an
argument to the gethostbyname() function for identification.
As with \fBFrontendName\fR, list the individual node addresses rather than
using a hostlist expression.
The number of \fBFrontendAddr\fR records per line must equal the number of
\fBFrontendName\fR records per line (i.e. you can't map to node names to
one address).
\fBFrontendAddr\fR may also contain IP addresses.
By default, the \fBFrontendAddr\fR will be identical in value to
\fBFrontendName\fR.

.TP
\fBPort\fR
The port number that the Slurm compute node daemon, \fBslurmd\fR, listens
to for work on this particular frontend node. By default there is a single port
number for all \fBslurmd\fR daemons on all frontend nodes as defined by the
\fBSlurmdPort\fR configuration parameter. Use of this option is not generally
recommended except for development or testing purposes.

.TP
\fBReason\fR
Identifies the reason for a frontend node being in state "DOWN", "DRAINED"
"DRAINING", "FAIL" or "FAILING".
Use quotes to enclose a reason having more than one word.

.TP
\fBState\fR
State of the frontend node with respect to the initiation of user jobs.
Acceptable values are "DOWN", "DRAIN", "FAIL", "FAILING" and "UNKNOWN".
"DOWN" indicates the frontend node has failed and is unavailable to be
allocated work.
"DRAIN" indicates the frontend node is unavailable to be allocated work.
"FAIL" indicates the frontend node is expected to fail soon, has
no jobs allocated to it, and will not be allocated to any new jobs.
"FAILING" indicates the frontend node is expected to fail soon, has
one or more jobs allocated to it, but will not be allocated to any new jobs.
"UNKNOWN" indicates the frontend node's state is undefined (BUSY or IDLE),
but will be established when the \fBslurmd\fR daemon on that node registers.
The default value is "UNKNOWN".
Also see the \fBDownNodes\fR parameter below.

For example: "FrontendName=frontend[00\-03] FrontendAddr=efrontend[00\-03]
State=UNKNOWN" is used to define four front end nodes for running slurmd
daemons.

.LP
The partition configuration permits you to establish different job
limits or access controls for various groups (or partitions) of nodes.
Nodes may be in more than one partition, making partitions serve
as general purpose queues.
For example one may put the same set of nodes into two different
partitions, each with different constraints (time limit, job sizes,
groups allowed to use the partition, etc.).
Jobs are allocated resources within a single partition.
Default values can be specified with a record in which
\fBPartitionName\fR is "DEFAULT".
The default entry values will apply only to lines following it in the
configuration file and the default values can be reset multiple times
in the configuration file with multiple entries where "PartitionName=DEFAULT".
The "PartitionName=" specification must be placed on every line
describing the configuration of partitions.
Each line where \fBPartitionName\fR is "DEFAULT" will replace or add to previous
default values and not a reinitialize the default values.
A single partition name can not appear as a PartitionName value in more than
one line (duplicate partition name records will be ignored).
If a partition that is in use is deleted from the configuration and slurm
is restarted or reconfigured (scontrol reconfigure), jobs using the partition
are canceled.
\fBNOTE:\fR Put all parameters for each partition on a single line.
Each line of partition configuration information should
represent a different partition.
The partition configuration file contains the following information:

.TP
\fBAllocNodes\fR
Comma separated list of nodes from which users can submit jobs in the
partition.
Node names may be specified using the node range expression syntax
described above.
The default value is "ALL".

.TP
\fBAllowAccounts\fR
Comma separated list of accounts which may execute jobs in the partition.
The default value is "ALL".
\fBNOTE:\fR If AllowAccounts is used then DenyAccounts will not be enforced.
Also refer to DenyAccounts.

.TP
\fBAllowGroups\fR
Comma separated list of group names which may execute jobs in the partition.
If \fBat least\fR one group associated with the user attempting to execute the
job is in AllowGroups, he will be permitted to use this partition.
Jobs executed as user root can use any partition without regard to
the value of AllowGroups.
If user root attempts to execute a job as another user (e.g. using
srun's \-\-uid option), this other user must be in one of groups
identified by AllowGroups for the job to successfully execute.
The default value is "ALL".
\fBNOTE:\fR For performance reasons, Slurm maintains a list of user IDs
allowed to use each partition and this is checked at job submission time.
This list of user IDs is updated when the \fBslurmctld\fR daemon is restarted,
reconfigured (e.g. "scontrol reconfig") or the partition's \fBAllowGroups\fR
value is reset, even if is value is unchanged
(e.g. "scontrol update PartitionName=name AllowGroups=group").
For a user's access to a partition to change, both his group membership must
change and Slurm's internal user ID list must change using one of the methods
described above.

.TP
\fBAllowQos\fR
Comma separated list of Qos which may execute jobs in the partition.
Jobs executed as user root can use any partition without regard to
the value of AllowQos.
The default value is "ALL".
\fBNOTE:\fR If AllowQos is used then DenyQos will not be enforced.
Also refer to DenyQos.

.TP
\fBAlternate\fR
Partition name of alternate partition to be used if the state of this partition
is "DRAIN" or "INACTIVE."

.TP
\fBDefault\fR
If this keyword is set, jobs submitted without a partition
specification will utilize this partition.
Possible values are "YES" and "NO".
The default value is "NO".

.TP
\fBDefMemPerCPU\fR
Default real memory size available per allocated CPU in MegaBytes.
Used to avoid over\-subscribing memory and causing paging.
\fBDefMemPerCPU\fR would generally be used if individual processors
are allocated to jobs (\fBSelectType=select/cons_res\fR).
If not set, the \fBDefMemPerCPU\fR value for the entire cluster will be used.
Also see \fBDefMemPerNode\fR and \fBMaxMemPerCPU\fR.
\fBDefMemPerCPU\fR and \fBDefMemPerNode\fR are mutually exclusive.
NOTE: Enforcement of memory limits currently requires enabling of
accounting, which samples memory use on a periodic basis (data need
not be stored, just collected).

.TP
\fBDefMemPerNode\fR
Default real memory size available per allocated node in MegaBytes.
Used to avoid over\-subscribing memory and causing paging.
\fBDefMemPerNode\fR would generally be used if whole nodes
are allocated to jobs (\fBSelectType=select/linear\fR) and
resources are shared (\fBShared=yes\fR or \fBShared=force\fR).
If not set, the \fBDefMemPerNode\fR value for the entire cluster will be used.
Also see \fBDefMemPerCPU\fR and \fBMaxMemPerNode\fR.
\fBDefMemPerCPU\fR and \fBDefMemPerNode\fR are mutually exclusive.
NOTE: Enforcement of memory limits currently requires enabling of
accounting, which samples memory use on a periodic basis (data need
not be stored, just collected).

.TP
\fBDenyAccounts\fR
Comma separated list of accounts which may not execute jobs in the partition.
By default, no accounts are denied access
\fBNOTE:\fR If AllowAccounts is used then DenyAccounts will not be enforced.
Also refer to AllowAccounts.

.TP
\fBDenyQos\fR
Comma separated list of Qos which may not execute jobs in the partition.
By default, no QOS are denied access
\fBNOTE:\fR If AllowQos is used then DenyQos will not be enforced.
Also refer AllowQos.

.TP
\fBDefaultTime\fR
Run time limit used for jobs that don't specify a value. If not set
then MaxTime will be used.
Format is the same as for MaxTime.

.TP
\fBDisableRootJobs\fR
If set to "YES" then user root will be prevented from running any jobs
on this partition.
The default value will be the value of \fBDisableRootJobs\fR set
outside of a partition specification (which is "NO", allowing user
root to execute jobs).

.TP
\fBExclusiveUser\fR
If set to "YES" then nodes will be exclusively allocated to users.
Multiple jobs may be run for the same user, but only one user can be active
at a time.
This capability is also available on a per-job basis by using the
\fB\-\-exclusive=user\fR option.

.TP
\fBGraceTime\fR
Specifies, in units of seconds, the preemption grace time
to be extended to a job which has been selected for preemption.
The default value is zero, no preemption grace time is allowed on
this partition.
(Meaningful only for PreemptMode=CANCEL)

.TP
\fBHidden\fR
Specifies if the partition and its jobs are to be hidden by default.
Hidden partitions will by default not be reported by the Slurm APIs or commands.
Possible values are "YES" and "NO".
The default value is "NO".
Note that partitions that a user lacks access to by virtue of the
\fBAllowGroups\fR parameter will also be hidden by default.

.TP
\fBLLN\fR
Schedule resources to jobs on the least loaded nodes (based upon the number
of idle CPUs). This is generally only recommended for an environment with
serial jobs as idle resources will tend to be highly fragmented, resulting
in parallel jobs being distributed across many nodes.
Also see the \fBSelectParameters\fR configuration parameter \fBCR_LLN\fR to
use the least loaded nodes in every partition.

.TP
\fBMaxCPUsPerNode\fR
Maximum number of CPUs on any node available to all jobs from this partition.
This can be especially useful to schedule GPUs. For example a node can be
associated with two Slurm partitions (e.g. "cpu" and "gpu") and the
partition/queue "cpu" could be limited to only a subset of the node's CPUs,
insuring that one or more CPUs would be available to jobs in the "gpu"
partition/queue.

.TP
\fBMaxMemPerCPU\fR
Maximum real memory size available per allocated CPU in MegaBytes.
Used to avoid over\-subscribing memory and causing paging.
\fBMaxMemPerCPU\fR would generally be used if individual processors
are allocated to jobs (\fBSelectType=select/cons_res\fR).
If not set, the \fBMaxMemPerCPU\fR value for the entire cluster will be used.
Also see \fBDefMemPerCPU\fR and \fBMaxMemPerNode\fR.
\fBMaxMemPerCPU\fR and \fBMaxMemPerNode\fR are mutually exclusive.
NOTE: Enforcement of memory limits currently requires enabling of
accounting, which samples memory use on a periodic basis (data need
not be stored, just collected).

.TP
\fBMaxMemPerNode\fR
Maximum real memory size available per allocated node in MegaBytes.
Used to avoid over\-subscribing memory and causing paging.
\fBMaxMemPerNode\fR would generally be used if whole nodes
are allocated to jobs (\fBSelectType=select/linear\fR) and
resources are shared (\fBShared=yes\fR or \fBShared=force\fR).
If not set, the \fBMaxMemPerNode\fR value for the entire cluster will be used.
Also see \fBDefMemPerNode\fR and \fBMaxMemPerCPU\fR.
\fBMaxMemPerCPU\fR and \fBMaxMemPerNode\fR are mutually exclusive.
NOTE: Enforcement of memory limits currently requires enabling of
accounting, which samples memory use on a periodic basis (data need
not be stored, just collected).

.TP
\fBMaxNodes\fR
Maximum count of nodes which may be allocated to any single job.
For BlueGene systems this will be a  c\-nodes count and will be converted
to a midplane count with a reduction in resolution.
The default value is "UNLIMITED", which is represented internally as \-1.
This limit does not apply to jobs executed by SlurmUser or user root.

.TP
\fBMaxTime\fR
Maximum run time limit for jobs.
Format is minutes, minutes:seconds, hours:minutes:seconds,
days\-hours, days\-hours:minutes, days\-hours:minutes:seconds or
"UNLIMITED".
Time resolution is one minute and second values are rounded up to
the next minute.
This limit does not apply to jobs executed by SlurmUser or user root.

.TP
\fBMinNodes\fR
Minimum count of nodes which may be allocated to any single job.
For BlueGene systems this will be a  c\-nodes count and will be converted
to a midplane count with a reduction in resolution.
The default value is 1.
This limit does not apply to jobs executed by SlurmUser or user root.

.TP
\fBNodes\fR
Comma separated list of nodes (or base partitions for BlueGene systems)
which are associated with this partition.
Node names may be specified using the node range expression syntax
described above. A blank list of nodes
(i.e. "Nodes= ") can be used if one wants a partition to exist,
but have no resources (possibly on a temporary basis).
A value of "ALL" is mapped to all nodes configured in the cluster.

.TP
\fBPartitionName\fR
Name by which the partition may be referenced (e.g. "Interactive").
This name can be specified by users when submitting jobs.
If the \fBPartitionName\fR is "DEFAULT", the values specified
with that record will apply to subsequent partition specifications
unless explicitly set to other values in that partition record or
replaced with a different set of default values.
Each line where \fBPartitionName\fR is "DEFAULT" will replace or add to previous
default values and not a reinitialize the default values.

.TP
\fBPreemptMode\fR
Mechanism used to preempt jobs from this partition when
\fBPreemptType=preempt/partition_prio\fR is configured.
This partition specific \fBPreemptMode\fR configuration parameter will override
the \fBPreemptMode\fR configuration parameter set for the cluster as a whole.
The cluster\-level \fBPreemptMode\fR must include the GANG option if
\fBPreemptMode\fR is configured to SUSPEND for any partition.
The cluster\-level \fBPreemptMode\fR must not be OFF if \fBPreemptMode\fR
is enabled for any  partition.
See the description of the cluster\-level \fBPreemptMode\fR configuration
parameter above for further information.

.TP
\fBPriority\fR
Jobs submitted to a higher priority partition will be dispatched
before pending jobs in lower priority partitions and if possible
they will preempt running jobs from lower priority partitions.
Note that a partition's priority takes precedence over a job's
priority.
The value may not exceed 65533.

.TP
\fBQOS\fR
Used to extend the limits available to a QOS on a partition.  Jobs will not be
associated to this QOS outside of being associated to the partition.  They
will still be associated to their requested QOS.
By default, no QOS is used.
\fBNOTE:\fR If a limit is set in both the Partition's QOS and the Job's QOS
the Partition QOS will be honored unless the Job's QOS has the
\fBPartitionQOS\fR flag set in which the Job's QOS will have priority.

.TP
\fBReqResv\fR
Specifies users of this partition are required to designate a reservation
when submitting a job. This option can be useful in restricting usage
of a partition that may have higher priority or additional resources to be
allowed only within a reservation.
Possible values are "YES" and "NO".
The default value is "NO".

.TP
\fBRootOnly\fR
Specifies if only user ID zero (i.e. user \fIroot\fR) may allocate resources
in this partition. User root may allocate resources for any other user,
but the request must be initiated by user root.
This option can be useful for a partition to be managed by some
external entity (e.g. a higher\-level job manager) and prevents
users from directly using those resources.
Possible values are "YES" and "NO".
The default value is "NO".

.TP
\fBSelectTypeParameters\fR
Partition\-specific resource allocation type.
Supported values are \fBCR_Core\fR and \fBCR_Socket\fR.
Use requires the system\-wide \fBSelectTypeParameters\fR value be set.

.TP
\fBShared\fR
Controls the ability of the partition to execute more than one job at a
time on each resource (node, socket or core depending upon the value
of \fBSelectTypeParameters\fR).
If resources are to be shared, avoiding memory over\-subscription
is very important.
\fBSelectTypeParameters\fR should be configured to treat
memory as a consumable resource and the \fB\-\-mem\fR option
should be used for job allocations.
Sharing of resources is typically useful only when using gang scheduling
(\fBPreemptMode=suspend\fR or \fBPreemptMode=kill\fR).
Possible values for \fBShared\fR are "EXCLUSIVE", "FORCE", "YES", and "NO".
Note that a value of "YES" or "FORCE" can negatively impact performance
for systems with many thousands of running jobs.
The default value is "NO".
For more information see the following web pages:
.br
.na
\fIhttp://slurm.schedmd.com/cons_res.html\fR,
.br
\fIhttp://slurm.schedmd.com/cons_res_share.html\fR,
.br
\fIhttp://slurm.schedmd.com/gang_scheduling.html\fR, and
.br
\fIhttp://slurm.schedmd.com/preempt.html\fR.
.ad

.RS
.TP 12
\fBEXCLUSIVE\fR
Allocates entire nodes to jobs even with select/cons_res configured.
Jobs that run in partitions with "Shared=EXCLUSIVE" will have
exclusive access to all allocated nodes.
.TP
\fBFORCE\fR
Makes all resources in the partition available for sharing
without any means for users to disable it.
May be followed with a colon and maximum number of jobs in
running or suspended state.
For example "Shared=FORCE:4" enables each node, socket or
core to execute up to four jobs at once.
Recommended only for BlueGene systems configured with
small blocks or for systems running
with gang scheduling (\fBSchedulerType=sched/gang\fR).
NOTE: \fIPreemptType=QOS\fR will permit one additional job to be run
on the partition if started due to job preemption. For example, a configuration
of \fIShared=FORCE:1\fR will only permit one job per resources normally,
but a second job can be started if done so through preemption based upon QOS.
The use of \fIPreemptType=QOS\fR and \fIPreemptType=Suspend\fR only applies
with \fISelectType=cons_res\fR.
.TP
\fBYES\fR
Makes all resources in the partition available for sharing upon request by
the job.
Resources will only be over\-subscribed when explicitly requested
by the user using the "\-\-share" option on job submission.
May be followed with a colon and maximum number of jobs in
running or suspended state.
For example "Shared=YES:4" enables each node, socket or
core to execute up to four jobs at once.
Recommended only for systems running with gang scheduling
(\fBSchedulerType=sched/gang\fR).
.TP
\fBNO\fR
Selected resources are allocated to a single job. No resource will be
allocated to more than one job.
.RE

.TP
\fBState\fR
State of partition or availability for use.  Possible values
are "UP", "DOWN", "DRAIN" and "INACTIVE". The default value is "UP".
See also the related "Alternate" keyword.
.RS
.TP 10
\fBUP\fP
Designates that new jobs may queued on the partition, and that
jobs may be allocated nodes and run from the partition.
.TP
\fBDOWN\fP
Designates that new jobs may be queued on the partition, but
queued jobs may not be allocated nodes and run from the partition. Jobs
already running on the partition continue to run. The jobs
must be explicitly canceled to force their termination.
.TP
\fBDRAIN\fP
Designates that no new jobs may be queued on the partition (job
submission requests will be denied with an error message), but jobs
already queued on the partition may be allocated nodes and run.
See also the "Alternate" partition specification.
.TP
\fBINACTIVE\fP
Designates that no new jobs may be queued on the partition,
and jobs already queued may not be allocated nodes and run.
See also the "Alternate" partition specification.
.RE

.SH "Prolog and Epilog Scripts"
There are a variety of prolog and epilog program options that
execute with various permissions and at various times.
The four options most likely to be used are:
\fBProlog\fR and \fBEpilog\fR (executed once on each compute node
for each job) plus \fBPrologSlurmctld\fR and \fBEpilogSlurmctld\fR
(executed once on the \fBControlMachine\fR for each job).

NOTE:  Standard output and error messages are normally not preserved.
Explicitly write output and error messages to an appropriate location
if you wish to preserve that information.

NOTE:  By default the Prolog script is ONLY run on any individual
node when it first sees a job step from a new allocation; it does not
run the Prolog immediately when an allocation is granted.  If no job steps
from an allocation are run on a node, it will never run the Prolog for that
allocation.  This Prolog behaviour can be changed by the
\fBPrologFlags\fR parameter.  The Epilog, on the other hand, always
runs on every node of an allocation when the allocation is released.

If the Epilog fails (returns a non\-zero exit code), this will result in the
node being set to a DRAIN state.
If the EpilogSlurmctld fails (returns a non\-zero exit code), this will only
be logged.
If the Prolog fails (returns a non\-zero exit code), this will result in the
node being set to a DRAIN state and the job being requeued in a held state.
If the PrologSlurmctld fails (returns a non\-zero exit code), this will result
in the job requeued to executed on another node if possible. Only batch jobs
can be requeued. Interactive jobs (salloc and srun) will be cancelled if the
PrologSlurmctld fails.


Information about the job is passed to the script using environment
variables.
Unless otherwise specified, these environment variables are available
to all of the programs.
.TP
\fBBASIL_RESERVATION_ID\fR
Basil reservation ID.
Available on Cray systems with ALPS only.
.TP
\fBMPIRUN_PARTITION\fR
BlueGene partition name.
Available on BlueGene systems only.
.TP
\fBSLURM_ARRAY_JOB_ID\fR
If this job is part of a job array, this will be set to the job ID.
Otherwise it will not be set.
To reference this specific task of a job array, combine
SLURM_ARRAY_JOB_ID with SLURM_ARRAY_TASK_ID
(e.g. "scontrol update ${SLURM_ARRAY_JOB_ID}_{$SLURM_ARRAY_TASK_ID} ...");
Available in \fBPrologSlurmctld\fR and \fBEpilogSlurmctld\fR only.
.TP
\fBSLURM_ARRAY_TASK_ID\fR
If this job is part of a job array, this will be set to the task ID.
Otherwise it will not be set.
To reference this specific task of a job array, combine
SLURM_ARRAY_JOB_ID with SLURM_ARRAY_TASK_ID
(e.g. "scontrol update ${SLURM_ARRAY_JOB_ID}_{$SLURM_ARRAY_TASK_ID} ...");
Available in \fBPrologSlurmctld\fR and \fBEpilogSlurmctld\fR only.
.TP
\fBSLURM_CLUSTER_NAME\fR
Name of the cluster executing the job.
.TP
\fBSLURM_JOB_ACCOUNT\fR
Account name used for the job.
Available in \fBPrologSlurmctld\fR and \fBEpilogSlurmctld\fR only.
.TP
\fBSLURM_JOB_CONSTRAINTS\fR
Features required to run the job.
Available in \fBProlog\fR, \fBPrologSlurmctld\fR and \fBEpilogSlurmctld\fR only.
.TP
\fBSLURM_JOB_DERIVED_EC\fR
The highest exit code of all of the job steps.
Available in \fBEpilogSlurmctld\fR only.
.TP
\fBSLURM_JOB_EXIT_CODE\fR
The exit code of the job script (or salloc). The value is the status
as returned by the wait() system call (See wait(2))
Available in \fBEpilogSlurmctld\fR only.
.TP
\fBSLURM_JOB_EXIT_CODE2\fR
The exit code of the job script (or salloc). The value has the format
<exit>:<sig>. The first number is the exit code, typically as set by the
exit() function. The second number of the signal that caused the process to
terminante if it was terminated by a signal.
Available in \fBEpilogSlurmctld\fR only.
.TP
\fBSLURM_JOB_GID\fR
Group ID of the job's owner.
Available in \fBPrologSlurmctld\fR and \fBEpilogSlurmctld\fR only.
.TP
\fBSLURM_JOB_GPUS\fR
GPU IDs allocated to the job (if any).
Available in the \fBProlog\fR only.
.TP
\fBSLURM_JOB_GROUP\fR
Group name of the job's owner.
Available in \fBPrologSlurmctld\fR and \fBEpilogSlurmctld\fR only.
.TP
\fBSLURM_JOB_ID\fR
Job ID.
CAUTION: If this job is the first task of a job array, then Slurm commands using
this job ID will refer to the entire job array rather than this specific task
of the job array.
.TP
\fBSLURM_JOB_NAME\fR
Name of the job.
Available in \fBPrologSlurmctld\fR and \fBEpilogSlurmctld\fR only.
.TP
\fBSLURM_JOB_NODELIST\fR
Nodes assigned to job. A Slurm hostlist expression.
"scontrol show hostnames" can be used to convert this to a
list of individual host names.
Available in \fBPrologSlurmctld\fR and \fBEpilogSlurmctld\fR only.
.TP
\fBSLURM_JOB_PARTITION\fR
Partition that job runs in.
Available in \fBProlog\fR, \fBPrologSlurmctld\fR and \fBEpilogSlurmctld\fR only.
.TP
\fBSLURM_JOB_UID\fR
User ID of the job's owner.
.TP
\fBSLURM_JOB_USER\fR
User name of the job's owner.

.SH "NETWORK TOPOLOGY"
Slurm is able to optimize job allocations to minimize network contention.
Special Slurm logic is used to optimize allocations on systems with a
three\-dimensional interconnect (BlueGene, Sun Constellation, etc.)
and information about configuring those systems are available on
web pages available here: <http://slurm.schedmd.com/>.
For a hierarchical network, Slurm needs to have detailed information
about how nodes are configured on the network switches.
.LP
Given network topology information, Slurm allocates all of a job's
resources onto a single leaf of the network (if possible) using a best\-fit
algorithm.
Otherwise it will allocate a job's resources onto multiple leaf switches
so as to minimize the use of higher\-level switches.
The \fBTopologyPlugin\fR parameter controls which plugin is used to
collect network topology information.
The only values presently supported are
"topology/3d_torus" (default for IBM BlueGene, Sun Constellation and
Cray XT/XE systems, performs best\-fit logic over three\-dimensional topology),
"topology/none" (default for other systems,
best\-fit logic over one\-dimensional topology),
"topology/tree" (determine the network topology based
upon information contained in a topology.conf file,
see "man topology.conf" for more information).
Future plugins may gather topology information directly from the network.
The topology information is optional.
If not provided, Slurm will perform a best\-fit algorithm assuming the
nodes are in a one\-dimensional array as configured and the communications
cost is related to the node distance in this array.

.SH "RELOCATING CONTROLLERS"
If the cluster's computers used for the primary or backup controller
will be out of service for an extended period of time, it may be
desirable to relocate them.
In order to do so, follow this procedure:
.LP
1. Stop the Slurm daemons
.br
2. Modify the slurm.conf file appropriately
.br
3. Distribute the updated slurm.conf file to all nodes
.br
4. Restart the Slurm daemons
.LP
There should be no loss of any running or pending jobs.
Insure that any nodes added to the cluster have the current
slurm.conf file installed.
.LP
\fBCAUTION:\fR If two nodes are simultaneously configured as the
primary controller (two nodes on which \fBControlMachine\fR specify
the local host and the \fBslurmctld\fR daemon is executing on each),
system behavior will be destructive.
If a compute node has an incorrect \fBControlMachine\fR or
\fBBackupController\fR parameter, that node may be rendered
unusable, but no other harm will result.

.SH "EXAMPLE"
.LP
#
.br
# Sample /etc/slurm.conf for dev[0\-25].llnl.gov
.br
# Author: John Doe
.br
# Date: 11/06/2001
.br
#
.br
ControlMachine=dev0
.br
ControlAddr=edev0
.br
BackupController=dev1
.br
BackupAddr=edev1
.br
#
.br
AuthType=auth/munge
.br
Epilog=/usr/local/slurm/epilog
.br
Prolog=/usr/local/slurm/prolog
.br
FastSchedule=1
.br
FirstJobId=65536
.br
InactiveLimit=120
.br
JobCompType=jobcomp/filetxt
.br
JobCompLoc=/var/log/slurm/jobcomp
.br
KillWait=30
.br
MaxJobCount=10000
.br
MinJobAge=3600
.br
PluginDir=/usr/local/lib:/usr/local/slurm/lib
.br
ReturnToService=0
.br
SchedulerType=sched/backfill
.br
SlurmctldLogFile=/var/log/slurm/slurmctld.log
.br
SlurmdLogFile=/var/log/slurm/slurmd.log
.br
SlurmctldPort=7002
.br
SlurmdPort=7003
.br
SlurmdSpoolDir=/usr/local/slurm/slurmd.spool
.br
StateSaveLocation=/usr/local/slurm/slurm.state
.br
SwitchType=switch/elan
.br
TmpFS=/tmp
.br
WaitTime=30
.br
JobCredentialPrivateKey=/usr/local/slurm/private.key
.br
.na
JobCredentialPublicCertificate=/usr/local/slurm/public.cert
.ad
.br
#
.br
# Node Configurations
.br
#
.br
NodeName=DEFAULT CPUs=2 RealMemory=2000 TmpDisk=64000
.br
NodeName=DEFAULT State=UNKNOWN
.br
NodeName=dev[0\-25] NodeAddr=edev[0\-25] Weight=16
.br
# Update records for specific DOWN nodes
.br
DownNodes=dev20 State=DOWN Reason="power,ETA=Dec25"
.br
#
.br
# Partition Configurations
.br
#
.br
PartitionName=DEFAULT MaxTime=30 MaxNodes=10 State=UP
.br
PartitionName=debug Nodes=dev[0\-8,18\-25] Default=YES
.br
PartitionName=batch Nodes=dev[9\-17]  MinNodes=4
.br
PartitionName=long Nodes=dev[9\-17] MaxTime=120 AllowGroups=admin

.SH "INCLUDE MODIFIERS"
The "include" key word can be used with modifiers within the specified
pathname. These modifiers would be replaced with cluster name or other
information depending on which modifier is specified. If the included file
is not an absolute path name (i.e. it does not start with a slash), it will
searched for in the same directory as the slurm.conf file.
.TP
\fB%c\fR
Cluster name specified in the slurm.conf will be used.
.TP
\fBEXAMPLE\fR
.RE
ClusterName=linux
.RE
include /home/slurm/etc/%c_config
.RE
# Above line interpreted as
.RE
# "include /home/slurm/etc/linux_config"

.SH "FILE AND DIRECTORY PERMISSIONS"
There are three classes of files:
Files used by \fBslurmctld\fR must be accessible by user \fBSlurmUser\fR
and accessible by the primary and backup control machines.
Files used by \fBslurmd\fR must be accessible by user root and
accessible from every compute node.
A few files need to be accessible by normal users on all login and
compute nodes.
While many files and directories are listed below, most of them will
not be used with most configurations.
.TP
\fBAccountingStorageLoc\fR
If this specifies a file, it must be writable by user \fBSlurmUser\fR.
The file must be accessible by the primary and backup control machines.
It is recommended that the file be readable by all users from login and
compute nodes.
.TP
\fBEpilog\fR
Must be executable by user root.
It is recommended that the file be readable by all users.
The file must exist on every compute node.
.TP
\fBEpilogSlurmctld\fR
Must be executable by user \fBSlurmUser\fR.
It is recommended that the file be readable by all users.
The file must be accessible by the primary and backup control machines.
.TP
\fBHealthCheckProgram\fR
Must be executable by user root.
It is recommended that the file be readable by all users.
The file must exist on every compute node.
.TP
\fBJobCheckpointDir\fR
Must be writable by user \fBSlurmUser\fR and no other users.
The file must be accessible by the primary and backup control machines.
.TP
\fBJobCompLoc\fR
If this specifies a file, it must be writable by user \fBSlurmUser\fR.
The file must be accessible by the primary and backup control machines.
.TP
\fBJobCredentialPrivateKey\fR
Must be readable only by user \fBSlurmUser\fR and writable by no other users.
The file must be accessible by the primary and backup control machines.
.TP
\fBJobCredentialPublicCertificate\fR
Readable to all users on all nodes.
Must not be writable by regular users.
.TP
\fBMailProg\fR
Must be executable by user \fBSlurmUser\fR.
Must not be writable by regular users.
The file must be accessible by the primary and backup control machines.
.TP
\fBProlog\fR
Must be executable by user root.
It is recommended that the file be readable by all users.
The file must exist on every compute node.
.TP
\fBPrologSlurmctld\fR
Must be executable by user \fBSlurmUser\fR.
It is recommended that the file be readable by all users.
The file must be accessible by the primary and backup control machines.
.TP
\fBResumeProgram\fR
Must be executable by user \fBSlurmUser\fR.
The file must be accessible by the primary and backup control machines.
.TP
\fBSallocDefaultCommand\fR
Must be executable by all users.
The file must exist on every login and compute node.
.TP
\fBslurm.conf\fR
Readable to all users on all nodes.
Must not be writable by regular users.
.TP
\fBSlurmctldLogFile\fR
Must be writable by user \fBSlurmUser\fR.
The file must be accessible by the primary and backup control machines.
.TP
\fBSlurmctldPidFile\fR
Must be writable by user root.
Preferably writable and removable by \fBSlurmUser\fR.
The file must be accessible by the primary and backup control machines.
.TP
\fBSlurmdLogFile\fR
Must be writable by user root.
A distinct file must exist on each compute node.
.TP
\fBSlurmdPidFile\fR
Must be writable by user root.
A distinct file must exist on each compute node.
.TP
\fBSlurmdSpoolDir\fR
Must be writable by user root.
A distinct file must exist on each compute node.
.TP
\fBSrunEpilog\fR
Must be executable by all users.
The file must exist on every login and compute node.
.TP
\fBSrunProlog\fR
Must be executable by all users.
The file must exist on every login and compute node.
.TP
\fBStateSaveLocation\fR
Must be writable by user \fBSlurmUser\fR.
The file must be accessible by the primary and backup control machines.
.TP
\fBSuspendProgram\fR
Must be executable by user \fBSlurmUser\fR.
The file must be accessible by the primary and backup control machines.
.TP
\fBTaskEpilog\fR
Must be executable by all users.
The file must exist on every compute node.
.TP
\fBTaskProlog\fR
Must be executable by all users.
The file must exist on every compute node.
.TP
\fBUnkillableStepProgram\fR
Must be executable by user \fBSlurmUser\fR.
The file must be accessible by the primary and backup control machines.

.SH "LOGGING"
.LP
Note that while Slurm daemons create log files and other files as needed,
it treats the lack of parent directories as a fatal error.
This prevents the daemons from running if critical file systems are
not mounted and will minimize the risk of cold\-starting (starting
without preserving jobs).
.LP
Log files and job accounting files,
may need to be created/owned by the "SlurmUser" uid to be successfully
accessed.  Use the "chown" and "chmod" commands to set the ownership
and permissions appropriately.
See the section \fBFILE AND DIRECTORY PERMISSIONS\fR for information
about the various files and directories used by Slurm.
.LP
It is recommended that the logrotate utility be used to insure that
various log files do not become too large.
This also applies to text files used for accounting,
process tracking, and the slurmdbd log if they are used.
.LP
Here is a sample logrotate configuration. Make appropriate site modifications
and save as /etc/logrotate.d/slurm on all nodes.
See the \fBlogrotate\fR man page for more details.
.LP
##
.br
# Slurm Logrotate Configuration
.br
##
.br
/var/log/slurm/*log {
.br
    compress
.br
    missingok
.br
    nocopytruncate
.br
    nocreate
.br
    nodelaycompress
.br
    nomail
.br
    notifempty
.br
    noolddir
.br
    rotate 5
.br
    sharedscripts
.br
    size=5M
.br
    create 640 slurm root
.br
    postrotate
.br
	/etc/init.d/slurm reconfig
.br
    endscript
.br
}
.br

.SH "COPYING"
Copyright (C) 2002\-2007 The Regents of the University of California.
Produced at Lawrence Livermore National Laboratory (cf, DISCLAIMER).
.br
Copyright (C) 2008\-2010 Lawrence Livermore National Security.
.br
Copyright (C) 2010-2015 SchedMD LLC.
.LP
This file is part of Slurm, a resource management program.
For details, see <http://slurm.schedmd.com/>.
.LP
Slurm is free software; you can redistribute it and/or modify it under
the terms of the GNU General Public License as published by the Free
Software Foundation; either version 2 of the License, or (at your option)
any later version.
.LP
Slurm is distributed in the hope that it will be useful, but WITHOUT ANY
WARRANTY; without even the implied warranty of MERCHANTABILITY or FITNESS
FOR A PARTICULAR PURPOSE.  See the GNU General Public License for more
details.

.SH "FILES"
/etc/slurm.conf

.SH "SEE ALSO"
.LP
\fBbluegene.conf\fR(5), \fBcgroup.conf\fR(5), \fBgethostbyname\fR (3),
\fBgetrlimit\fR (2), \fBgres.conf\fR(5), \fBgroup\fR (5), \fBhostname\fR (1),
\fBscontrol\fR(1), \fBslurmctld\fR(8), \fBslurmd\fR(8),
\fBslurmdbd\fR(8), \fBslurmdbd.conf\fR(5), \fBsrun(1)\fR,
\fBspank(8)\fR, \fBsyslog\fR (2), \fBtopology.conf\fR(5), \fBwiki.conf\fR(5)<|MERGE_RESOLUTION|>--- conflicted
+++ resolved
@@ -1334,14 +1334,8 @@
 .TP
 \fBMaxJobId\fR
 The maximum job id to be used for jobs submitted to Slurm without a
-<<<<<<< HEAD
 specific requested value EXCEPT for jobs visible between clusters.
 Job id values generated will incremented by 1 for each subsequent job.
-=======
-specific requested value. Job id values generated will incremented by 1
-for each subsequent job. This may be used to provide a meta\-scheduler
-with a job id space which is disjoint from the interactive jobs.
->>>>>>> 806a03ce
 Once \fBMaxJobId\fR is reached, the next job will be assigned \fBFirstJobId\fR.
 The default value is 2,147,418,112 (0x7fff0000).
 Jobs visible across clusters will always have a job ID of 2,147,483,648 or higher.
@@ -1681,16 +1675,10 @@
 .TP
 \fBpreempt/qos\fR
 Job preemption rules are specified by Quality Of Service (QOS) specifications
-<<<<<<< HEAD
-in the SLURM database.
+in the Slurm database.
 This optioin is not compatible with \fBPreemptMode=OFF\fR.
 A configuration of \fBPreemptMode=SUSPEND\fR is only supported by the
 \fBselect/cons_res\fR plugin.
-=======
-in the Slurm database.
-This is not compatible with \fBPreemptMode=OFF\fR or \fBPreemptMode=SUSPEND\fR
-(i.e. preempted jobs must be removed from the resources).
->>>>>>> 806a03ce
 .RE
 
 .TP
