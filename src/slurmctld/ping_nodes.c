--- conflicted
+++ resolved
@@ -362,11 +362,6 @@
 	     i<node_record_count; i++, node_ptr++) {
 		if (IS_NODE_NO_RESPOND(node_ptr) || IS_NODE_FUTURE(node_ptr) ||
 		    IS_NODE_POWER_SAVE(node_ptr))
-<<<<<<< HEAD
-			continue;
-		if (IS_NODE_CLOUD(node_ptr) && IS_NODE_POWER_SAVE(node_ptr))
-=======
->>>>>>> 48773c2e
 			continue;
 		hostlist_push(check_agent_args->hostlist, node_ptr->name);
 		check_agent_args->node_count++;
