/*****************************************************************************\
 *  print.c - sinfo print job functions
 *****************************************************************************
 *  Copyright (C) 2002-2006 The Regents of the University of California.
 *  Produced at Lawrence Livermore National Laboratory (cf, DISCLAIMER).
 *  Written by Joey Ekstrom <ekstrom1@llnl.gov> and 
 *  Morris Jette <jette1@llnl.gov>
 *  UCRL-CODE-226842.
 *   
 *  This file is part of SLURM, a resource management program.
 *  For details, see <http://www.llnl.gov/linux/slurm/>.
 *  
 *  SLURM is free software; you can redistribute it and/or modify it under
 *  the terms of the GNU General Public License as published by the Free
 *  Software Foundation; either version 2 of the License, or (at your option)
 *  any later version.
 *
 *  In addition, as a special exception, the copyright holders give permission 
<<<<<<< HEAD
 *  to link the code of portions of this program with the OpenSSL library under
=======
 *  to link the code of portions of this program with the OpenSSL library under 
>>>>>>> e77a2066
 *  certain conditions as described in each individual source file, and 
 *  distribute linked combinations including the two. You must obey the GNU 
 *  General Public License in all respects for all of the code used other than 
 *  OpenSSL. If you modify file(s) with this exception, you may extend this 
 *  exception to your version of the file(s), but you are not obligated to do 
 *  so. If you do not wish to do so, delete this exception statement from your
 *  version.  If you delete this exception statement from all source files in 
 *  the program, then also delete it here.
 *  
 *  SLURM is distributed in the hope that it will be useful, but WITHOUT ANY
 *  WARRANTY; without even the implied warranty of MERCHANTABILITY or FITNESS
 *  FOR A PARTICULAR PURPOSE.  See the GNU General Public License for more
 *  details.
 *  
 *  You should have received a copy of the GNU General Public License along
 *  with SLURM; if not, write to the Free Software Foundation, Inc.,
 *  51 Franklin Street, Fifth Floor, Boston, MA 02110-1301  USA.
\*****************************************************************************/

#include <ctype.h>
#include <time.h>
#include <stdio.h>
#include <string.h>
#include <pwd.h>
#include <sys/types.h>

#include "src/common/list.h"
#include "src/common/hostlist.h"
#include "src/common/xmalloc.h"
#include "src/common/xstring.h"
#include "src/sinfo/print.h"
#include "src/sinfo/sinfo.h"

#define MIN_NODE_FIELD_SIZE 9

static int   _build_min_max_16_string(char *buffer, int buf_size, 
				uint16_t min, uint16_t max, bool range);
static int   _build_min_max_32_string(char *buffer, int buf_size, 
				uint32_t min, uint32_t max, bool range);
static int   _print_secs(long time, int width, bool right, bool cut_output);
static int   _print_str(char *str, int width, bool right, bool cut_output);
static void  _set_node_field_size(List sinfo_list);
static char *_str_tolower(char *upper_str);

/*****************************************************************************
 * Global Print Functions
 *****************************************************************************/
void print_date(void)
{
	time_t now;

	now = time(NULL);
	printf("%s", ctime(&now));
}

int print_sinfo_list(List sinfo_list)
{
	ListIterator i = list_iterator_create(sinfo_list);
	sinfo_data_t *current;

	if (params.node_field_flag)
		_set_node_field_size(sinfo_list);

	if (!params.no_header)
		print_sinfo_entry(NULL);

	while ((current = list_next(i)) != NULL)
		 print_sinfo_entry(current);

	list_iterator_destroy(i);
	return SLURM_SUCCESS;
}

int print_sinfo_entry(sinfo_data_t *sinfo_data)
{
	ListIterator i = list_iterator_create(params.format_list);
	sinfo_format_t *current;

	while ((current = (sinfo_format_t *) list_next(i)) != NULL) {
		if (current->function(sinfo_data, current->width, 
				      current->right_justify, current->suffix)
		    != SLURM_SUCCESS)
			return SLURM_ERROR;
	}
	list_iterator_destroy(i);

	printf("\n");
	return SLURM_SUCCESS;
}

/*****************************************************************************
 * Local Print Functions
 *****************************************************************************/

static int _print_str(char *str, int width, bool right, bool cut_output)
{
	char format[64];
	int printed = 0;

	if (right == true && width != 0)
		snprintf(format, 64, "%%%ds", width);
	else if (width != 0)
		snprintf(format, 64, "%%.%ds", width);
	else {
		format[0] = '%';
		format[1] = 's';
		format[2] = '\0';
	}

	if ((width == 0) || (cut_output == false)) {
		if ((printed = printf(format, str)) < 0)
			return printed;
	} else {
		char temp[width + 1];
		snprintf(temp, width + 1, format, str);
		if ((printed = printf("%s",temp)) < 0)
			return printed;
	}

	while (printed++ < width)
		printf(" ");

	return printed;
}

static int _print_secs(long time, int width, bool right, bool cut_output)
{
	char str[FORMAT_STRING_SIZE];
	long days, hours, minutes, seconds;

	seconds =  time % 60;
	minutes = (time / 60)   % 60;
	hours   = (time / 3600) % 24;
	days    =  time / 86400;

	if (days) 
		snprintf(str, FORMAT_STRING_SIZE,
			 "%ld-%2.2ld:%2.2ld:%2.2ld",
		         days, hours, minutes, seconds);
	else if (hours)
		snprintf(str, FORMAT_STRING_SIZE,
			 "%ld:%2.2ld:%2.2ld",
		         hours, minutes, seconds);
	else
		snprintf(str, FORMAT_STRING_SIZE,
			 "%ld:%2.2ld",
		         minutes, seconds);

	_print_str(str, width, right, cut_output);
	return SLURM_SUCCESS;
}

static int 
_build_min_max_16_string(char *buffer, int buf_size, uint16_t min, uint16_t max, bool range)
{
	char tmp_min[7];
	char tmp_max[7];
	convert_num_unit((float)min, tmp_min, UNIT_NONE);
	convert_num_unit((float)max, tmp_max, UNIT_NONE);
	
	if (max == min)
		return snprintf(buffer, buf_size, "%s", tmp_max);
	else if (range) {
		if (max == (uint16_t) INFINITE)
			return snprintf(buffer, buf_size, "%s-infinite", 
					tmp_min);
		else
			return snprintf(buffer, buf_size, "%s-%s", 
					tmp_min, tmp_max);
	} else
		return snprintf(buffer, buf_size, "%s+", tmp_min);
}

static int 
_build_min_max_32_string(char *buffer, int buf_size, uint32_t min, uint32_t max, bool range)
{
	char tmp_min[7];
	char tmp_max[7];
	convert_num_unit((float)min, tmp_min, UNIT_NONE);
	convert_num_unit((float)max, tmp_max, UNIT_NONE);
	
	if (max == min)
		return snprintf(buffer, buf_size, "%s", tmp_max);
	else if (range) {
		if (max == INFINITE)
			return snprintf(buffer, buf_size, "%s-infinite", 
					tmp_min);
		else
			return snprintf(buffer, buf_size, "%s-%s", 
					tmp_min, tmp_max);
	} else
		return snprintf(buffer, buf_size, "%s+", tmp_min);
}

int
format_add_function(List list, int width, bool right, char *suffix, 
			int (*function) (sinfo_data_t *, int, bool, char*))
{
	sinfo_format_t *tmp = 
		(sinfo_format_t *) xmalloc(sizeof(sinfo_format_t));
	tmp->function = function;
	tmp->width = width;
	tmp->right_justify = right;
	tmp->suffix = suffix;

	if (list_append(list, tmp) == NULL) {
		fprintf(stderr, "Memory exhausted\n");
		exit(1);
	}
	return SLURM_SUCCESS;
}

static void _set_node_field_size(List sinfo_list)
{
	char tmp[MAXHOSTRANGELEN];
	ListIterator i = list_iterator_create(sinfo_list);
	sinfo_data_t *current;
	int max_width = MIN_NODE_FIELD_SIZE, this_width = 0;

	while ((current = (sinfo_data_t *) list_next(i)) != NULL) {
		this_width = hostlist_ranged_string(current->nodes, 
					sizeof(tmp), tmp);
		max_width = MAX(max_width, this_width);
	}
	list_iterator_destroy(i);
	params.node_field_size = max_width;
}

/*
 * _str_tolower - convert string to all lower case
 * upper_str IN - upper case input string
 * RET - lower case version of upper_str, caller must be xfree
 */ 
static char *_str_tolower(char *upper_str)
{
	int i = strlen(upper_str) + 1;
	char *lower_str = xmalloc(i);

	for (i=0; upper_str[i]; i++)
		lower_str[i] = tolower((int) upper_str[i]);

	return lower_str;
}

/*****************************************************************************
 * Sinfo Print Functions
 *****************************************************************************/

int _print_avail(sinfo_data_t * sinfo_data, int width,
			bool right_justify, char *suffix)
{
	if (sinfo_data) {
		if (sinfo_data->part_info == NULL)
			_print_str("n/a", width, right_justify, true);
		else if (sinfo_data->part_info->state_up)
			_print_str("up", width, right_justify, true);
		else
			_print_str("down", width, right_justify, true);
	} else
		_print_str("AVAIL", width, right_justify, true);

	if (suffix)
		printf("%s", suffix);
	return SLURM_SUCCESS;
}

int _print_cpus(sinfo_data_t * sinfo_data, int width,
			bool right_justify, char *suffix)
{
	char id[FORMAT_STRING_SIZE];
	if (sinfo_data) {
		_build_min_max_32_string(id, FORMAT_STRING_SIZE, 
		                      sinfo_data->min_cpus, 
		                      sinfo_data->max_cpus, false);
		_print_str(id, width, right_justify, true);
	} else
		_print_str("CPUS", width, right_justify, true);

	if (suffix)
		printf("%s", suffix);
	return SLURM_SUCCESS;
}

/* Cpus, allocated/idle/other/total */
int _print_cpus_aiot(sinfo_data_t * sinfo_data, int width,
		     bool right_justify, char *suffix)
{
	char id[FORMAT_STRING_SIZE];
	char tmpa[7];
	char tmpi[7];
	char tmpo[7];
	char tmpt[7];
	if (sinfo_data) {
#ifdef HAVE_BG
		convert_num_unit((float)sinfo_data->cpus_alloc, 
				 tmpa, UNIT_NONE);
		convert_num_unit((float)sinfo_data->cpus_idle, 
				 tmpi, UNIT_NONE);
		convert_num_unit((float)sinfo_data->cpus_other, 
				 tmpo, UNIT_NONE);
		convert_num_unit((float)sinfo_data->cpus_total, 
				 tmpt, UNIT_NONE);
#else
		sprintf(tmpa, "%u", sinfo_data->cpus_alloc);
		sprintf(tmpi, "%u", sinfo_data->cpus_idle);
		sprintf(tmpo, "%u", sinfo_data->cpus_other);
		sprintf(tmpt, "%u", sinfo_data->cpus_total);
#endif
		snprintf(id, FORMAT_STRING_SIZE, "%s/%s/%s/%s",
			 tmpa, tmpi, tmpo, tmpt);
		_print_str(id, width, right_justify, true);
	} else
		_print_str("CPUS(A/I/O/T)", width, right_justify, true);
	if (suffix)
		printf("%s", suffix);
	return SLURM_SUCCESS;
}

int _print_sct(sinfo_data_t * sinfo_data, int width,
			bool right_justify, char *suffix)
{
	char sockets[FORMAT_STRING_SIZE];
	char cores[FORMAT_STRING_SIZE];
	char threads[FORMAT_STRING_SIZE];
	char sct[(FORMAT_STRING_SIZE+1)*3];
	if (sinfo_data) {
		_build_min_max_16_string(sockets, FORMAT_STRING_SIZE, 
		                      sinfo_data->min_sockets, 
		                      sinfo_data->max_sockets, false);
		_build_min_max_16_string(cores, FORMAT_STRING_SIZE, 
		                      sinfo_data->min_cores, 
		                      sinfo_data->max_cores, false);
		_build_min_max_16_string(threads, FORMAT_STRING_SIZE, 
		                      sinfo_data->min_threads, 
		                      sinfo_data->max_threads, false);
		sct[0] = '\0';
		strcat(sct, sockets);
		strcat(sct, ":");
		strcat(sct, cores);
		strcat(sct, ":");
		strcat(sct, threads);
		_print_str(sct, width, right_justify, true);
	} else {
		_print_str("S:C:T", width, right_justify, true);
	}

	if (suffix)
		printf("%s", suffix);
	return SLURM_SUCCESS;
}

int _print_sockets(sinfo_data_t * sinfo_data, int width,
			bool right_justify, char *suffix)
{
	char id[FORMAT_STRING_SIZE];
	if (sinfo_data) {
		_build_min_max_16_string(id, FORMAT_STRING_SIZE, 
		                      sinfo_data->min_sockets, 
		                      sinfo_data->max_sockets, false);
		_print_str(id, width, right_justify, true);
	} else {
		_print_str("SOCKETS", width, right_justify, true);
	}

	if (suffix)
		printf("%s", suffix);
	return SLURM_SUCCESS;
}

int _print_cores(sinfo_data_t * sinfo_data, int width,
			bool right_justify, char *suffix)
{
	char id[FORMAT_STRING_SIZE];
	if (sinfo_data) {
		_build_min_max_16_string(id, FORMAT_STRING_SIZE, 
		                      sinfo_data->min_cores, 
		                      sinfo_data->max_cores, false);
		_print_str(id, width, right_justify, true);
	} else {
		_print_str("CORES", width, right_justify, true);
	}

	if (suffix)
		printf("%s", suffix);
	return SLURM_SUCCESS;
}

int _print_threads(sinfo_data_t * sinfo_data, int width,
			bool right_justify, char *suffix)
{
	char id[FORMAT_STRING_SIZE];
	if (sinfo_data) {
		_build_min_max_16_string(id, FORMAT_STRING_SIZE, 
		                      sinfo_data->min_threads, 
		                      sinfo_data->max_threads, false);
		_print_str(id, width, right_justify, true);
	} else {
		_print_str("THREADS", width, right_justify, true);
	}

	if (suffix)
		printf("%s", suffix);
	return SLURM_SUCCESS;
}

int _print_disk(sinfo_data_t * sinfo_data, int width,
			bool right_justify, char *suffix)
{
	char id[FORMAT_STRING_SIZE];
	if (sinfo_data) {
		_build_min_max_32_string(id, FORMAT_STRING_SIZE, 
		                      sinfo_data->min_disk, 
		                      sinfo_data->max_disk, false);
		_print_str(id, width, right_justify, true);
	} else
		_print_str("TMP_DISK", width, right_justify, true);

	if (suffix)
		printf("%s", suffix);
	return SLURM_SUCCESS;
}

int _print_features(sinfo_data_t * sinfo_data, int width,
			bool right_justify, char *suffix)
{
	if (sinfo_data)
		_print_str(sinfo_data->features, width, right_justify, true);
	else
		_print_str("FEATURES", width, right_justify, true);

	if (suffix)
		printf("%s", suffix);
	return SLURM_SUCCESS;
}

int _print_groups(sinfo_data_t * sinfo_data, int width,
			bool right_justify, char *suffix)
{
	if (sinfo_data) {
		if (sinfo_data->part_info == NULL)
			_print_str("n/a", width, right_justify, true);
		else if (sinfo_data->part_info->allow_groups)
			_print_str(sinfo_data->part_info->allow_groups, 
					width, right_justify, true);
		else
			_print_str("all", width, right_justify, true);
	} else
		_print_str("GROUPS", width, right_justify, true);

	if (suffix)
		printf("%s", suffix);
	return SLURM_SUCCESS;
}

int _print_memory(sinfo_data_t * sinfo_data, int width,
			bool right_justify, char *suffix)
{
	char id[FORMAT_STRING_SIZE];
	if (sinfo_data) {
		_build_min_max_32_string(id, FORMAT_STRING_SIZE, 
		                      sinfo_data->min_mem, 
		                      sinfo_data->max_mem, false);
		_print_str(id, width, right_justify, true);
	} else
		_print_str("MEMORY", width, right_justify, true);

	if (suffix)
		printf("%s", suffix);
	return SLURM_SUCCESS;
}

int _print_node_list(sinfo_data_t * sinfo_data, int width,
			bool right_justify, char *suffix)
{
	if (params.node_field_flag)
		width = params.node_field_size;

	if (sinfo_data) {
		char tmp[MAXHOSTRANGELEN];
		hostlist_ranged_string(sinfo_data->nodes, 
					sizeof(tmp), tmp);
		_print_str(tmp, width, right_justify, true);
	} else {
#ifdef HAVE_BG
		_print_str("BP_LIST", width, right_justify, false);
#else
		_print_str("NODELIST", width, right_justify, false);
#endif
	}

	if (suffix)
		printf("%s", suffix);
	return SLURM_SUCCESS;
}

int _print_nodes_t(sinfo_data_t * sinfo_data, int width,
		   bool right_justify, char *suffix)
{
	char id[FORMAT_STRING_SIZE];
	char tmp[7];
	if (sinfo_data) {
#ifdef HAVE_BG		
<<<<<<< HEAD
		convert_num_unit((float)sinfo_data->nodes_total, tmp, 
				UNIT_NONE);
#else
		sprintf(tmp, "%d", sinfo_data->nodes_total);
=======
		convert_to_kilo(sinfo_data->nodes_tot, tmp);
#else
		sprintf(tmp, "%d", sinfo_data->nodes_tot);
>>>>>>> e77a2066
#endif
		snprintf(id, FORMAT_STRING_SIZE, "%s", tmp);
		_print_str(id, width, right_justify, true);
	} else
		_print_str("NODES", width, right_justify, true);

	if (suffix)
		printf("%s", suffix);
	return SLURM_SUCCESS;
}

int _print_nodes_ai(sinfo_data_t * sinfo_data, int width,
		    bool right_justify, char *suffix)
{
	char id[FORMAT_STRING_SIZE];
	char tmpa[7];
	char tmpi[7];
	if (sinfo_data) {
#ifdef HAVE_BG		
<<<<<<< HEAD
		convert_num_unit((float)sinfo_data->nodes_alloc, 
				 tmpa, UNIT_NONE);
		convert_num_unit((float)sinfo_data->nodes_idle, 
				 tmpi, UNIT_NONE);
=======
		convert_to_kilo(sinfo_data->nodes_alloc, tmpa);
		convert_to_kilo(sinfo_data->nodes_idle, tmpi);
>>>>>>> e77a2066
#else
		sprintf(tmpa, "%d", sinfo_data->nodes_alloc);
		sprintf(tmpi, "%d", sinfo_data->nodes_idle);
#endif
		snprintf(id, FORMAT_STRING_SIZE, "%s/%s", 
		         tmpa, tmpi);
		_print_str(id, width, right_justify, true);
	} else
		_print_str("NODES(A/I)", width, right_justify, true);

	if (suffix)
		printf("%s", suffix);
	return SLURM_SUCCESS;
}

int _print_nodes_aiot(sinfo_data_t * sinfo_data, int width,
			bool right_justify, char *suffix)
{
	char id[FORMAT_STRING_SIZE];
	char tmpa[7];
	char tmpi[7];
	char tmpo[7];
	char tmpt[7];
	if (sinfo_data) {
#ifdef HAVE_BG		
<<<<<<< HEAD
		convert_num_unit((float)sinfo_data->nodes_alloc, 
				 tmpa, UNIT_NONE);
		convert_num_unit((float)sinfo_data->nodes_idle, 
				 tmpi, UNIT_NONE);
		convert_num_unit((float)sinfo_data->nodes_other, 
				 tmpo, UNIT_NONE);
		convert_num_unit((float)sinfo_data->nodes_total,
				 tmpt, UNIT_NONE);
#else
		sprintf(tmpa, "%u", sinfo_data->nodes_alloc);
		sprintf(tmpi, "%u", sinfo_data->nodes_idle);
		sprintf(tmpo, "%u", sinfo_data->nodes_other);
		sprintf(tmpt, "%u", sinfo_data->nodes_total);
=======
		convert_to_kilo(sinfo_data->nodes_alloc, tmpa);
		convert_to_kilo(sinfo_data->nodes_idle, tmpi);
		convert_to_kilo(sinfo_data->nodes_other, tmpo);
		convert_to_kilo(sinfo_data->nodes_tot, tmpt);
#else
		sprintf(tmpa, "%d", sinfo_data->nodes_alloc);
		sprintf(tmpi, "%d", sinfo_data->nodes_idle);
		sprintf(tmpo, "%d", sinfo_data->nodes_other);
		sprintf(tmpt, "%d", sinfo_data->nodes_tot);
>>>>>>> e77a2066
#endif

		snprintf(id, FORMAT_STRING_SIZE, "%s/%s/%s/%s", 
		         tmpa, tmpi, tmpo, tmpt);
		_print_str(id, width, right_justify, true);
	} else
		_print_str("NODES(A/I/O/T)", width, right_justify, true);

	if (suffix)
		printf("%s", suffix);
	return SLURM_SUCCESS;
}

int _print_partition(sinfo_data_t * sinfo_data, int width,
			bool right_justify, char *suffix)
{
	if (sinfo_data) {
		if (sinfo_data->part_info == NULL)
			_print_str("n/a", width, right_justify, true);
		else {
			char *tmp;
			tmp = xstrdup(sinfo_data->part_info->name);
			if (sinfo_data->part_info->default_part) {
				if (strlen(tmp) < width)
					xstrcat(tmp, "*");
				else if (width > 0)
					tmp[width-1] = '*';
			}
			_print_str(tmp, width, right_justify, true);
			xfree(tmp);
		}
	} else
		_print_str("PARTITION", width, right_justify, true);

	if (suffix)
		printf("%s", suffix);
	return SLURM_SUCCESS;
}

int _print_prefix(sinfo_data_t * job, int width, bool right_justify, 
		char* suffix)
{
	if (suffix)
		printf("%s", suffix);
	return SLURM_SUCCESS;
}

int _print_reason(sinfo_data_t * sinfo_data, int width,
			bool right_justify, char *suffix)
{
	if (sinfo_data) {
		char * reason = sinfo_data->reason ? sinfo_data->reason:"none";
		if (strncmp(reason, "(null)", 6) == 0) 
			reason = "none";
		_print_str(reason, width, right_justify, true);
	} else
		_print_str("REASON", width, right_justify, true);

	if (suffix)
		printf("%s", suffix);
	return SLURM_SUCCESS;
}

int _print_root(sinfo_data_t * sinfo_data, int width,
			bool right_justify, char *suffix)
{
	if (sinfo_data) {
		if (sinfo_data->part_info == NULL)
			_print_str("n/a", width, right_justify, true);
		else if (sinfo_data->part_info->root_only)
			_print_str("yes", width, right_justify, true);
		else
			_print_str("no", width, right_justify, true);
	} else
		_print_str("ROOT", width, right_justify, true);

	if (suffix)
		printf("%s", suffix);
	return SLURM_SUCCESS;
}

int _print_share(sinfo_data_t * sinfo_data, int width,
			bool right_justify, char *suffix)
{
	if (sinfo_data) {
		if (sinfo_data->part_info == NULL)
			_print_str("n/a", width, right_justify, true);
		else if (sinfo_data->part_info->shared > 1)
			_print_str("force", width, right_justify, true);
		else if (sinfo_data->part_info->shared)
			_print_str("yes", width, right_justify, true);
		else
			_print_str("no", width, right_justify, true);
	} else
		_print_str("SHARE", width, right_justify, true);

	if (suffix)
		printf("%s", suffix);
	return SLURM_SUCCESS;
}

int _print_size(sinfo_data_t * sinfo_data, int width,
			bool right_justify, char *suffix)
{
	char id[FORMAT_STRING_SIZE];
	if (sinfo_data) {
		if (sinfo_data->part_info == NULL)
			_print_str("n/a", width, right_justify, true);
		else {
			if ((sinfo_data->part_info->min_nodes < 1) &&
			    (sinfo_data->part_info->max_nodes > 0))
				sinfo_data->part_info->min_nodes = 1;
			_build_min_max_32_string(id, FORMAT_STRING_SIZE, 
					      sinfo_data->part_info->min_nodes,
					      sinfo_data->part_info->max_nodes,
					      true);
			_print_str(id, width, right_justify, true);
		}
	} else
		_print_str("JOB_SIZE", width, right_justify, true);

	if (suffix)
		printf("%s", suffix);
	return SLURM_SUCCESS;
}

int _print_state_compact(sinfo_data_t * sinfo_data, int width,
			bool right_justify, char *suffix)
{
	if (sinfo_data && sinfo_data->nodes_total) {
		char *upper_state = node_state_string_compact(
			sinfo_data->node_state);
		char *lower_state = _str_tolower(upper_state);
		_print_str(lower_state, width, right_justify, true);
		xfree(lower_state);
	} else if (sinfo_data)
		_print_str("n/a", width, right_justify, true);
	else
		_print_str("STATE", width, right_justify, true);

	if (suffix)
		printf("%s", suffix);
	return SLURM_SUCCESS;
}

int _print_state_long(sinfo_data_t * sinfo_data, int width,
			bool right_justify, char *suffix)
{
	if (sinfo_data && sinfo_data->nodes_total) {
		char *upper_state = node_state_string(sinfo_data->node_state);
		char *lower_state = _str_tolower(upper_state);
		_print_str(lower_state, width, right_justify, true);
		xfree(lower_state);
	} else if (sinfo_data)
		_print_str("n/a", width, right_justify, true);
	else
		_print_str("STATE", width, right_justify, true);

	if (suffix)
		printf("%s", suffix);
	return SLURM_SUCCESS;
}


int _print_time(sinfo_data_t * sinfo_data, int width,
			bool right_justify, char *suffix)
{
	if (sinfo_data) {
		if (sinfo_data->part_info == NULL)
			_print_str("n/a", width, right_justify, true);
		else if (sinfo_data->part_info->max_time == INFINITE)
			_print_str("infinite", width, right_justify, true);
		else
			_print_secs((sinfo_data->part_info->max_time * 60L),
					width, right_justify, true);
	} else
		_print_str("TIMELIMIT", width, right_justify, true);

	if (suffix)
		printf("%s", suffix);
	return SLURM_SUCCESS;
}

int _print_weight(sinfo_data_t * sinfo_data, int width,
			bool right_justify, char *suffix)
{
	char id[FORMAT_STRING_SIZE];
	if (sinfo_data) {
		_build_min_max_32_string(id, FORMAT_STRING_SIZE, 
		                      sinfo_data->min_weight, 
		                      sinfo_data->max_weight, false);
		_print_str(id, width, right_justify, true);
	} else
		_print_str("WEIGHT", width, right_justify, true);

	if (suffix)
		printf("%s", suffix);
	return SLURM_SUCCESS;
}<|MERGE_RESOLUTION|>--- conflicted
+++ resolved
@@ -1,12 +1,12 @@
 /*****************************************************************************\
  *  print.c - sinfo print job functions
  *****************************************************************************
- *  Copyright (C) 2002-2006 The Regents of the University of California.
+ *  Copyright (C) 2002 The Regents of the University of California.
  *  Produced at Lawrence Livermore National Laboratory (cf, DISCLAIMER).
  *  Written by Joey Ekstrom <ekstrom1@llnl.gov> and 
  *  Morris Jette <jette1@llnl.gov>
- *  UCRL-CODE-226842.
- *   
+ *  UCRL-CODE-217948.
+ *  
  *  This file is part of SLURM, a resource management program.
  *  For details, see <http://www.llnl.gov/linux/slurm/>.
  *  
@@ -16,11 +16,7 @@
  *  any later version.
  *
  *  In addition, as a special exception, the copyright holders give permission 
-<<<<<<< HEAD
- *  to link the code of portions of this program with the OpenSSL library under
-=======
  *  to link the code of portions of this program with the OpenSSL library under 
->>>>>>> e77a2066
  *  certain conditions as described in each individual source file, and 
  *  distribute linked combinations including the two. You must obey the GNU 
  *  General Public License in all respects for all of the code used other than 
@@ -56,10 +52,8 @@
 
 #define MIN_NODE_FIELD_SIZE 9
 
-static int   _build_min_max_16_string(char *buffer, int buf_size, 
-				uint16_t min, uint16_t max, bool range);
-static int   _build_min_max_32_string(char *buffer, int buf_size, 
-				uint32_t min, uint32_t max, bool range);
+static int   _build_min_max_string(char *buffer, int buf_size, int min, 
+                                   int max, bool range);
 static int   _print_secs(long time, int width, bool right, bool cut_output);
 static int   _print_str(char *str, int width, bool right, bool cut_output);
 static void  _set_node_field_size(List sinfo_list);
@@ -174,33 +168,12 @@
 }
 
 static int 
-_build_min_max_16_string(char *buffer, int buf_size, uint16_t min, uint16_t max, bool range)
+_build_min_max_string(char *buffer, int buf_size, int min, int max, bool range)
 {
 	char tmp_min[7];
 	char tmp_max[7];
-	convert_num_unit((float)min, tmp_min, UNIT_NONE);
-	convert_num_unit((float)max, tmp_max, UNIT_NONE);
-	
-	if (max == min)
-		return snprintf(buffer, buf_size, "%s", tmp_max);
-	else if (range) {
-		if (max == (uint16_t) INFINITE)
-			return snprintf(buffer, buf_size, "%s-infinite", 
-					tmp_min);
-		else
-			return snprintf(buffer, buf_size, "%s-%s", 
-					tmp_min, tmp_max);
-	} else
-		return snprintf(buffer, buf_size, "%s+", tmp_min);
-}
-
-static int 
-_build_min_max_32_string(char *buffer, int buf_size, uint32_t min, uint32_t max, bool range)
-{
-	char tmp_min[7];
-	char tmp_max[7];
-	convert_num_unit((float)min, tmp_min, UNIT_NONE);
-	convert_num_unit((float)max, tmp_max, UNIT_NONE);
+	convert_to_kilo(min, tmp_min);
+	convert_to_kilo(max, tmp_max);
 	
 	if (max == min)
 		return snprintf(buffer, buf_size, "%s", tmp_max);
@@ -235,7 +208,7 @@
 
 static void _set_node_field_size(List sinfo_list)
 {
-	char tmp[MAXHOSTRANGELEN];
+	char tmp[1024];
 	ListIterator i = list_iterator_create(sinfo_list);
 	sinfo_data_t *current;
 	int max_width = MIN_NODE_FIELD_SIZE, this_width = 0;
@@ -292,7 +265,7 @@
 {
 	char id[FORMAT_STRING_SIZE];
 	if (sinfo_data) {
-		_build_min_max_32_string(id, FORMAT_STRING_SIZE, 
+		_build_min_max_string(id, FORMAT_STRING_SIZE, 
 		                      sinfo_data->min_cpus, 
 		                      sinfo_data->max_cpus, false);
 		_print_str(id, width, right_justify, true);
@@ -304,134 +277,12 @@
 	return SLURM_SUCCESS;
 }
 
-/* Cpus, allocated/idle/other/total */
-int _print_cpus_aiot(sinfo_data_t * sinfo_data, int width,
-		     bool right_justify, char *suffix)
-{
-	char id[FORMAT_STRING_SIZE];
-	char tmpa[7];
-	char tmpi[7];
-	char tmpo[7];
-	char tmpt[7];
-	if (sinfo_data) {
-#ifdef HAVE_BG
-		convert_num_unit((float)sinfo_data->cpus_alloc, 
-				 tmpa, UNIT_NONE);
-		convert_num_unit((float)sinfo_data->cpus_idle, 
-				 tmpi, UNIT_NONE);
-		convert_num_unit((float)sinfo_data->cpus_other, 
-				 tmpo, UNIT_NONE);
-		convert_num_unit((float)sinfo_data->cpus_total, 
-				 tmpt, UNIT_NONE);
-#else
-		sprintf(tmpa, "%u", sinfo_data->cpus_alloc);
-		sprintf(tmpi, "%u", sinfo_data->cpus_idle);
-		sprintf(tmpo, "%u", sinfo_data->cpus_other);
-		sprintf(tmpt, "%u", sinfo_data->cpus_total);
-#endif
-		snprintf(id, FORMAT_STRING_SIZE, "%s/%s/%s/%s",
-			 tmpa, tmpi, tmpo, tmpt);
-		_print_str(id, width, right_justify, true);
-	} else
-		_print_str("CPUS(A/I/O/T)", width, right_justify, true);
-	if (suffix)
-		printf("%s", suffix);
-	return SLURM_SUCCESS;
-}
-
-int _print_sct(sinfo_data_t * sinfo_data, int width,
-			bool right_justify, char *suffix)
-{
-	char sockets[FORMAT_STRING_SIZE];
-	char cores[FORMAT_STRING_SIZE];
-	char threads[FORMAT_STRING_SIZE];
-	char sct[(FORMAT_STRING_SIZE+1)*3];
-	if (sinfo_data) {
-		_build_min_max_16_string(sockets, FORMAT_STRING_SIZE, 
-		                      sinfo_data->min_sockets, 
-		                      sinfo_data->max_sockets, false);
-		_build_min_max_16_string(cores, FORMAT_STRING_SIZE, 
-		                      sinfo_data->min_cores, 
-		                      sinfo_data->max_cores, false);
-		_build_min_max_16_string(threads, FORMAT_STRING_SIZE, 
-		                      sinfo_data->min_threads, 
-		                      sinfo_data->max_threads, false);
-		sct[0] = '\0';
-		strcat(sct, sockets);
-		strcat(sct, ":");
-		strcat(sct, cores);
-		strcat(sct, ":");
-		strcat(sct, threads);
-		_print_str(sct, width, right_justify, true);
-	} else {
-		_print_str("S:C:T", width, right_justify, true);
-	}
-
-	if (suffix)
-		printf("%s", suffix);
-	return SLURM_SUCCESS;
-}
-
-int _print_sockets(sinfo_data_t * sinfo_data, int width,
-			bool right_justify, char *suffix)
-{
-	char id[FORMAT_STRING_SIZE];
-	if (sinfo_data) {
-		_build_min_max_16_string(id, FORMAT_STRING_SIZE, 
-		                      sinfo_data->min_sockets, 
-		                      sinfo_data->max_sockets, false);
-		_print_str(id, width, right_justify, true);
-	} else {
-		_print_str("SOCKETS", width, right_justify, true);
-	}
-
-	if (suffix)
-		printf("%s", suffix);
-	return SLURM_SUCCESS;
-}
-
-int _print_cores(sinfo_data_t * sinfo_data, int width,
-			bool right_justify, char *suffix)
-{
-	char id[FORMAT_STRING_SIZE];
-	if (sinfo_data) {
-		_build_min_max_16_string(id, FORMAT_STRING_SIZE, 
-		                      sinfo_data->min_cores, 
-		                      sinfo_data->max_cores, false);
-		_print_str(id, width, right_justify, true);
-	} else {
-		_print_str("CORES", width, right_justify, true);
-	}
-
-	if (suffix)
-		printf("%s", suffix);
-	return SLURM_SUCCESS;
-}
-
-int _print_threads(sinfo_data_t * sinfo_data, int width,
-			bool right_justify, char *suffix)
-{
-	char id[FORMAT_STRING_SIZE];
-	if (sinfo_data) {
-		_build_min_max_16_string(id, FORMAT_STRING_SIZE, 
-		                      sinfo_data->min_threads, 
-		                      sinfo_data->max_threads, false);
-		_print_str(id, width, right_justify, true);
-	} else {
-		_print_str("THREADS", width, right_justify, true);
-	}
-
-	if (suffix)
-		printf("%s", suffix);
-	return SLURM_SUCCESS;
-}
-
 int _print_disk(sinfo_data_t * sinfo_data, int width,
 			bool right_justify, char *suffix)
 {
 	char id[FORMAT_STRING_SIZE];
 	if (sinfo_data) {
-		_build_min_max_32_string(id, FORMAT_STRING_SIZE, 
+		_build_min_max_string(id, FORMAT_STRING_SIZE, 
 		                      sinfo_data->min_disk, 
 		                      sinfo_data->max_disk, false);
 		_print_str(id, width, right_justify, true);
@@ -480,7 +331,7 @@
 {
 	char id[FORMAT_STRING_SIZE];
 	if (sinfo_data) {
-		_build_min_max_32_string(id, FORMAT_STRING_SIZE, 
+		_build_min_max_string(id, FORMAT_STRING_SIZE, 
 		                      sinfo_data->min_mem, 
 		                      sinfo_data->max_mem, false);
 		_print_str(id, width, right_justify, true);
@@ -499,7 +350,7 @@
 		width = params.node_field_size;
 
 	if (sinfo_data) {
-		char tmp[MAXHOSTRANGELEN];
+		char tmp[1024];
 		hostlist_ranged_string(sinfo_data->nodes, 
 					sizeof(tmp), tmp);
 		_print_str(tmp, width, right_justify, true);
@@ -523,16 +374,9 @@
 	char tmp[7];
 	if (sinfo_data) {
 #ifdef HAVE_BG		
-<<<<<<< HEAD
-		convert_num_unit((float)sinfo_data->nodes_total, tmp, 
-				UNIT_NONE);
-#else
-		sprintf(tmp, "%d", sinfo_data->nodes_total);
-=======
 		convert_to_kilo(sinfo_data->nodes_tot, tmp);
 #else
 		sprintf(tmp, "%d", sinfo_data->nodes_tot);
->>>>>>> e77a2066
 #endif
 		snprintf(id, FORMAT_STRING_SIZE, "%s", tmp);
 		_print_str(id, width, right_justify, true);
@@ -552,15 +396,8 @@
 	char tmpi[7];
 	if (sinfo_data) {
 #ifdef HAVE_BG		
-<<<<<<< HEAD
-		convert_num_unit((float)sinfo_data->nodes_alloc, 
-				 tmpa, UNIT_NONE);
-		convert_num_unit((float)sinfo_data->nodes_idle, 
-				 tmpi, UNIT_NONE);
-=======
 		convert_to_kilo(sinfo_data->nodes_alloc, tmpa);
 		convert_to_kilo(sinfo_data->nodes_idle, tmpi);
->>>>>>> e77a2066
 #else
 		sprintf(tmpa, "%d", sinfo_data->nodes_alloc);
 		sprintf(tmpi, "%d", sinfo_data->nodes_idle);
@@ -586,21 +423,6 @@
 	char tmpt[7];
 	if (sinfo_data) {
 #ifdef HAVE_BG		
-<<<<<<< HEAD
-		convert_num_unit((float)sinfo_data->nodes_alloc, 
-				 tmpa, UNIT_NONE);
-		convert_num_unit((float)sinfo_data->nodes_idle, 
-				 tmpi, UNIT_NONE);
-		convert_num_unit((float)sinfo_data->nodes_other, 
-				 tmpo, UNIT_NONE);
-		convert_num_unit((float)sinfo_data->nodes_total,
-				 tmpt, UNIT_NONE);
-#else
-		sprintf(tmpa, "%u", sinfo_data->nodes_alloc);
-		sprintf(tmpi, "%u", sinfo_data->nodes_idle);
-		sprintf(tmpo, "%u", sinfo_data->nodes_other);
-		sprintf(tmpt, "%u", sinfo_data->nodes_total);
-=======
 		convert_to_kilo(sinfo_data->nodes_alloc, tmpa);
 		convert_to_kilo(sinfo_data->nodes_idle, tmpi);
 		convert_to_kilo(sinfo_data->nodes_other, tmpo);
@@ -610,7 +432,6 @@
 		sprintf(tmpi, "%d", sinfo_data->nodes_idle);
 		sprintf(tmpo, "%d", sinfo_data->nodes_other);
 		sprintf(tmpt, "%d", sinfo_data->nodes_tot);
->>>>>>> e77a2066
 #endif
 
 		snprintf(id, FORMAT_STRING_SIZE, "%s/%s/%s/%s", 
@@ -723,7 +544,7 @@
 			if ((sinfo_data->part_info->min_nodes < 1) &&
 			    (sinfo_data->part_info->max_nodes > 0))
 				sinfo_data->part_info->min_nodes = 1;
-			_build_min_max_32_string(id, FORMAT_STRING_SIZE, 
+			_build_min_max_string(id, FORMAT_STRING_SIZE, 
 					      sinfo_data->part_info->min_nodes,
 					      sinfo_data->part_info->max_nodes,
 					      true);
@@ -740,9 +561,9 @@
 int _print_state_compact(sinfo_data_t * sinfo_data, int width,
 			bool right_justify, char *suffix)
 {
-	if (sinfo_data && sinfo_data->nodes_total) {
+	if (sinfo_data && sinfo_data->nodes_tot) {
 		char *upper_state = node_state_string_compact(
-			sinfo_data->node_state);
+				sinfo_data->node_state);
 		char *lower_state = _str_tolower(upper_state);
 		_print_str(lower_state, width, right_justify, true);
 		xfree(lower_state);
@@ -759,7 +580,7 @@
 int _print_state_long(sinfo_data_t * sinfo_data, int width,
 			bool right_justify, char *suffix)
 {
-	if (sinfo_data && sinfo_data->nodes_total) {
+	if (sinfo_data && sinfo_data->nodes_tot) {
 		char *upper_state = node_state_string(sinfo_data->node_state);
 		char *lower_state = _str_tolower(upper_state);
 		_print_str(lower_state, width, right_justify, true);
@@ -799,7 +620,7 @@
 {
 	char id[FORMAT_STRING_SIZE];
 	if (sinfo_data) {
-		_build_min_max_32_string(id, FORMAT_STRING_SIZE, 
+		_build_min_max_string(id, FORMAT_STRING_SIZE, 
 		                      sinfo_data->min_weight, 
 		                      sinfo_data->max_weight, false);
 		_print_str(id, width, right_justify, true);
