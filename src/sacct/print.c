/*****************************************************************************\
 *  print.c - print functions for sacct
 *
 *  $Id: print.c 7541 2006-03-18 01:44:58Z da $
 *****************************************************************************
 *  Copyright (C) 2006 The Regents of the University of California.
 *  Produced at Lawrence Livermore National Laboratory (cf, DISCLAIMER).
 *  Written by Danny Auble <da@llnl.gov>.
 *  UCRL-CODE-226842.
 *  
 *  This file is part of SLURM, a resource management program.
 *  For details, see <http://www.llnl.gov/linux/slurm/>.
 *  
 *  SLURM is free software; you can redistribute it and/or modify it under
 *  the terms of the GNU General Public License as published by the Free
 *  Software Foundation; either version 2 of the License, or (at your option)
 *  any later version.
 *
 *  In addition, as a special exception, the copyright holders give permission 
<<<<<<< HEAD
 *  to link the code of portions of this program with the OpenSSL library under
=======
 *  to link the code of portions of this program with the OpenSSL library under 
>>>>>>> 5e89edcf
 *  certain conditions as described in each individual source file, and 
 *  distribute linked combinations including the two. You must obey the GNU 
 *  General Public License in all respects for all of the code used other than 
 *  OpenSSL. If you modify file(s) with this exception, you may extend this 
 *  exception to your version of the file(s), but you are not obligated to do 
 *  so. If you do not wish to do so, delete this exception statement from your
 *  version.  If you delete this exception statement from all source files in 
 *  the program, then also delete it here.
 *  
 *  SLURM is distributed in the hope that it will be useful, but WITHOUT ANY
 *  WARRANTY; without even the implied warranty of MERCHANTABILITY or FITNESS
 *  FOR A PARTICULAR PURPOSE.  See the GNU General Public License for more
 *  details.
 *  
 *  You should have received a copy of the GNU General Public License along
 *  with SLURM; if not, write to the Free Software Foundation, Inc.,
 *  51 Franklin Street, Fifth Floor, Boston, MA 02110-1301  USA.
\*****************************************************************************/

#include "sacct.h"
#include "src/common/parse_time.h"
#include "slurm.h"
#define FORMAT_STRING_SIZE 50

void _elapsed_time(long secs, long usecs, char *str);

void _elapsed_time(long secs, long usecs, char *str)
{
	long	days, hours, minutes, seconds;
	long    subsec = 0;
	
	if(secs < 0) {
		snprintf(str, FORMAT_STRING_SIZE, "'N/A'");
		return;
	}
	
	if(secs < 0) {
		snprintf(str, FORMAT_STRING_SIZE, "'N/A'");
		return;
	}
	
	while (usecs >= 1E6) {
		secs++;
		usecs -= 1E6;
	}
	if(usecs > 0) {
		/* give me 3 significant digits to tack onto the sec */
		subsec = (usecs/1000);
	}
	seconds =  secs % 60;
	minutes = (secs / 60)   % 60;
	hours   = (secs / 3600) % 24;
	days    =  secs / 86400;

	if (days) 
		snprintf(str, FORMAT_STRING_SIZE,
			 "%ld-%2.2ld:%2.2ld:%2.2ld",
		         days, hours, minutes, seconds);
	else if (hours)
		snprintf(str, FORMAT_STRING_SIZE,
			 "%ld:%2.2ld:%2.2ld",
		         hours, minutes, seconds);
	else
		snprintf(str, FORMAT_STRING_SIZE,
			 "%ld:%2.2ld.%3.3ld",
		         minutes, seconds, subsec);
}

void print_fields(type_t type, void *object)
{
	int f, pf;
	for (f=0; f<nprintfields; f++) {
		pf = printfields[f];
		if (f)
			printf(" ");
		(fields[pf].print_routine)(type, object);
	}
	printf("\n");
}

/* Field-specific print routines */

void print_cpu(type_t type, void *object)
{
	job_rec_t *job = (job_rec_t *)object;
	step_rec_t *step = (step_rec_t *)object;
	char str[FORMAT_STRING_SIZE];
	
	switch(type) {
	case HEADLINE:
		printf("%15s", "Cpu");
		break;
	case UNDERSCORE:
		printf("%15s", "---------------");
		break;
	case JOB:
		_elapsed_time(job->tot_cpu_sec, job->tot_cpu_usec, str);
		printf("%15s", str);
		break;
	case JOBSTEP:
		_elapsed_time(step->tot_cpu_sec, step->tot_cpu_usec, str);
		printf("%15s", str);
		break;
	} 
}

void print_elapsed(type_t type, void *object)
{
	job_rec_t *job = (job_rec_t *)object;
	step_rec_t *step = (step_rec_t *)object;
	char str[FORMAT_STRING_SIZE];

	switch(type) {
	case HEADLINE:
		printf("%15s", "Elapsed");
		break;
	case UNDERSCORE:
		printf("%15s", "---------------");
		break;
	case JOB:
		_elapsed_time(job->elapsed, 0, str);
		printf("%15s", str);
		break;
	case JOBSTEP:
		_elapsed_time(step->elapsed, 0, str);
		printf("%15s", str);
		break;
	} 
}

void print_exitcode(type_t type, void *object)
{
	job_rec_t *job = (job_rec_t *)object;
	step_rec_t *step = (step_rec_t *)object;

	switch(type) {
	case HEADLINE:
		printf("%8s", "ExitCode");
		break;
	case UNDERSCORE:
		printf("%8s", "--------");
		break;
	case JOB:
		printf("%8d", job->exitcode);
		break;
	case JOBSTEP:
		printf("%8d", step->exitcode);
		break;
	} 
}

void print_gid(type_t type, void *object)
{ 
	job_rec_t *job = (job_rec_t *)object;
	step_rec_t *step = (step_rec_t *)object;

	switch(type) {
	case HEADLINE:
		printf("%5s", "Gid");
		break;
	case UNDERSCORE:
		printf("%5s", "-----");
		break;
	case JOB:
		printf("%5d", job->header.gid);
		break;
	case JOBSTEP:
		printf("s%5d", step->header.gid);
		break;
	} 
}

void print_group(type_t type, void *object)
{ 
	job_rec_t *job = (job_rec_t *)object;
	step_rec_t *step = (step_rec_t *)object;
	int gid = -1;
	char	*tmp="(unknown)";
	struct	group *gr = NULL;
			
	switch(type) {
	case HEADLINE:
		printf("%-9s", "Group");
		break;
	case UNDERSCORE:
		printf("%-9s", "---------");
		break;
	case JOB:
		gid = job->header.gid;
		break;
	case JOBSTEP:
		gid = step->header.gid;
		break;
	}
	if(gid != -1) {
		if ((gr=getgrgid(gid)))
			tmp=gr->gr_name;
		printf("%-9s", tmp);
	} 
}

void print_idrss(type_t type, void *object)
{
	job_rec_t *job = (job_rec_t *)object;
	step_rec_t *step = (step_rec_t *)object;
	struct rusage rusage;
	char outbuf[FORMAT_STRING_SIZE];
	rusage.ru_idrss = 0;
	
	switch(type) {
	case HEADLINE:
		printf("%8s", "Idrss");
		return;
		break;
	case UNDERSCORE:
		printf("%8s", "------");
		return;
		break;
	case JOB:
		rusage = job->rusage;
		break;
	case JOBSTEP:
		rusage = step->rusage;
		break;
	} 
	convert_num_unit((float)rusage.ru_idrss, outbuf, UNIT_NONE);
	printf("%8s", outbuf);
}

void print_inblocks(type_t type, void *object)
{
	job_rec_t *job = (job_rec_t *)object;
	step_rec_t *step = (step_rec_t *)object;

	switch(type) {
	case HEADLINE:
		printf("%9s", "Inblocks");
		break;
	case UNDERSCORE:
		printf("%9s", "---------");
		break;
	case JOB:
		printf("%9ld", job->rusage.ru_inblock);
		break;
	case JOBSTEP:
		printf("%9ld", step->rusage.ru_inblock);
		break;
	} 
}

void print_isrss(type_t type, void *object)
{
	job_rec_t *job = (job_rec_t *)object;
	step_rec_t *step = (step_rec_t *)object;

	switch(type) {
	case HEADLINE:
		printf("%8s", "Isrss");
		break;
	case UNDERSCORE:
		printf("%8s", "------");
		break;
	case JOB:
		printf("%8ld", job->rusage.ru_isrss);
		break;
	case JOBSTEP:
		printf("%8ld", step->rusage.ru_isrss);
		break;
	} 

}

void print_ixrss(type_t type, void *object)
{
	job_rec_t *job = (job_rec_t *)object;
	step_rec_t *step = (step_rec_t *)object;

	switch(type) {
	case HEADLINE:
		printf("%8s", "Ixrss");
		break;
	case UNDERSCORE:
		printf("%8s", "------");
		break;
	case JOB:
		printf("%8ld", job->rusage.ru_ixrss);
		break;
	case JOBSTEP:
		printf("%8ld", step->rusage.ru_ixrss);
		break;
	} 

}

void print_job(type_t type, void *object)
{
	job_rec_t *job = (job_rec_t *)object;
	step_rec_t *step = (step_rec_t *)object;

	switch(type) {
	case HEADLINE:
		printf("%8s", "Job");
		break;
	case UNDERSCORE:
		printf("%8s", "--------");
		break;
	case JOB:
		printf("%8d", job->header.jobnum);
		break;
	case JOBSTEP:
		printf("%8d", step->header.jobnum);
		break;
	} 
}

void print_name(type_t type, void *object)
{
	job_rec_t *job = (job_rec_t *)object;
	step_rec_t *step = (step_rec_t *)object;

	switch(type) {
	case HEADLINE:
		printf("%-18s", "Jobname");
		break;
	case UNDERSCORE:
		printf("%-18s", "------------------");
		break;
	case JOB:
		if(!job->jobname)
			printf("%-18s", "unknown");			     
		else if(strlen(job->jobname)<19)
			printf("%-18s", job->jobname);
		else
			printf("%-15.15s...", job->jobname);
			
		break;
	case JOBSTEP:
		if(!step->stepname)
			printf("%-18s", "unknown");			     
		else if(strlen(step->stepname)<19)
			printf("%-18s", step->stepname);
		else
			printf("%-15.15s...", step->stepname);
		break;
	} 
}

void print_jobid(type_t type, void *object)
{
	job_rec_t *job = (job_rec_t *)object;
	step_rec_t *step = (step_rec_t *)object;
	char outbuf[10];

	switch(type) {
	case HEADLINE:
		printf("%-10s", "JobID");
		break;
	case UNDERSCORE:
		printf("%-10s", "----------");
		break;
	case JOB:
		printf("%-10d", job->header.jobnum);
		break;
	case JOBSTEP:
		snprintf(outbuf, sizeof(outbuf), "%u.%u",
			 step->header.jobnum,
			 step->stepnum);
		printf("%-10s", outbuf);
		break;
	} 

}

void print_majflt(type_t type, void *object)
{
	job_rec_t *job = (job_rec_t *)object;
	step_rec_t *step = (step_rec_t *)object;

	switch(type) {
	case HEADLINE:
		printf("%8s", "Majflt");
		break;
	case UNDERSCORE:
		printf("%8s", "------");
		break;
	case JOB:
		printf("%8ld", job->rusage.ru_majflt);
		break;
	case JOBSTEP:
		printf("%8ld", step->rusage.ru_majflt);
		break;
	} 
}

void print_minflt(type_t type, void *object)
{
	job_rec_t *job = (job_rec_t *)object;
	step_rec_t *step = (step_rec_t *)object;

	switch(type) {
	case HEADLINE:
		printf("%8s", "Minflt");
		break;
	case UNDERSCORE:
		printf("%8s", "------");
		break;
	case JOB:
		printf("%8ld", job->rusage.ru_minflt);
		break;
	case JOBSTEP:
		printf("%8ld", step->rusage.ru_minflt);
		break;
	} 
}

void print_msgrcv(type_t type, void *object)
{
	job_rec_t *job = (job_rec_t *)object;
	step_rec_t *step = (step_rec_t *)object;

	switch(type) {
	case HEADLINE:
		printf("%9s", "Msgrcv");
		break;
	case UNDERSCORE:
		printf("%9s", "---------");
		break;
	case JOB:
		printf("%9ld", job->rusage.ru_msgrcv);
		break;
	case JOBSTEP:
		printf("%9ld", step->rusage.ru_msgrcv);
		break;
	} 
}

void print_msgsnd(type_t type, void *object)
{
	job_rec_t *job = (job_rec_t *)object;
	step_rec_t *step = (step_rec_t *)object;

	switch(type) {
	case HEADLINE:
		printf("%9s", "Msgsnd");
		break;
	case UNDERSCORE:
		printf("%9s", "---------");
		break;
	case JOB:
		printf("%9ld", job->rusage.ru_msgsnd);
		break;
	case JOBSTEP:
		printf("%9ld", step->rusage.ru_msgsnd);
		break;
	} 
}

void print_ncpus(type_t type, void *object)
{ 
	job_rec_t *job = (job_rec_t *)object;
	step_rec_t *step = (step_rec_t *)object;

	switch(type) {
	case HEADLINE:
		printf("%7s", "Ncpus");
		break;
	case UNDERSCORE:
		printf("%7s", "-------");
		break;
	case JOB:
		printf("%7d", job->ncpus);
		break;
	case JOBSTEP:
		printf("%7d", step->ncpus);
		break;
	} 
}

void print_nivcsw(type_t type, void *object)
{ 
	job_rec_t *job = (job_rec_t *)object;
	step_rec_t *step = (step_rec_t *)object;

	switch(type) {
	case HEADLINE:
		printf("%9s", "Nivcsw");
		break;
	case UNDERSCORE:
		printf("%9s", "---------");
		break;
	case JOB:
		printf("%9ld", job->rusage.ru_nivcsw);
		break;
	case JOBSTEP:
		printf("%9ld", step->rusage.ru_nivcsw);
		break;
	} 
}

void print_nodes(type_t type, void *object)
{ 
	job_rec_t *job = (job_rec_t *)object;

	switch(type) {
	case HEADLINE:
		printf("%-30s", "Nodes");
		break;
	case UNDERSCORE:
		printf("%-30s", "------------------------------");
		break;
	case JOB:
		printf("%-30s", job->nodes);
		break;
	case JOBSTEP:
		printf("%-30s", "                              ");
		break;
	} 
}

void print_nsignals(type_t type, void *object)
{ 
	job_rec_t *job = (job_rec_t *)object;
	step_rec_t *step = (step_rec_t *)object;

	switch(type) {
	case HEADLINE:
		printf("%9s", "Nsignals");
		break;
	case UNDERSCORE:
		printf("%9s", "---------");
		break;
	case JOB:
		printf("%9ld", job->rusage.ru_nsignals);
		break;
	case JOBSTEP:
		printf("%9ld", step->rusage.ru_nsignals);
		break;
	} 
}

void print_nswap(type_t type, void *object)
{ 
	job_rec_t *job = (job_rec_t *)object;
	step_rec_t *step = (step_rec_t *)object;

	switch(type) {
	case HEADLINE:
		printf("%8s", "Nswap");
		break;
	case UNDERSCORE:
		printf("%8s", "------");
		break;
	case JOB:
		printf("%8ld", job->rusage.ru_nswap);
		break;
	case JOBSTEP:
		printf("%8ld", step->rusage.ru_nswap);
		break;
	} 
}

void print_ntasks(type_t type, void *object)
{ 
	job_rec_t *job = (job_rec_t *)object;
	step_rec_t *step = (step_rec_t *)object;

	switch(type) {
	case HEADLINE:
		printf("%7s", "Ntasks");
		break;
	case UNDERSCORE:
		printf("%7s", "-------");
		break;
	case JOB:
		printf("%7d", job->ntasks);
		break;
	case JOBSTEP:
		printf("%7d", step->ntasks);
		break;
	} 
}

void print_nvcsw(type_t type, void *object)
{ 
	job_rec_t *job = (job_rec_t *)object;
	step_rec_t *step = (step_rec_t *)object;

	switch(type) {
	case HEADLINE:
		printf("%9s", "Nvcsw");
		break;
	case UNDERSCORE:
		printf("%9s", "---------");
		break;
	case JOB:
		printf("%9ld", job->rusage.ru_nvcsw);
		break;
	case JOBSTEP:
		printf("%9ld", step->rusage.ru_nvcsw);
		break;
	} 
}

void print_outblocks(type_t type, void *object)
{ 
	job_rec_t *job = (job_rec_t *)object;
	step_rec_t *step = (step_rec_t *)object;

	switch(type) {
	case HEADLINE:
		printf("%9s", "Outblocks");
		break;
	case UNDERSCORE:
		printf("%9s", "---------");
		break;
	case JOB:
		printf("%9ld", job->rusage.ru_oublock);
		break;
	case JOBSTEP:
		printf("%9ld", step->rusage.ru_oublock);
		break;
	} 
}

void print_partition(type_t type, void *object)
{ 
	job_rec_t *job = (job_rec_t *)object;
	step_rec_t *step = (step_rec_t *)object;

	switch(type) {
	case HEADLINE:
		printf("%-10s", "Partition");
		break;
	case UNDERSCORE:
		printf("%-10s", "----------");
		break;
	case JOB:
		if(!job->header.partition)
			printf("%-10s", "unknown");			     
		else if(strlen(job->header.partition)<11)
			printf("%-10s", job->header.partition);
		else
			printf("%-7.7s...", job->header.partition);
		
		break;
	case JOBSTEP:
		if(!step->header.partition)
			printf("%-10s", "unknown");			     
		else if(strlen(step->header.partition)<11)
			printf("%-10s", step->header.partition);
		else
			printf("%-7.7s...", step->header.partition);
	
		break;
	} 
}

void print_blockid(type_t type, void *object)
{ 
	job_rec_t *job = (job_rec_t *)object;
	step_rec_t *step = (step_rec_t *)object;

	switch(type) {
	case HEADLINE:
		printf("%-16s", "BlockID");
		break;
	case UNDERSCORE:
		printf("%-16s", "----------------");
		break;
	case JOB:
		if(!job->header.blockid)
			printf("%-16s", "unknown");			     
		else if(strlen(job->header.blockid)<17)
			printf("%-16s", job->header.blockid);
		else
			printf("%-13.13s...", job->header.blockid);
		
		break;
	case JOBSTEP:
		if(!step->header.blockid)
			printf("%-16s", "unknown");			     
		else if(strlen(step->header.blockid)<17)
			printf("%-16s", step->header.blockid);
		else
			printf("%-13.13s...", step->header.blockid);
	
		break;
	} 
}

void print_pages(type_t type, void *object)
{ 
	job_rec_t *job = (job_rec_t *)object;
	step_rec_t *step = (step_rec_t *)object;
	char outbuf[FORMAT_STRING_SIZE];
	char buf1[FORMAT_STRING_SIZE];
	char buf2[FORMAT_STRING_SIZE];
	char buf3[50];
	sacct_t sacct;
	char *nodes = NULL;
	uint32_t pos;

	switch(type) {
	case HEADLINE:
<<<<<<< HEAD
		printf("%-50s", "MaxPages/Node:Task - Ave");
		break;
	case UNDERSCORE:
		printf("%-50s", "----------------------------------");
=======
		printf("%-35s", "MaxPages/Node:Task - Ave");
		break;
	case UNDERSCORE:
		printf("%-35s", "----------------------------------");
>>>>>>> 5e89edcf
		break;
	case JOB:
		sacct = job->sacct;
		nodes = job->nodes;
		pos = sacct.min_cpu_id.nodeid;				 
<<<<<<< HEAD
		convert_num_unit((float)sacct.max_pages, buf1, UNIT_NONE);

		if(job->track_steps)
			snprintf(outbuf, FORMAT_STRING_SIZE, "%s/- - -", buf1);
		else {
			convert_num_unit((float)sacct.ave_pages,
					 buf2, UNIT_NONE);
=======
		convert_num((float)sacct.max_pages, buf1);
		if(job->track_steps)
			snprintf(outbuf, FORMAT_STRING_SIZE, "%s/- - -", buf1);
		else {
			convert_num((float)sacct.ave_pages, buf2);
>>>>>>> 5e89edcf
			find_hostname(pos, nodes, buf3);
			snprintf(outbuf, FORMAT_STRING_SIZE, "%s/%s:%u - %s", 
				 buf1,
				 buf3,
				 sacct.max_pages_id.taskid, 
				 buf2);
		}
<<<<<<< HEAD
		printf("%-50s", outbuf);
=======
		printf("%-35s", outbuf);
>>>>>>> 5e89edcf
		break;
	case JOBSTEP:
		sacct = step->sacct;
		nodes = step->nodes;
		pos = sacct.min_cpu_id.nodeid;				 
<<<<<<< HEAD
		convert_num_unit((float)sacct.max_pages, buf1, UNIT_NONE);
		convert_num_unit((float)sacct.ave_pages, buf2, UNIT_NONE);
=======
		convert_num((float)sacct.max_pages, buf1);
		convert_num((float)sacct.ave_pages, buf2);
>>>>>>> 5e89edcf
		find_hostname(pos, nodes, buf3);
		snprintf(outbuf, FORMAT_STRING_SIZE, "%s/%s:%u - %s", 
			 buf1,
			 buf3,
			 sacct.max_pages_id.taskid, 
			 buf2);
<<<<<<< HEAD
		printf("%-50s", outbuf);
=======
		printf("%-35s", outbuf);
>>>>>>> 5e89edcf
		break;
	} 
}

void print_rss(type_t type, void *object)
{ 
	job_rec_t *job = (job_rec_t *)object;
	step_rec_t *step = (step_rec_t *)object;
	char outbuf[FORMAT_STRING_SIZE];
	char buf1[FORMAT_STRING_SIZE];
	char buf2[FORMAT_STRING_SIZE];
	char buf3[50];
	sacct_t sacct;
	char *nodes = NULL;
	uint32_t pos;

	switch(type) {
	case HEADLINE:
<<<<<<< HEAD
		printf("%-50s", "MaxRSS/Node:Task - Ave");
		break;
	case UNDERSCORE:
		printf("%-50s", "--------------------------------");
=======
		printf("%-32s", "MaxRSS/Node:Task - Ave");
		break;
	case UNDERSCORE:
		printf("%-32s", "--------------------------------");
>>>>>>> 5e89edcf
		break;
	case JOB:
		sacct = job->sacct;
		nodes = job->nodes;
		pos = sacct.min_cpu_id.nodeid;				 
<<<<<<< HEAD
		convert_num_unit((float)sacct.max_rss, buf1, UNIT_NONE);

		if(job->track_steps)
			snprintf(outbuf, FORMAT_STRING_SIZE, "%s/- - -", buf1);
		else {
			convert_num_unit((float)sacct.ave_rss, 
					 buf2, UNIT_NONE);
=======
		convert_num((float)sacct.max_rss, buf1);
		if(job->track_steps)
			snprintf(outbuf, FORMAT_STRING_SIZE, "%s/- - -", buf1);
		else {
			convert_num((float)sacct.ave_rss, buf2);
>>>>>>> 5e89edcf
			find_hostname(pos, nodes, buf3);
			snprintf(outbuf, FORMAT_STRING_SIZE, "%s/%s:%u - %s", 
				 buf1,
				 buf3, 
				 sacct.max_rss_id.taskid, 
				 buf2);
		}
<<<<<<< HEAD
		printf("%-50s", outbuf);
=======
		printf("%-32s", outbuf);
>>>>>>> 5e89edcf
		break;
	case JOBSTEP:
		sacct = step->sacct;
		nodes = step->nodes;
		pos = sacct.min_cpu_id.nodeid;				 
<<<<<<< HEAD
		convert_num_unit((float)sacct.max_rss, buf1, UNIT_NONE);
		convert_num_unit((float)sacct.ave_rss, buf2, UNIT_NONE);
=======
		convert_num((float)sacct.max_rss, buf1);
		convert_num((float)sacct.ave_rss, buf2);
>>>>>>> 5e89edcf
		find_hostname(pos, nodes, buf3);
		snprintf(outbuf, FORMAT_STRING_SIZE, "%s/%s:%u - %s", 
			 buf1,
			 buf3, 
			 sacct.max_rss_id.taskid, 
			 buf2);
<<<<<<< HEAD
		printf("%-50s", outbuf);
=======
		printf("%-32s", outbuf);
>>>>>>> 5e89edcf
		break;
	} 
}

void print_status(type_t type, void *object)
{ 
	job_rec_t *job = (job_rec_t *)object;
	step_rec_t *step = (step_rec_t *)object;

	switch(type) {
	case HEADLINE:
		printf("%-20s", "Status");
		break;
	case UNDERSCORE:
		printf("%-20s", "--------------------");
		break;
	case JOB:
		if ( job->status == JOB_CANCELLED) {
			printf ("%-10s by %6d",
				decode_status_int(job->status), job->requid);
		}
		else {
			printf("%-20s", decode_status_int(job->status));
		}
		break;
	case JOBSTEP:
		if ( step->status == JOB_CANCELLED) {
			printf ("%-10s by %6d",
				decode_status_int(step->status), step->requid);
		}
		else {
			printf("%-20s", decode_status_int(step->status));
		}
		break;
	} 
}

void print_submit(type_t type, void *object)
{ 
	job_rec_t *job = (job_rec_t *)object;
	step_rec_t *step = (step_rec_t *)object;
	char time_str[32];
		
	switch(type) {
	case HEADLINE:
		printf("%-14s", "Submit Time");
		break;
	case UNDERSCORE:
		printf("%-14s", "--------------");
		break;
	case JOB:
		slurm_make_time_str(&job->header.job_submit, 
				    time_str, 
				    sizeof(time_str));
		printf("%-14s", time_str);
		break;
	case JOBSTEP:
		slurm_make_time_str(&step->header.timestamp, 
				    time_str, 
				    sizeof(time_str));
		printf("%-14s", time_str);
		break;
	} 
}

void print_start(type_t type, void *object)
{ 
	job_rec_t *job = (job_rec_t *)object;
	step_rec_t *step = (step_rec_t *)object;
	char time_str[32];
	
	switch(type) {
	case HEADLINE:
		printf("%-14s", "Start Time");
		break;
	case UNDERSCORE:
		printf("%-14s", "--------------");
		break;
	case JOB:
		slurm_make_time_str(&job->header.timestamp, 
				    time_str, 
				    sizeof(time_str));
		printf("%-14s", time_str);
		break;
	case JOBSTEP:
		slurm_make_time_str(&step->header.timestamp, 
				    time_str, 
				    sizeof(time_str));
		printf("%-14s", time_str);
		break;
	} 
}

void print_end(type_t type, void *object)
{ 
	job_rec_t *job = (job_rec_t *)object;
	step_rec_t *step = (step_rec_t *)object;
	char time_str[32];
	
	switch(type) {
	case HEADLINE:
		printf("%-14s", "End Time");
		break;
	case UNDERSCORE:
		printf("%-14s", "--------------");
		break;
	case JOB:
		slurm_make_time_str(&job->end, 
				    time_str, 
				    sizeof(time_str));
		printf("%-14s", time_str);
		break;
	case JOBSTEP:
		slurm_make_time_str(&step->end, 
				    time_str, 
				    sizeof(time_str));
		printf("%-14s", time_str);
		break;
	} 
}

void print_systemcpu(type_t type, void *object)
{
	job_rec_t *job = (job_rec_t *)object;
	step_rec_t *step = (step_rec_t *)object;
	char str[FORMAT_STRING_SIZE];

	switch(type) {
	case HEADLINE:
		printf("%15s", "SystemCpu");
		break;
	case UNDERSCORE:
		printf("%15s", "---------------");
		break;
	case JOB:
		_elapsed_time(job->rusage.ru_stime.tv_sec,
			      job->rusage.ru_stime.tv_usec, str);
		printf("%15s", str);
		break;
	case JOBSTEP:
		_elapsed_time(step->rusage.ru_stime.tv_sec,
			      step->rusage.ru_stime.tv_usec, str);
		printf("%15s", str);
		break;
	} 

}

void print_uid(type_t type, void *object)
{ 
	job_rec_t *job = (job_rec_t *)object;
	step_rec_t *step = (step_rec_t *)object;
	
	switch(type) {
	case HEADLINE:
		printf("%5s", "Uid");
		break;
	case UNDERSCORE:
		printf("%5s", "-----");
		break;
	case JOB:
		printf("%5d", job->header.uid);
		break;
	case JOBSTEP:
		printf("%5d", step->header.uid);
		break;
	} 
}

void print_user(type_t type, void *object)
{ 
	job_rec_t *job = (job_rec_t *)object;
	step_rec_t *step = (step_rec_t *)object;
	int uid = -1;
	char	*tmp="(unknown)";
	struct	passwd *pw = NULL;
	
	switch(type) {
	case HEADLINE:
		printf("%-9s", "User");
		break;
	case UNDERSCORE:
		printf("%-9s", "---------");
		break;
	case JOB:
		uid = job->header.uid;
		break;
	case JOBSTEP:
		uid = step->header.uid;
		break;
	} 
	if(uid != -1) {
		if ((pw=getpwuid(uid)))
			tmp=pw->pw_name;
		printf("%-9s", tmp);
	}
}

void print_usercpu(type_t type, void *object)
{
	job_rec_t *job = (job_rec_t *)object;
	step_rec_t *step = (step_rec_t *)object;
	char str[FORMAT_STRING_SIZE];
	
	switch(type) {
	case HEADLINE:
		printf("%15s", "UserCpu");
		break;
	case UNDERSCORE:
		printf("%15s", "---------------");
		break;
	case JOB:
		_elapsed_time(job->rusage.ru_utime.tv_sec,
			      job->rusage.ru_utime.tv_usec, str);
		printf("%15s", str);
		break;
	case JOBSTEP:
		_elapsed_time(step->rusage.ru_utime.tv_sec,
			      step->rusage.ru_utime.tv_usec, str);
		printf("%15s", str);
		break;
	} 

}

void print_vsize(type_t type, void *object)
{ 
	job_rec_t *job = (job_rec_t *)object;
	step_rec_t *step = (step_rec_t *)object;
	char outbuf[FORMAT_STRING_SIZE];
	char buf1[FORMAT_STRING_SIZE];
	char buf2[FORMAT_STRING_SIZE];
	char buf3[50];
	sacct_t sacct;
	char *nodes = NULL;
	uint32_t pos;

	switch(type) {
	case HEADLINE:
<<<<<<< HEAD
		printf("%-50s", "MaxVSIZE/Node:Task - Ave");
		break;
	case UNDERSCORE:
		printf("%-50s", "----------------------------------");
=======
		printf("%-34s", "MaxVSIZE/Node:Task - Ave");
		break;
	case UNDERSCORE:
		printf("%-34s", "----------------------------------");
>>>>>>> 5e89edcf
		break;
	case JOB:
		sacct = job->sacct;
		nodes = job->nodes;
		pos = sacct.min_cpu_id.nodeid;				 
<<<<<<< HEAD
		convert_num_unit((float)sacct.max_vsize, buf1, UNIT_NONE);
		if(job->track_steps)
			snprintf(outbuf, FORMAT_STRING_SIZE, "%s/- - -", buf1);
		else {
			convert_num_unit((float)sacct.ave_vsize,
					 buf2, UNIT_NONE);
=======
		convert_num((float)sacct.max_vsize, buf1);
		if(job->track_steps)
			snprintf(outbuf, FORMAT_STRING_SIZE, "%s/- - -", buf1);
		else {
			convert_num((float)sacct.ave_vsize, buf2);
>>>>>>> 5e89edcf
			find_hostname(pos, nodes, buf3);
			snprintf(outbuf, FORMAT_STRING_SIZE, "%s/%s:%u - %s", 
				 buf1,
				 buf3, 
				 sacct.max_vsize_id.taskid, 
				 buf2);
		}
<<<<<<< HEAD
		printf("%-50s", outbuf);
=======
		printf("%-34s", outbuf);
>>>>>>> 5e89edcf
		break;
	case JOBSTEP:
		sacct = step->sacct;
		nodes = step->nodes;
		pos = sacct.min_cpu_id.nodeid;				 
<<<<<<< HEAD
		convert_num_unit((float)sacct.max_vsize, buf1, UNIT_NONE);
		convert_num_unit((float)sacct.ave_vsize, buf2, UNIT_NONE);
=======
		convert_num((float)sacct.max_vsize, buf1);
		convert_num((float)sacct.ave_vsize, buf2);
>>>>>>> 5e89edcf
		find_hostname(pos, nodes, buf3);
		snprintf(outbuf, FORMAT_STRING_SIZE, "%s/%s:%u - %s", 
			 buf1,
			 buf3, 
			 sacct.max_vsize_id.taskid, 
			 buf2);
<<<<<<< HEAD
		printf("%-50s", outbuf);
=======
		printf("%-34s", outbuf);
>>>>>>> 5e89edcf
		break;
	} 
}

void print_cputime(type_t type, void *object)
{ 
	job_rec_t *job = (job_rec_t *)object;
	step_rec_t *step = (step_rec_t *)object;
	char outbuf[FORMAT_STRING_SIZE];
	char buf1[FORMAT_STRING_SIZE];
	char buf2[FORMAT_STRING_SIZE];
	char buf3[50];
	sacct_t sacct;
	char *nodes = NULL;
	uint32_t pos;

	switch(type) {
	case HEADLINE:
<<<<<<< HEAD
		printf("%-50s", "MinCPUtime/Node:Task - Ave");
		break;
	case UNDERSCORE:
		printf("%-50s", "------------------------------------");
=======
		printf("%-36s", "MinCPUtime/Node:Task - Ave");
		break;
	case UNDERSCORE:
		printf("%-36s", "------------------------------------");
>>>>>>> 5e89edcf
		break;
	case JOB:
		sacct = job->sacct;
		nodes = job->nodes;
		pos = sacct.min_cpu_id.nodeid;				 
		_elapsed_time((int)sacct.min_cpu, 0, buf1);
		if(job->track_steps)
			snprintf(outbuf, FORMAT_STRING_SIZE, 
				 "%s/- - -", buf1);
		else {
			_elapsed_time((int)sacct.ave_cpu, 0, buf2);
			find_hostname(pos, nodes, buf3);
			snprintf(outbuf, FORMAT_STRING_SIZE, 
				 "%s/%s:%u - %s", 
				 buf1,
				 buf3, 
				 sacct.min_cpu_id.taskid, 
				 buf2);
		}
<<<<<<< HEAD
		printf("%-50s", outbuf);
=======
		printf("%-36s", outbuf);
>>>>>>> 5e89edcf
		break;
	case JOBSTEP:
		sacct = step->sacct;
		nodes = step->nodes;
		pos = sacct.min_cpu_id.nodeid;				 
		_elapsed_time((int)sacct.min_cpu, 0, buf1);
		_elapsed_time((int)sacct.ave_cpu, 0, buf2);
		find_hostname(pos, nodes, buf3);
		snprintf(outbuf, FORMAT_STRING_SIZE, 
			 "%s/%s:%u - %s", 
			 buf1,
			 buf3, 
			 sacct.min_cpu_id.taskid, 
			 buf2);
<<<<<<< HEAD
		printf("%-50s", outbuf);
=======
		printf("%-36s", outbuf);
>>>>>>> 5e89edcf
		break;
	} 
}

void print_account(type_t type, void *object)
{
	job_rec_t *job = (job_rec_t *)object;
	step_rec_t *step = (step_rec_t *)object;

	switch(type) {
	case HEADLINE:
		printf("%-16s", "account");
		break;
	case UNDERSCORE:
		printf("%-16s", "----------------");
		break;
	case JOB:
		if(!job->account)
			printf("%-16s", "unknown");
		else if(strlen(job->account)<17)
			printf("%-16s", job->account);
		else
			printf("%-13.13s...", job->account);
		break;
	case JOBSTEP:
		if(!step->account)
			printf("%-16s", "unknown");
		else if(strlen(step->account)<17)
			printf("%-16s", step->account);
		else
			printf("%-13.13s...", step->account);
		break;
	}
}
<|MERGE_RESOLUTION|>--- conflicted
+++ resolved
@@ -6,7 +6,7 @@
  *  Copyright (C) 2006 The Regents of the University of California.
  *  Produced at Lawrence Livermore National Laboratory (cf, DISCLAIMER).
  *  Written by Danny Auble <da@llnl.gov>.
- *  UCRL-CODE-226842.
+ *  UCRL-CODE-217948.
  *  
  *  This file is part of SLURM, a resource management program.
  *  For details, see <http://www.llnl.gov/linux/slurm/>.
@@ -17,11 +17,7 @@
  *  any later version.
  *
  *  In addition, as a special exception, the copyright holders give permission 
-<<<<<<< HEAD
- *  to link the code of portions of this program with the OpenSSL library under
-=======
  *  to link the code of portions of this program with the OpenSSL library under 
->>>>>>> 5e89edcf
  *  certain conditions as described in each individual source file, and 
  *  distribute linked combinations including the two. You must obey the GNU 
  *  General Public License in all respects for all of the code used other than 
@@ -43,20 +39,13 @@
 
 #include "sacct.h"
 #include "src/common/parse_time.h"
-#include "slurm.h"
-#define FORMAT_STRING_SIZE 50
+#define FORMAT_STRING_SIZE 32
 
 void _elapsed_time(long secs, long usecs, char *str);
 
 void _elapsed_time(long secs, long usecs, char *str)
 {
 	long	days, hours, minutes, seconds;
-	long    subsec = 0;
-	
-	if(secs < 0) {
-		snprintf(str, FORMAT_STRING_SIZE, "'N/A'");
-		return;
-	}
 	
 	if(secs < 0) {
 		snprintf(str, FORMAT_STRING_SIZE, "'N/A'");
@@ -67,10 +56,7 @@
 		secs++;
 		usecs -= 1E6;
 	}
-	if(usecs > 0) {
-		/* give me 3 significant digits to tack onto the sec */
-		subsec = (usecs/1000);
-	}
+
 	seconds =  secs % 60;
 	minutes = (secs / 60)   % 60;
 	hours   = (secs / 3600) % 24;
@@ -86,8 +72,8 @@
 		         hours, minutes, seconds);
 	else
 		snprintf(str, FORMAT_STRING_SIZE,
-			 "%ld:%2.2ld.%3.3ld",
-		         minutes, seconds, subsec);
+			 "%ld:%2.2ld",
+		         minutes, seconds);
 }
 
 void print_fields(type_t type, void *object)
@@ -247,7 +233,7 @@
 		rusage = step->rusage;
 		break;
 	} 
-	convert_num_unit((float)rusage.ru_idrss, outbuf, UNIT_NONE);
+	convert_num((float)rusage.ru_idrss, outbuf);
 	printf("%8s", outbuf);
 }
 
@@ -726,37 +712,20 @@
 
 	switch(type) {
 	case HEADLINE:
-<<<<<<< HEAD
-		printf("%-50s", "MaxPages/Node:Task - Ave");
-		break;
-	case UNDERSCORE:
-		printf("%-50s", "----------------------------------");
-=======
 		printf("%-35s", "MaxPages/Node:Task - Ave");
 		break;
 	case UNDERSCORE:
 		printf("%-35s", "----------------------------------");
->>>>>>> 5e89edcf
 		break;
 	case JOB:
 		sacct = job->sacct;
 		nodes = job->nodes;
 		pos = sacct.min_cpu_id.nodeid;				 
-<<<<<<< HEAD
-		convert_num_unit((float)sacct.max_pages, buf1, UNIT_NONE);
-
-		if(job->track_steps)
-			snprintf(outbuf, FORMAT_STRING_SIZE, "%s/- - -", buf1);
-		else {
-			convert_num_unit((float)sacct.ave_pages,
-					 buf2, UNIT_NONE);
-=======
 		convert_num((float)sacct.max_pages, buf1);
 		if(job->track_steps)
 			snprintf(outbuf, FORMAT_STRING_SIZE, "%s/- - -", buf1);
 		else {
 			convert_num((float)sacct.ave_pages, buf2);
->>>>>>> 5e89edcf
 			find_hostname(pos, nodes, buf3);
 			snprintf(outbuf, FORMAT_STRING_SIZE, "%s/%s:%u - %s", 
 				 buf1,
@@ -764,34 +733,21 @@
 				 sacct.max_pages_id.taskid, 
 				 buf2);
 		}
-<<<<<<< HEAD
-		printf("%-50s", outbuf);
-=======
 		printf("%-35s", outbuf);
->>>>>>> 5e89edcf
 		break;
 	case JOBSTEP:
 		sacct = step->sacct;
 		nodes = step->nodes;
 		pos = sacct.min_cpu_id.nodeid;				 
-<<<<<<< HEAD
-		convert_num_unit((float)sacct.max_pages, buf1, UNIT_NONE);
-		convert_num_unit((float)sacct.ave_pages, buf2, UNIT_NONE);
-=======
 		convert_num((float)sacct.max_pages, buf1);
 		convert_num((float)sacct.ave_pages, buf2);
->>>>>>> 5e89edcf
 		find_hostname(pos, nodes, buf3);
 		snprintf(outbuf, FORMAT_STRING_SIZE, "%s/%s:%u - %s", 
 			 buf1,
 			 buf3,
 			 sacct.max_pages_id.taskid, 
 			 buf2);
-<<<<<<< HEAD
-		printf("%-50s", outbuf);
-=======
 		printf("%-35s", outbuf);
->>>>>>> 5e89edcf
 		break;
 	} 
 }
@@ -810,37 +766,20 @@
 
 	switch(type) {
 	case HEADLINE:
-<<<<<<< HEAD
-		printf("%-50s", "MaxRSS/Node:Task - Ave");
-		break;
-	case UNDERSCORE:
-		printf("%-50s", "--------------------------------");
-=======
 		printf("%-32s", "MaxRSS/Node:Task - Ave");
 		break;
 	case UNDERSCORE:
 		printf("%-32s", "--------------------------------");
->>>>>>> 5e89edcf
 		break;
 	case JOB:
 		sacct = job->sacct;
 		nodes = job->nodes;
 		pos = sacct.min_cpu_id.nodeid;				 
-<<<<<<< HEAD
-		convert_num_unit((float)sacct.max_rss, buf1, UNIT_NONE);
-
-		if(job->track_steps)
-			snprintf(outbuf, FORMAT_STRING_SIZE, "%s/- - -", buf1);
-		else {
-			convert_num_unit((float)sacct.ave_rss, 
-					 buf2, UNIT_NONE);
-=======
 		convert_num((float)sacct.max_rss, buf1);
 		if(job->track_steps)
 			snprintf(outbuf, FORMAT_STRING_SIZE, "%s/- - -", buf1);
 		else {
 			convert_num((float)sacct.ave_rss, buf2);
->>>>>>> 5e89edcf
 			find_hostname(pos, nodes, buf3);
 			snprintf(outbuf, FORMAT_STRING_SIZE, "%s/%s:%u - %s", 
 				 buf1,
@@ -848,34 +787,21 @@
 				 sacct.max_rss_id.taskid, 
 				 buf2);
 		}
-<<<<<<< HEAD
-		printf("%-50s", outbuf);
-=======
 		printf("%-32s", outbuf);
->>>>>>> 5e89edcf
 		break;
 	case JOBSTEP:
 		sacct = step->sacct;
 		nodes = step->nodes;
 		pos = sacct.min_cpu_id.nodeid;				 
-<<<<<<< HEAD
-		convert_num_unit((float)sacct.max_rss, buf1, UNIT_NONE);
-		convert_num_unit((float)sacct.ave_rss, buf2, UNIT_NONE);
-=======
 		convert_num((float)sacct.max_rss, buf1);
 		convert_num((float)sacct.ave_rss, buf2);
->>>>>>> 5e89edcf
 		find_hostname(pos, nodes, buf3);
 		snprintf(outbuf, FORMAT_STRING_SIZE, "%s/%s:%u - %s", 
 			 buf1,
 			 buf3, 
 			 sacct.max_rss_id.taskid, 
 			 buf2);
-<<<<<<< HEAD
-		printf("%-50s", outbuf);
-=======
 		printf("%-32s", outbuf);
->>>>>>> 5e89edcf
 		break;
 	} 
 }
@@ -887,28 +813,16 @@
 
 	switch(type) {
 	case HEADLINE:
-		printf("%-20s", "Status");
-		break;
-	case UNDERSCORE:
-		printf("%-20s", "--------------------");
-		break;
-	case JOB:
-		if ( job->status == JOB_CANCELLED) {
-			printf ("%-10s by %6d",
-				decode_status_int(job->status), job->requid);
-		}
-		else {
-			printf("%-20s", decode_status_int(job->status));
-		}
-		break;
-	case JOBSTEP:
-		if ( step->status == JOB_CANCELLED) {
-			printf ("%-10s by %6d",
-				decode_status_int(step->status), step->requid);
-		}
-		else {
-			printf("%-20s", decode_status_int(step->status));
-		}
+		printf("%-10s", "Status");
+		break;
+	case UNDERSCORE:
+		printf("%-10s", "----------");
+		break;
+	case JOB:
+		printf("%-10s", decode_status_int(job->status));
+		break;
+	case JOBSTEP:
+		printf("%-10s", decode_status_int(step->status));
 		break;
 	} 
 }
@@ -1115,36 +1029,20 @@
 
 	switch(type) {
 	case HEADLINE:
-<<<<<<< HEAD
-		printf("%-50s", "MaxVSIZE/Node:Task - Ave");
-		break;
-	case UNDERSCORE:
-		printf("%-50s", "----------------------------------");
-=======
 		printf("%-34s", "MaxVSIZE/Node:Task - Ave");
 		break;
 	case UNDERSCORE:
 		printf("%-34s", "----------------------------------");
->>>>>>> 5e89edcf
 		break;
 	case JOB:
 		sacct = job->sacct;
 		nodes = job->nodes;
 		pos = sacct.min_cpu_id.nodeid;				 
-<<<<<<< HEAD
-		convert_num_unit((float)sacct.max_vsize, buf1, UNIT_NONE);
-		if(job->track_steps)
-			snprintf(outbuf, FORMAT_STRING_SIZE, "%s/- - -", buf1);
-		else {
-			convert_num_unit((float)sacct.ave_vsize,
-					 buf2, UNIT_NONE);
-=======
 		convert_num((float)sacct.max_vsize, buf1);
 		if(job->track_steps)
 			snprintf(outbuf, FORMAT_STRING_SIZE, "%s/- - -", buf1);
 		else {
 			convert_num((float)sacct.ave_vsize, buf2);
->>>>>>> 5e89edcf
 			find_hostname(pos, nodes, buf3);
 			snprintf(outbuf, FORMAT_STRING_SIZE, "%s/%s:%u - %s", 
 				 buf1,
@@ -1152,34 +1050,21 @@
 				 sacct.max_vsize_id.taskid, 
 				 buf2);
 		}
-<<<<<<< HEAD
-		printf("%-50s", outbuf);
-=======
 		printf("%-34s", outbuf);
->>>>>>> 5e89edcf
 		break;
 	case JOBSTEP:
 		sacct = step->sacct;
 		nodes = step->nodes;
 		pos = sacct.min_cpu_id.nodeid;				 
-<<<<<<< HEAD
-		convert_num_unit((float)sacct.max_vsize, buf1, UNIT_NONE);
-		convert_num_unit((float)sacct.ave_vsize, buf2, UNIT_NONE);
-=======
 		convert_num((float)sacct.max_vsize, buf1);
 		convert_num((float)sacct.ave_vsize, buf2);
->>>>>>> 5e89edcf
 		find_hostname(pos, nodes, buf3);
 		snprintf(outbuf, FORMAT_STRING_SIZE, "%s/%s:%u - %s", 
 			 buf1,
 			 buf3, 
 			 sacct.max_vsize_id.taskid, 
 			 buf2);
-<<<<<<< HEAD
-		printf("%-50s", outbuf);
-=======
 		printf("%-34s", outbuf);
->>>>>>> 5e89edcf
 		break;
 	} 
 }
@@ -1198,17 +1083,10 @@
 
 	switch(type) {
 	case HEADLINE:
-<<<<<<< HEAD
-		printf("%-50s", "MinCPUtime/Node:Task - Ave");
-		break;
-	case UNDERSCORE:
-		printf("%-50s", "------------------------------------");
-=======
 		printf("%-36s", "MinCPUtime/Node:Task - Ave");
 		break;
 	case UNDERSCORE:
 		printf("%-36s", "------------------------------------");
->>>>>>> 5e89edcf
 		break;
 	case JOB:
 		sacct = job->sacct;
@@ -1228,11 +1106,7 @@
 				 sacct.min_cpu_id.taskid, 
 				 buf2);
 		}
-<<<<<<< HEAD
-		printf("%-50s", outbuf);
-=======
 		printf("%-36s", outbuf);
->>>>>>> 5e89edcf
 		break;
 	case JOBSTEP:
 		sacct = step->sacct;
@@ -1247,42 +1121,8 @@
 			 buf3, 
 			 sacct.min_cpu_id.taskid, 
 			 buf2);
-<<<<<<< HEAD
-		printf("%-50s", outbuf);
-=======
 		printf("%-36s", outbuf);
->>>>>>> 5e89edcf
-		break;
-	} 
-}
-
-void print_account(type_t type, void *object)
-{
-	job_rec_t *job = (job_rec_t *)object;
-	step_rec_t *step = (step_rec_t *)object;
-
-	switch(type) {
-	case HEADLINE:
-		printf("%-16s", "account");
-		break;
-	case UNDERSCORE:
-		printf("%-16s", "----------------");
-		break;
-	case JOB:
-		if(!job->account)
-			printf("%-16s", "unknown");
-		else if(strlen(job->account)<17)
-			printf("%-16s", job->account);
-		else
-			printf("%-13.13s...", job->account);
-		break;
-	case JOBSTEP:
-		if(!step->account)
-			printf("%-16s", "unknown");
-		else if(strlen(step->account)<17)
-			printf("%-16s", step->account);
-		else
-			printf("%-13.13s...", step->account);
-		break;
-	}
-}
+		break;
+	} 
+}
+
