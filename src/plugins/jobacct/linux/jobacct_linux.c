/*****************************************************************************\
 *  jobacct_linux.c - slurm job accounting plugin.
 *****************************************************************************
 *  Copyright (C) 2005 Hewlett-Packard Development Company, L.P.
 *  Written by Andy Riebs, <andy.riebs@hp.com>, who borrowed heavily
 *  from other parts of SLURM, and Danny Auble, <da@llnl.gov>
 *  UCRL-CODE-226842.
 *  
 *  This file is part of SLURM, a resource management program.
 *  For details, see <http://www.llnl.gov/linux/slurm/>.
 *  
 *  SLURM is free software; you can redistribute it and/or modify it under
 *  the terms of the GNU General Public License as published by the Free
 *  Software Foundation; either version 2 of the License, or (at your option)
 *  any later version.
 *
 *  In addition, as a special exception, the copyright holders give permission 
<<<<<<< HEAD
 *  to link the code of portions of this program with the OpenSSL library under
=======
 *  to link the code of portions of this program with the OpenSSL library under 
>>>>>>> 5e89edcf
 *  certain conditions as described in each individual source file, and 
 *  distribute linked combinations including the two. You must obey the GNU 
 *  General Public License in all respects for all of the code used other than 
 *  OpenSSL. If you modify file(s) with this exception, you may extend this 
 *  exception to your version of the file(s), but you are not obligated to do 
 *  so. If you do not wish to do so, delete this exception statement from your
 *  version.  If you delete this exception statement from all source files in 
 *  the program, then also delete it here.
 *  
 *  SLURM is distributed in the hope that it will be useful, but WITHOUT ANY
 *  WARRANTY; without even the implied warranty of MERCHANTABILITY or FITNESS
 *  FOR A PARTICULAR PURPOSE.  See the GNU General Public License for more
 *  details.
 *  
 *  You should have received a copy of the GNU General Public License along
 *  with SLURM; if not, write to the Free Software Foundation, Inc.,
 *  51 Franklin Street, Fifth Floor, Boston, MA 02110-1301  USA.
 *
 *  This file is patterned after jobcomp_linux.c, written by Morris Jette and
 *  Copyright (C) 2002 The Regents of the University of California.
\*****************************************************************************/

#include <fcntl.h>
#include "src/plugins/jobacct/common/jobacct_common.h"

/*
 * These variables are required by the generic plugin interface.  If they
 * are not found in the plugin, the plugin loader will ignore it.
 *
 * plugin_name - a string giving a human-readable description of the
 * plugin.  There is no maximum length, but the symbol must refer to
 * a valid string.
 *
 * plugin_type - a string suggesting the type of the plugin or its
 * applicability to a particular form of data or method of data handling.
 * If the low-level plugin API is used, the contents of this string are
 * unimportant and may be anything.  SLURM uses the higher-level plugin
 * interface which requires this string to be of the form
 *
 *	<application>/<method>
 *
 * where <application> is a description of the intended application of
 * the plugin (e.g., "jobacct" for SLURM job completion logging) and <method>
 * is a description of how this plugin satisfies that application.  SLURM will
 * only load job completion logging plugins if the plugin_type string has a 
 * prefix of "jobacct/".
 *
 * plugin_version - an unsigned 32-bit integer giving the version number
 * of the plugin.  If major and minor revisions are desired, the major
 * version number may be multiplied by a suitable magnitude constant such
 * as 100 or 1000.  Various SLURM versions will likely require a certain
 * minimum versions for their plugins as the job accounting API 
 * matures.
 */
const char plugin_name[] = "Job accounting LINUX plugin";
const char plugin_type[] = "jobacct/linux";
const uint32_t plugin_version = 100;

/* Other useful declarations */

typedef struct prec {	/* process record */
	pid_t	pid;
	pid_t	ppid;
	int     usec;   /* user cpu time */
	int     ssec;   /* system cpu time */
	int     pages;  /* pages */
	int	rss;	/* rss */
	int	vsize;	/* virtual size */
} prec_t;

static int freq = 0;
static DIR  *slash_proc = NULL;

/* Finally, pre-define all local routines. */

static void _get_offspring_data(List prec_list, prec_t *ancestor, pid_t pid);
static void _get_process_data();
static int _get_process_data_line(FILE *in, prec_t *prec);
static void *_watch_tasks(void *arg);
static void _destroy_prec(void *object);

/*
 * init() is called when the plugin is loaded, before any other functions
 * are called.  Put global initialization here.
 */
extern int init ( void )
{
	char *proctrack = slurm_get_proctrack_type();
	if(!strcasecmp(proctrack, "proctrack/pgid")) {
		info("WARNING: We will use a much slower algorithm with "
		     "proctrack/pgid, use Proctracktype=proctrack/linuxproc "
		     "or Proctracktype=proctrack/rms with %s",
		     plugin_name);
		pgid_plugin = true;
	}
	xfree(proctrack);

	verbose("%s loaded", plugin_name);
	return SLURM_SUCCESS;
}

extern int fini ( void )
{
	return SLURM_SUCCESS;
}

/*
 * The following routine is called by the slurmd mainline
 */

int jobacct_p_init_struct(struct jobacctinfo *jobacct, 
			  jobacct_id_t *jobacct_id)
{
	return common_init_struct(jobacct, jobacct_id);
}

struct jobacctinfo *jobacct_p_alloc(jobacct_id_t *jobacct_id)
{
	return common_alloc_jobacct(jobacct_id);
}

void jobacct_p_free(struct jobacctinfo *jobacct)
{
	common_free_jobacct(jobacct);
}

int jobacct_p_setinfo(struct jobacctinfo *jobacct, 
		      enum jobacct_data_type type, void *data)
{
	return common_setinfo(jobacct, type, data);
	
}

int jobacct_p_getinfo(struct jobacctinfo *jobacct, 
		      enum jobacct_data_type type, void *data)
{
	return common_getinfo(jobacct, type, data);
}

void jobacct_p_aggregate(struct jobacctinfo *dest, struct jobacctinfo *from)
{
	common_aggregate(dest, from);
}

void jobacct_p_2_sacct(sacct_t *sacct, struct jobacctinfo *jobacct)
{
	common_2_sacct(sacct, jobacct);
}

void jobacct_p_pack(struct jobacctinfo *jobacct, Buf buffer)
{
	common_pack(jobacct, buffer);
}

int jobacct_p_unpack(struct jobacctinfo **jobacct, Buf buffer)
{
	return common_unpack(jobacct, buffer);
}


int jobacct_p_init_slurmctld(char *job_acct_log)
{
	return common_init_slurmctld(job_acct_log);
}

int jobacct_p_fini_slurmctld()
{
	return common_fini_slurmctld();
}

int jobacct_p_job_start_slurmctld(struct job_record *job_ptr)
{
	return common_job_start_slurmctld(job_ptr);
}

int jobacct_p_job_complete_slurmctld(struct job_record *job_ptr) 
{
	return  common_job_complete_slurmctld(job_ptr);
}

int jobacct_p_step_start_slurmctld(struct step_record *step)
{
	return common_step_start_slurmctld(step);	
}

int jobacct_p_step_complete_slurmctld(struct step_record *step)
{
	return common_step_complete_slurmctld(step);	
}

int jobacct_p_suspend_slurmctld(struct job_record *job_ptr)
{
	return common_suspend_slurmctld(job_ptr);
}

/*
 * jobacct_startpoll() is called when the plugin is loaded by
 * slurmd, before any other functions are called.  Put global
 * initialization here.
 */

int jobacct_p_startpoll(int frequency)
{
	int rc = SLURM_SUCCESS;
	
	pthread_attr_t attr;
	pthread_t _watch_tasks_thread_id;
	 
	debug("jobacct LINUX plugin loaded");

	/* Parse the JobAcctParameters */

	
	debug("jobacct: frequency = %d", frequency);
		
	jobacct_shutdown = false;
	
	if (frequency == 0) {	/* don't want dynamic monitoring? */
		debug2("jobacct LINUX dynamic logging disabled");
		return rc;
	}

	freq = frequency;
	task_list = list_create(common_free_jobacct);
	
	/* create polling thread */
	slurm_attr_init(&attr);
	if (pthread_attr_setdetachstate(&attr, PTHREAD_CREATE_DETACHED))
		error("pthread_attr_setdetachstate error %m");
	
	if  (pthread_create(&_watch_tasks_thread_id, &attr,
			    &_watch_tasks, NULL)) {
		debug("jobacct failed to create _watch_tasks "
		      "thread: %m");
		frequency = 0;
	}
	else 
		debug3("jobacct LINUX dynamic logging enabled");
	slurm_attr_destroy(&attr);
	
	return rc;
}

int jobacct_p_endpoll()
{
	slurm_mutex_lock(&jobacct_lock);
	if(task_list)
		list_destroy(task_list);
	task_list = NULL;
	slurm_mutex_unlock(&jobacct_lock);
	
	if (slash_proc)
		(void) closedir(slash_proc);

	return common_endpoll();
}

<<<<<<< HEAD
int jobacct_p_set_proctrack_container_id(uint32_t id)
{
	return common_set_proctrack_container_id(id);
}

=======
>>>>>>> 5e89edcf
int jobacct_p_add_task(pid_t pid, jobacct_id_t *jobacct_id)
{
	return common_add_task(pid, jobacct_id);
}

struct jobacctinfo *jobacct_p_stat_task(pid_t pid)
{
	_get_process_data();
	return common_stat_task(pid);
}

struct jobacctinfo *jobacct_p_remove_task(pid_t pid)
{
	return common_remove_task(pid);
}

void jobacct_p_suspend_poll()
{
	common_suspend_poll();
}

void jobacct_p_resume_poll()
{
	common_resume_poll();
}

/* 
 * _get_offspring_data() -- collect memory usage data for the offspring
 *
 * For each process that lists <pid> as its parent, add its memory
 * usage data to the ancestor's <prec> record. Recurse to gather data
 * for *all* subsequent generations.
 *
 * IN:	prec_list       list of prec's
 *      ancestor	The entry in precTable[] to which the data
 * 			should be added. Even as we recurse, this will
 * 			always be the prec for the base of the family
 * 			tree.
 * 	pid		The process for which we are currently looking 
 * 			for offspring.
 *
 * OUT:	none.
 *
 * RETVAL:	none.
 *
 * THREADSAFE! Only one thread ever gets here.
 */
static void
_get_offspring_data(List prec_list, prec_t *ancestor, pid_t pid) {
	
	ListIterator itr;
	prec_t *prec = NULL;

	itr = list_iterator_create(prec_list);
	while((prec = list_next(itr))) {
		if (prec->ppid == pid) {
			_get_offspring_data(prec_list, ancestor, prec->pid);
			ancestor->usec += prec->usec;
			ancestor->ssec += prec->ssec;
			ancestor->pages += prec->pages;
			ancestor->rss += prec->rss;
			ancestor->vsize += prec->vsize;
		}
	}
	list_iterator_destroy(itr);
	return;
}

/*
 * _get_process_data() - Build a table of all current processes
 *
 * IN:	pid.
 *
 * OUT:	none
 *
  * THREADSAFE! Only one thread ever gets here.
 *
 * Assumption:
 *    Any file with a name of the form "/proc/[0-9]+/stat"
 *    is a Linux-style stat entry. We disregard the data if they look
 *    wrong.
 */
static void _get_process_data() {
	static	int	slash_proc_open = 0;

	struct	dirent *slash_proc_entry;
	char		*iptr = NULL, *optr = NULL;
	FILE		*stat_fp = NULL;
	char		proc_stat_file[256];	/* Allow ~20x extra length */
	List prec_list = NULL;
	pid_t *pids = NULL;
	int npids = 0;

	int		i, fd;
	ListIterator itr;
	ListIterator itr2;
	prec_t *prec = NULL;
	struct jobacctinfo *jobacct = NULL;
	static int processing = 0;

	if(!pgid_plugin && cont_id == (uint32_t)NO_VAL) {
		debug("cont_id hasn't been set yet not running poll");
		return;	
	}

	if(processing) {
		debug("already running, returning");
		return;
	}
	processing = 1;
	prec_list = list_create(_destroy_prec);

	if(!pgid_plugin) {
		/* get only the processes in the proctrack container */
		slurm_container_get_pids(cont_id, &pids, &npids);
		if(!npids) {
			debug4("no pids in this container %d", cont_id);
			goto finished;
		}
		for (i = 0; i < npids; i++) {
			snprintf(proc_stat_file, 256,
				 "/proc/%d/stat", pids[i]);
			if ((stat_fp = fopen(proc_stat_file, "r"))==NULL)
				continue;  /* Assume the process went away */
			/*
			 * Close the file on exec() of user tasks.
			 *
			 * NOTE: If we fork() slurmstepd after the
			 * fopen() above and before the fcntl() below,
			 * then the user task may have this extra file
			 * open, which can cause problems for
			 * checkpoint/restart, but this should be a very rare 
			 * problem in practice.
			 */ 
			fd = fileno(stat_fp);
			fcntl(fd, F_SETFD, FD_CLOEXEC);
			
			prec = xmalloc(sizeof(prec_t));
			if (_get_process_data_line(stat_fp, prec))
				list_append(prec_list, prec);
			else 
				xfree(prec);
			fclose(stat_fp);
		}
	} else {
		if (slash_proc_open) {
			rewinddir(slash_proc);
		} else {
			slash_proc=opendir("/proc");
			if (slash_proc == NULL) {
				perror("opening /proc");
				goto finished;
			}
			slash_proc_open=1;
		}
		strcpy(proc_stat_file, "/proc/");
		
		while ((slash_proc_entry = readdir(slash_proc))) {
			
			/* Save a few cyles by simulating
			   strcat(statFileName, slash_proc_entry->d_name);
			   strcat(statFileName, "/stat");
			   while checking for a numeric filename (which really
			   should be a pid).
			*/
			optr = proc_stat_file + sizeof("/proc");
			iptr = slash_proc_entry->d_name;
			i = 0;
			do {
				if((*iptr < '0') 
				   || ((*optr++ = *iptr++) > '9')) {
					i = -1;
					break;
				}
			} while (*iptr);
			
			if(i == -1)
				continue;
			iptr = (char*)"/stat";
			
			do {
				*optr++ = *iptr++;
			} while (*iptr);
			*optr = 0;
			
			if ((stat_fp = fopen(proc_stat_file,"r"))==NULL)
				continue;  /* Assume the process went away */
			/*
			 * Close the file on exec() of user tasks.
			 *
			 * NOTE: If we fork() slurmstepd after the
			 * fopen() above and before the fcntl() below,
			 * then the user task may have this extra file
			 * open, which can cause problems for
			 * checkpoint/restart, but this should be a very rare 
			 * problem in practice.
			 */ 
			fd = fileno(stat_fp);
			fcntl(fd, F_SETFD, FD_CLOEXEC);

			prec = xmalloc(sizeof(prec_t));
			if (_get_process_data_line(stat_fp, prec))
				list_append(prec_list, prec);
			else 
				xfree(prec);
			fclose(stat_fp);
		}
	}
		
	if (!list_count(prec_list)) {
		goto finished;	/* We have no business being here! */
	}
	
	slurm_mutex_lock(&jobacct_lock);
	if(!task_list || !list_count(task_list)) {
		slurm_mutex_unlock(&jobacct_lock);
		goto finished;
	}

	itr = list_iterator_create(task_list);
	while((jobacct = list_next(itr))) {
		itr2 = list_iterator_create(prec_list);
		while((prec = list_next(itr2))) {
			if (prec->pid == jobacct->pid) {
				/* find all my descendents */
				_get_offspring_data(prec_list, 
						    prec, prec->pid);
				/* tally their usage */
				jobacct->max_rss = jobacct->tot_rss = 
					MAX(jobacct->max_rss, prec->rss);
				jobacct->max_vsize = jobacct->tot_vsize = 
					MAX(jobacct->max_vsize, prec->vsize);
				jobacct->max_pages = jobacct->tot_pages =
					MAX(jobacct->max_pages, prec->pages);
				jobacct->min_cpu = jobacct->tot_cpu = 
					MAX(jobacct->min_cpu, 
					    (prec->usec + prec->ssec));
				debug2("%d size now %d %d time %d",
				      jobacct->pid, jobacct->max_rss, 
				      jobacct->max_vsize, jobacct->tot_cpu);
				
				break;
			}
		}
		list_iterator_destroy(itr2);
	}
	list_iterator_destroy(itr);	
	slurm_mutex_unlock(&jobacct_lock);
	
finished:
	list_destroy(prec_list);
	processing = 0;	
	return;
}

/* _get_process_data_line() - get line of data from /proc/<pid>/stat
 *
 * IN:	in - input file channel
 * OUT:	prec - the destination for the data
 *
 * RETVAL:	==0 - no valid data
 * 		!=0 - data are valid
 *
 * Note: It seems a bit wasteful to do all those atoi() and
 *       atol() conversions that are implicit in the scanf(),
 *       but they help to ensure that we really are looking at the
 *       expected type of record.
 */
static int _get_process_data_line(FILE *in, prec_t *prec) {
	/* discardable data */
	int		d;
	char		c;
	char		*s;
	uint32_t	tmpu32;
	int max_path_len = pathconf("/", _PC_NAME_MAX);

	/* useful datum */
	int		nvals;

	s = xmalloc(max_path_len + 1);
	nvals=fscanf(in,
		     "%d %s %c %d %d "
		     "%d %d %d %d %d "
		     "%d %d %d %d %d "
		     "%d %d %d %d %d "
		     "%d %d %d %d %d", 
		     &prec->pid, s, &c, &prec->ppid, &d,
		     &d, &d, &d, &tmpu32, &tmpu32,
		     &tmpu32, &prec->pages, &tmpu32, &prec->usec, &prec->ssec,
		     &tmpu32, &tmpu32, &tmpu32, &tmpu32, &tmpu32,
		     &tmpu32, &tmpu32, &prec->vsize, &prec->rss, &tmpu32);
	/* The fields in the record are
	 *	pid, command, state, ppid, pgrp,
	 *	session, tty_nr, tpgid, flags, minflt,
	 *	cminflt, majflt, cmajflt, utime, stime,
	 *	cutime, cstime, priority, nice, lit_0,
	 *	itrealvalue, starttime, vsize, rss, rlim
	 */
	xfree(s);
	if (nvals != 25)	/* Is it what we expected? */
		return 0;	/* No! */
	
	prec->rss *= getpagesize();	/* convert rss from pages to bytes */
	prec->rss /= 1024;      	/* convert rss to kibibytes */
	prec->vsize /= 1024;		/* and convert vsize to kibibytes */
	return 1;
}

static void _task_sleep(int rem)
{
	while (rem)
		rem = sleep(rem);	/* subject to interupt */
}

/* _watch_tasks() -- monitor slurm jobs and track their memory usage
 *
 * IN, OUT:	Irrelevant; this is invoked by pthread_create()
 */

static void *_watch_tasks(void *arg)
{
	/* Give chance for processes to spawn before starting 
	 * the polling. This should largely eliminate the 
	 * the chance of having /proc open when the tasks are 
	 * spawned, which would prevent a valid checkpoint/restart
	 * with some systems */
	_task_sleep(1);

	while(!jobacct_shutdown) {  /* Do this until shutdown is requested */
		if(!suspended) {
			_get_process_data();	/* Update the data */ 
		}
		_task_sleep(freq);
	} 
	return NULL;
}


static void _destroy_prec(void *object)
{
	prec_t *prec = (prec_t *)object;
	xfree(prec);
	return;
}<|MERGE_RESOLUTION|>--- conflicted
+++ resolved
@@ -1,10 +1,11 @@
 /*****************************************************************************\
  *  jobacct_linux.c - slurm job accounting plugin.
  *****************************************************************************
+ *
  *  Copyright (C) 2005 Hewlett-Packard Development Company, L.P.
  *  Written by Andy Riebs, <andy.riebs@hp.com>, who borrowed heavily
  *  from other parts of SLURM, and Danny Auble, <da@llnl.gov>
- *  UCRL-CODE-226842.
+ *  UCRL-CODE-217948.
  *  
  *  This file is part of SLURM, a resource management program.
  *  For details, see <http://www.llnl.gov/linux/slurm/>.
@@ -15,11 +16,7 @@
  *  any later version.
  *
  *  In addition, as a special exception, the copyright holders give permission 
-<<<<<<< HEAD
- *  to link the code of portions of this program with the OpenSSL library under
-=======
  *  to link the code of portions of this program with the OpenSSL library under 
->>>>>>> 5e89edcf
  *  certain conditions as described in each individual source file, and 
  *  distribute linked combinations including the two. You must obey the GNU 
  *  General Public License in all respects for all of the code used other than 
@@ -42,7 +39,6 @@
  *  Copyright (C) 2002 The Regents of the University of California.
 \*****************************************************************************/
 
-#include <fcntl.h>
 #include "src/plugins/jobacct/common/jobacct_common.h"
 
 /*
@@ -91,8 +87,6 @@
 } prec_t;
 
 static int freq = 0;
-static DIR  *slash_proc = NULL;
-
 /* Finally, pre-define all local routines. */
 
 static void _get_offspring_data(List prec_list, prec_t *ancestor, pid_t pid);
@@ -107,16 +101,6 @@
  */
 extern int init ( void )
 {
-	char *proctrack = slurm_get_proctrack_type();
-	if(!strcasecmp(proctrack, "proctrack/pgid")) {
-		info("WARNING: We will use a much slower algorithm with "
-		     "proctrack/pgid, use Proctracktype=proctrack/linuxproc "
-		     "or Proctracktype=proctrack/rms with %s",
-		     plugin_name);
-		pgid_plugin = true;
-	}
-	xfree(proctrack);
-
 	verbose("%s loaded", plugin_name);
 	return SLURM_SUCCESS;
 }
@@ -227,7 +211,7 @@
 	
 	pthread_attr_t attr;
 	pthread_t _watch_tasks_thread_id;
-	 
+	
 	debug("jobacct LINUX plugin loaded");
 
 	/* Parse the JobAcctParameters */
@@ -271,20 +255,9 @@
 	task_list = NULL;
 	slurm_mutex_unlock(&jobacct_lock);
 	
-	if (slash_proc)
-		(void) closedir(slash_proc);
-
 	return common_endpoll();
 }
 
-<<<<<<< HEAD
-int jobacct_p_set_proctrack_container_id(uint32_t id)
-{
-	return common_set_proctrack_container_id(id);
-}
-
-=======
->>>>>>> 5e89edcf
 int jobacct_p_add_task(pid_t pid, jobacct_id_t *jobacct_id)
 {
 	return common_add_task(pid, jobacct_id);
@@ -301,14 +274,9 @@
 	return common_remove_task(pid);
 }
 
-void jobacct_p_suspend_poll()
-{
-	common_suspend_poll();
-}
-
-void jobacct_p_resume_poll()
-{
-	common_resume_poll();
+void jobacct_p_suspendpoll()
+{
+	common_suspendpoll();
 }
 
 /* 
@@ -368,132 +336,79 @@
  *    wrong.
  */
 static void _get_process_data() {
-	static	int	slash_proc_open = 0;
-
-	struct	dirent *slash_proc_entry;
-	char		*iptr = NULL, *optr = NULL;
-	FILE		*stat_fp = NULL;
-	char		proc_stat_file[256];	/* Allow ~20x extra length */
+	static	DIR	*SlashProc;		/* For /proc */ 
+	static	int	SlashProcOpen = 0;
+
+	struct		dirent *SlashProcEntry;
+	FILE		*statFile;
+	char		*iptr, *optr;
+	char		statFileName[256];	/* Allow ~20x extra length */
 	List prec_list = NULL;
-	pid_t *pids = NULL;
-	int npids = 0;
-
-	int		i, fd;
+
+	int		i;
 	ListIterator itr;
 	ListIterator itr2;
 	prec_t *prec = NULL;
 	struct jobacctinfo *jobacct = NULL;
 	static int processing = 0;
 
-	if(!pgid_plugin && cont_id == (uint32_t)NO_VAL) {
-		debug("cont_id hasn't been set yet not running poll");
-		return;	
-	}
-
 	if(processing) {
 		debug("already running, returning");
 		return;
 	}
+	
 	processing = 1;
 	prec_list = list_create(_destroy_prec);
 
-	if(!pgid_plugin) {
-		/* get only the processes in the proctrack container */
-		slurm_container_get_pids(cont_id, &pids, &npids);
-		if(!npids) {
-			debug4("no pids in this container %d", cont_id);
+	if (SlashProcOpen) {
+		rewinddir(SlashProc);
+	} else {
+		SlashProc=opendir("/proc");
+		if (SlashProc == NULL) {
+			perror("opening /proc");
 			goto finished;
 		}
-		for (i = 0; i < npids; i++) {
-			snprintf(proc_stat_file, 256,
-				 "/proc/%d/stat", pids[i]);
-			if ((stat_fp = fopen(proc_stat_file, "r"))==NULL)
-				continue;  /* Assume the process went away */
-			/*
-			 * Close the file on exec() of user tasks.
-			 *
-			 * NOTE: If we fork() slurmstepd after the
-			 * fopen() above and before the fcntl() below,
-			 * then the user task may have this extra file
-			 * open, which can cause problems for
-			 * checkpoint/restart, but this should be a very rare 
-			 * problem in practice.
-			 */ 
-			fd = fileno(stat_fp);
-			fcntl(fd, F_SETFD, FD_CLOEXEC);
-			
-			prec = xmalloc(sizeof(prec_t));
-			if (_get_process_data_line(stat_fp, prec))
-				list_append(prec_list, prec);
-			else 
-				xfree(prec);
-			fclose(stat_fp);
-		}
-	} else {
-		if (slash_proc_open) {
-			rewinddir(slash_proc);
-		} else {
-			slash_proc=opendir("/proc");
-			if (slash_proc == NULL) {
-				perror("opening /proc");
-				goto finished;
+		SlashProcOpen=1;
+	}
+	strcpy(statFileName, "/proc/");
+
+	while ((SlashProcEntry=readdir(SlashProc))) {
+
+		/* Save a few cyles by simulating
+		   strcat(statFileName, SlashProcEntry->d_name);
+		   strcat(statFileName, "/stat");
+		   while checking for a numeric filename (which really
+		   should be a pid).
+		*/
+		optr = statFileName+sizeof("/proc");
+		iptr = SlashProcEntry->d_name;
+		i = 0;
+		do {
+			if((*iptr < '0') 
+			   || ((*optr++ = *iptr++) > '9')) {
+				i = -1;
+				break;
 			}
-			slash_proc_open=1;
-		}
-		strcpy(proc_stat_file, "/proc/");
-		
-		while ((slash_proc_entry = readdir(slash_proc))) {
-			
-			/* Save a few cyles by simulating
-			   strcat(statFileName, slash_proc_entry->d_name);
-			   strcat(statFileName, "/stat");
-			   while checking for a numeric filename (which really
-			   should be a pid).
-			*/
-			optr = proc_stat_file + sizeof("/proc");
-			iptr = slash_proc_entry->d_name;
-			i = 0;
-			do {
-				if((*iptr < '0') 
-				   || ((*optr++ = *iptr++) > '9')) {
-					i = -1;
-					break;
-				}
-			} while (*iptr);
-			
-			if(i == -1)
-				continue;
-			iptr = (char*)"/stat";
-			
-			do {
-				*optr++ = *iptr++;
-			} while (*iptr);
-			*optr = 0;
-			
-			if ((stat_fp = fopen(proc_stat_file,"r"))==NULL)
-				continue;  /* Assume the process went away */
-			/*
-			 * Close the file on exec() of user tasks.
-			 *
-			 * NOTE: If we fork() slurmstepd after the
-			 * fopen() above and before the fcntl() below,
-			 * then the user task may have this extra file
-			 * open, which can cause problems for
-			 * checkpoint/restart, but this should be a very rare 
-			 * problem in practice.
-			 */ 
-			fd = fileno(stat_fp);
-			fcntl(fd, F_SETFD, FD_CLOEXEC);
-
-			prec = xmalloc(sizeof(prec_t));
-			if (_get_process_data_line(stat_fp, prec))
-				list_append(prec_list, prec);
-			else 
-				xfree(prec);
-			fclose(stat_fp);
-		}
-	}
-		
+		} while (*iptr);
+
+		if(i == -1)
+			continue;
+		iptr = (char*)"/stat";
+
+		do { *optr++ = *iptr++; } while (*iptr);
+		*optr = 0;
+
+		if ((statFile=fopen(statFileName,"r"))==NULL)
+			continue;	/* Assume the process went away */
+
+		prec = xmalloc(sizeof(prec_t));
+		if (_get_process_data_line(statFile, prec)) {
+			list_append(prec_list, prec);
+		} else 
+			xfree(prec);
+		fclose(statFile);
+	}
+	
 	if (!list_count(prec_list)) {
 		goto finished;	/* We have no business being here! */
 	}
@@ -593,31 +508,18 @@
 	return 1;
 }
 
-static void _task_sleep(int rem)
-{
-	while (rem)
-		rem = sleep(rem);	/* subject to interupt */
-}
-
 /* _watch_tasks() -- monitor slurm jobs and track their memory usage
  *
  * IN, OUT:	Irrelevant; this is invoked by pthread_create()
  */
 
-static void *_watch_tasks(void *arg)
-{
-	/* Give chance for processes to spawn before starting 
-	 * the polling. This should largely eliminate the 
-	 * the chance of having /proc open when the tasks are 
-	 * spawned, which would prevent a valid checkpoint/restart
-	 * with some systems */
-	_task_sleep(1);
-
-	while(!jobacct_shutdown) {  /* Do this until shutdown is requested */
+static void *_watch_tasks(void *arg) {
+
+	while(!jobacct_shutdown) {	/* Do this until shutdown is requested */
 		if(!suspended) {
 			_get_process_data();	/* Update the data */ 
 		}
-		_task_sleep(freq);
+		sleep(freq);
 	} 
 	return NULL;
 }
