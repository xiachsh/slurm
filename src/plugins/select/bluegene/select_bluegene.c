--- conflicted
+++ resolved
@@ -619,29 +619,11 @@
 				bg_record->start[i] = temp16;
 		}
 		safe_unpack16(&temp16, buffer);
-<<<<<<< HEAD
-		bg_record->full_block = temp16;
-		safe_pack32(bg_record->switch_count, buffer);
-=======
 		if (bg_record)
 			bg_record->full_block = temp16;
 		safe_unpack32(&temp32, buffer);
 		if (bg_record)
 			bg_record->switch_count = temp32;
-	} else {
-		xassert(bg_record);
-
-		/* packing didn't exist before 2.3, so set things up
-		 * to go forward */
-		if (bg_conf->mp_cnode_cnt > bg_record->cnode_cnt) {
-			bg_record->cpu_cnt = bg_conf->cpus_per_mp /
-				(bg_conf->mp_cnode_cnt / bg_record->cnode_cnt);
-		} else {
-			bg_record->cpu_cnt = bg_conf->cpus_per_mp
-				* bg_record->mp_count;
-		}
-		process_nodes(bg_record, true);
->>>>>>> 8b76b93c
 	}
 
 	return SLURM_SUCCESS;
