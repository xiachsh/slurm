/*****************************************************************************\
 *  block_allocator.c - Assorted functions for layout of bglblocks, 
 *	 wiring, mapping for smap, etc.
 *  $Id$
 *****************************************************************************
 *  Copyright (C) 2004 The Regents of the University of California.
 *  Produced at Lawrence Livermore National Laboratory (cf, DISCLAIMER).
 *  Written by Dan Phung <phung4@llnl.gov>, Danny Auble <da@llnl.gov>
 *  
 *  This file is part of SLURM, a resource management program.
 *  For details, see <http://www.llnl.gov/linux/slurm/>.
 *  
 *  SLURM is free software; you can redistribute it and/or modify it under
 *  the terms of the GNU General Public License as published by the Free
 *  Software Foundation; either version 2 of the License, or (at your option)
 *  any later version.
 *
 *  In addition, as a special exception, the copyright holders give permission 
 *  to link the code of portions of this program with the OpenSSL library under
 *  certain conditions as described in each individual source file, and 
 *  distribute linked combinations including the two. You must obey the GNU 
 *  General Public License in all respects for all of the code used other than 
 *  OpenSSL. If you modify file(s) with this exception, you may extend this 
 *  exception to your version of the file(s), but you are not obligated to do 
 *  so. If you do not wish to do so, delete this exception statement from your
 *  version.  If you delete this exception statement from all source files in 
 *  the program, then also delete it here.
 *  
 *  SLURM is distributed in the hope that it will be useful, but WITHOUT ANY
 *  WARRANTY; without even the implied warranty of MERCHANTABILITY or FITNESS
 *  FOR A PARTICULAR PURPOSE.  See the GNU General Public License for more
 *  details.
 *  
 *  You should have received a copy of the GNU General Public License along
 *  with SLURM; if not, write to the Free Software Foundation, Inc.,
 *  51 Franklin Street, Fifth Floor, Boston, MA 02110-1301  USA.
\*****************************************************************************/

#if HAVE_CONFIG_H
#  include "config.h"
#endif

#include <stdio.h>
#include <stdlib.h>
#include <math.h>
#include "block_allocator.h"
#include "src/common/uid.h"

#define DEBUG_PA
#define BEST_COUNT_INIT 20

/* Global */
bool _initialized = false;
bool _wires_initialized = false;
bool _bp_map_initialized = false;

/* _ba_system is the "current" system that the structures will work
 *  on */
ba_system_t *ba_system_ptr = NULL;
List path = NULL;
List best_path = NULL;
int best_count;
int color_count = 0;
bool *passthrough = NULL;

/* extern Global */
List bp_map_list = NULL;
char letters[62];
char colors[6];
#ifdef HAVE_BG
int DIM_SIZE[BA_SYSTEM_DIMENSIONS] = {0,0,0};
#else
int DIM_SIZE[BA_SYSTEM_DIMENSIONS] = {0};
#endif

s_p_options_t bg_conf_file_options[] = {
	{"BlrtsImage", S_P_STRING}, 
	{"LinuxImage", S_P_STRING},
	{"MloaderImage", S_P_STRING},
	{"RamDiskImage", S_P_STRING},
	{"BridgeAPILogFile", S_P_STRING},
	{"RamDiskImage", S_P_STRING},
	{"LayoutMode", S_P_STRING},
	{"BridgeAPIVerbose", S_P_UINT16},
	{"BasePartitionNodeCnt", S_P_UINT16},
	{"NodeCardNodeCnt", S_P_UINT16},
	{"Numpsets", S_P_UINT16},
	{"BPs", S_P_ARRAY, parse_blockreq, destroy_blockreq},
	/* these are just going to be put into a list that will be
	   freed later don't free them after reading them */
	{"AltBlrtsImage", S_P_ARRAY, parse_image, NULL}, 
	{"AltLinuxImage", S_P_ARRAY, parse_image, NULL},
	{"AltMloaderImage", S_P_ARRAY, parse_image, NULL},
	{"AltRamDiskImage", S_P_ARRAY, parse_image, NULL},
	{NULL}
};

#ifdef HAVE_BG
/** internal helper functions */
#ifdef HAVE_BG_FILES
/** */
static void _bp_map_list_del(void *object);
static int _port_enum(int port);
#endif
/* */
static int _check_for_options(ba_request_t* ba_request); 
/* */
static int _append_geo(int *geo, List geos, int rotate);
/* */
static int _fill_in_coords(List results, List start_list, 
			   int *geometry, int conn_type);
/* */
static int _copy_the_path(List nodes, ba_switch_t *curr_switch,
			  ba_switch_t *mark_switch, 
			  int source, int dim);
/* */
static int _find_yz_path(ba_node_t *ba_node, int *first, 
			 int *geometry, int conn_type);
#endif

#ifndef HAVE_BG_FILES
#ifdef HAVE_BG
/* */
static int _create_config_even(ba_node_t ***grid);
#else
/* */
static int _create_config_even(ba_node_t *grid);
#endif
#endif

/** */
static void _new_ba_node(ba_node_t *ba_node, int *coord,
			 bool track_down_nodes);
/** */
static int _reset_the_path(ba_switch_t *curr_switch, int source, 
			   int target, int dim);
/** */
static void _create_ba_system(void);
/* */
static void _delete_ba_system(void);
/* */
static void _delete_path_list(void *object);

/* find the first block match in the system */
static int _find_match(ba_request_t* ba_request, List results);

static bool _node_used(ba_node_t* ba_node, int *geometry);

/* */
static void _switch_config(ba_node_t* source, ba_node_t* target, int dim, 
			   int port_src, int port_tar);
/* */
static int _set_external_wires(int dim, int count, ba_node_t* source, 
				ba_node_t* target);
/* */
static char *_set_internal_wires(List nodes, int size, int conn_type);
/* */
static int _find_x_path(List results, ba_node_t *ba_node, 
			int *start, int *first, 
			int *geometry, int found, int conn_type);
/* */
static int _find_x_path2(List results, ba_node_t *ba_node, 
			 int *start, int *first, 
			 int *geometry, int found, int conn_type);
/* */
static int _remove_node(List results, int *node_tar);
/* */
static int _find_next_free_using_port_2(ba_switch_t *curr_switch, 
					int source_port, 
					List nodes, int dim, 
					int count);
/* */
static int _find_passthrough(ba_switch_t *curr_switch, int source_port, 
			     List nodes, int dim, 
			     int count, int highest_phys_x); 
/* */
static int _finish_torus(ba_switch_t *curr_switch, int source_port, 
			   List nodes, int dim, int count, int *start);
/* */
static int *_set_best_path();

/* */
static int _set_one_dim(int *start, int *end, int *coord);

/* */
static void _destroy_geo(void *object);

extern char *bg_block_state_string(rm_partition_state_t state)
{
	static char tmp[16];

#ifdef HAVE_BG
	switch (state) {
		case RM_PARTITION_BUSY: 
			return "BUSY";
		case RM_PARTITION_CONFIGURING:
			return "CONFIG";
		case RM_PARTITION_DEALLOCATING:
			return "DEALLOC";
		case RM_PARTITION_ERROR:
			return "ERROR";
		case RM_PARTITION_FREE:
			return "FREE";
		case RM_PARTITION_NAV:
			return "NAV";
		case RM_PARTITION_READY:
			return "READY";
	}
#endif

	snprintf(tmp, sizeof(tmp), "%d", state);
	return tmp;
}

extern int parse_blockreq(void **dest, slurm_parser_enum_t type,
			  const char *key, const char *value, 
			  const char *line, char **leftover)
{
	s_p_options_t block_options[] = {
		{"Type", S_P_STRING},
		{"Nodecards", S_P_UINT16},
		{"Quarters", S_P_UINT16},
		{"BlrtsImage", S_P_STRING},
		{"LinuxImage", S_P_STRING},
		{"MloaderImage", S_P_STRING},
		{"RamDiskImage", S_P_STRING},
		{NULL}
	};
	s_p_hashtbl_t *tbl;
	char *tmp = NULL;
	blockreq_t *n = NULL;
	hostlist_t hl = NULL;
	char temp[BUFSIZE];
	tbl = s_p_hashtbl_create(block_options);
	s_p_parse_line(tbl, *leftover, leftover);
	if(!value) {
		return 0;
	}
	n = xmalloc(sizeof(blockreq_t));
	hl = hostlist_create(value);
	hostlist_ranged_string(hl, BUFSIZE, temp);
	hostlist_destroy(hl);

	n->block = xstrdup(temp);
	s_p_get_string(&n->blrtsimage, "BlrtsImage", tbl);
	s_p_get_string(&n->linuximage, "LinuxImage", tbl);
	s_p_get_string(&n->mloaderimage, "MloaderImage", tbl);
	s_p_get_string(&n->ramdiskimage, "RamDiskImage", tbl);
	
	s_p_get_string(&tmp, "Type", tbl);
	if (!tmp || !strcasecmp(tmp,"TORUS"))
		n->conn_type = SELECT_TORUS;
	else if(!strcasecmp(tmp,"MESH"))
		n->conn_type = SELECT_MESH;
	else
		n->conn_type = SELECT_SMALL;
	xfree(tmp);
	
	if (!s_p_get_uint16(&n->nodecards, "Nodecards", tbl))
		n->nodecards = 0;
	if (!s_p_get_uint16(&n->quarters, "Quarters", tbl))
		n->quarters = 0;

	s_p_hashtbl_destroy(tbl);

	*dest = (void *)n;
	return 1;
}

extern void destroy_blockreq(void *ptr)
{
	blockreq_t *n = (blockreq_t *)ptr;
	if(n) {
		xfree(n->block);
		xfree(n->blrtsimage);
		xfree(n->linuximage);
		xfree(n->mloaderimage);
		xfree(n->ramdiskimage);
		xfree(n);
	}
}

extern int parse_image(void **dest, slurm_parser_enum_t type,
		       const char *key, const char *value, 
		       const char *line, char **leftover)
{
	s_p_options_t image_options[] = {
		{"GROUPS", S_P_STRING},
		{NULL}
	};
	s_p_hashtbl_t *tbl = NULL;
	char *tmp = NULL;
	image_t *n = NULL;
	image_group_t *image_group = NULL;
	int i = 0, j = 0;

	tbl = s_p_hashtbl_create(image_options);
	s_p_parse_line(tbl, *leftover, leftover);
	
	n = xmalloc(sizeof(image_t));
	n->name = xstrdup(value);
	n->def = false;
	debug3("image %s", n->name);
	n->groups = list_create(destroy_image_group_list);
	s_p_get_string(&tmp, "Groups", tbl);
	if(tmp) {
		for(i=0; i<strlen(tmp); i++) {
			if(tmp[i] == ':') {
				image_group = xmalloc(sizeof(image_group));
				image_group->name = xmalloc(i-j+2);
				snprintf(image_group->name,
					 (i-j)+1, "%s", tmp+j);
				image_group->gid =
					gid_from_string(image_group->name);
				debug3("adding group %s %d", image_group->name,
				       image_group->gid);
				list_append(n->groups, image_group);
				j=i;
				j++;
			} 		
		}
		if(j != i) {
			image_group = xmalloc(sizeof(image_group));
			image_group->name = xmalloc(i-j+2);
			snprintf(image_group->name, (i-j)+1, "%s", tmp+j);
			image_group->gid = gid_from_string(image_group->name);
			debug3("adding group %s %d", image_group->name,
			       image_group->gid);
			list_append(n->groups, image_group);
		}
		xfree(tmp);
	}
	s_p_hashtbl_destroy(tbl);

	*dest = (void *)n;
	return 1;
}

extern void destroy_image_group_list(void *ptr)
{
	image_group_t *image_group = (image_group_t *)ptr;
	if(image_group) {
		xfree(image_group->name);
		xfree(image_group);
	}
}

extern void destroy_image(void *ptr)
{
	image_t *n = (image_t *)ptr;
	if(n) {
		xfree(n->name);
		if(n->groups) {
			list_destroy(n->groups);
			n->groups = NULL;
		}
		xfree(n);
	}
}

extern void destroy_ba_node(void *ptr)
{
	ba_node_t *ba_node = (ba_node_t *)ptr;
	if(ba_node) {
		xfree(ba_node);
	}
}

/**
 * create a block request.  Note that if the geometry is given,
 * then size is ignored.  
 * 
 * IN/OUT - ba_request: structure to allocate and fill in.  
 * return SUCCESS of operation.
 */
extern int new_ba_request(ba_request_t* ba_request)
{
	int i=0;
#ifdef HAVE_BG
	float sz=1;
	int geo[BA_SYSTEM_DIMENSIONS] = {0,0,0};
	int i2, i3, picked, total_sz=1 , size2, size3;
	ListIterator itr;
	int checked[8];
	int *geo_ptr;
	int messed_with = 0;
	
	ba_request->save_name= NULL;
	ba_request->rotate_count= 0;
	ba_request->elongate_count = 0;
	ba_request->elongate_geos = list_create(_destroy_geo);
	geo[X] = ba_request->geometry[X];
	geo[Y] = ba_request->geometry[Y];
	geo[Z] = ba_request->geometry[Z];
	passthrough = &ba_request->passthrough;

	if(geo[X] != (uint16_t)NO_VAL) { 
		for (i=0; i<BA_SYSTEM_DIMENSIONS; i++){
			if ((geo[i] < 1) 
			    ||  (geo[i] > DIM_SIZE[i])){
				error("new_ba_request Error, "
				      "request geometry is invalid %d "
				      "DIMS are %d%d%d", 
				      geo[i],
				      DIM_SIZE[X],
				      DIM_SIZE[Y],
				      DIM_SIZE[Z]); 
				return 0;
			}
		}
		_append_geo(geo, ba_request->elongate_geos, 0);
		sz=1;
		for (i=0; i<BA_SYSTEM_DIMENSIONS; i++)
			sz *= ba_request->geometry[i];
		ba_request->size = sz;
		sz=0;
	}
	
	if(ba_request->elongate || sz) {
		sz=1;
		/* decompose the size into a cubic geometry */
		ba_request->rotate= 1;
		ba_request->elongate = 1;		
		
		for (i=0; i<BA_SYSTEM_DIMENSIONS; i++) { 
			total_sz *= DIM_SIZE[i];
			geo[i] = 1;
		}
		
		if(ba_request->size==1) {
			_append_geo(geo, 
				    ba_request->elongate_geos,
				    ba_request->rotate);
			goto endit;
		}
		
		if(ba_request->size<=DIM_SIZE[Y]) {
			geo[X] = 1;
			geo[Y] = ba_request->size;
			geo[Z] = 1;
			sz=ba_request->size;
			_append_geo(geo, 
				    ba_request->elongate_geos, 
				    ba_request->rotate);
		}
		
		i = ba_request->size/4;
		if(!(ba_request->size%2)
		   && i <= DIM_SIZE[Y]
		   && i <= DIM_SIZE[Z]
		   && i*i == ba_request->size) {
			geo[X] = 1;
			geo[Y] = i;
			geo[Z] = i;
			sz=ba_request->size;
			_append_geo(geo,
				    ba_request->elongate_geos,
				    ba_request->rotate);
		}
	
		if(ba_request->size>total_sz || ba_request->size<1) {
			return 0;			
		}
		sz = ba_request->size % (DIM_SIZE[Y] * DIM_SIZE[Z]);
		if(!sz) {
		      i = ba_request->size / (DIM_SIZE[Y] * DIM_SIZE[Z]);
		      geo[X] = i;
		      geo[Y] = DIM_SIZE[Y];
		      geo[Z] = DIM_SIZE[Z];
		      sz=ba_request->size;
		      _append_geo(geo,
				  ba_request->elongate_geos,
				  ba_request->rotate);
		}	
	startagain:		
		picked=0;
		for(i=0;i<8;i++)
			checked[i]=0;
		
		size3=ba_request->size;
		
		for (i=0; i<BA_SYSTEM_DIMENSIONS; i++) {
			total_sz *= DIM_SIZE[i];
			geo[i] = 1;
		}
	
		sz = 1;
		size3=ba_request->size;
		picked=0;
	tryagain:	
		if(size3!=ba_request->size)
			size2=size3;
		else
			size2=ba_request->size;
		//messedup:

		for (i=picked; i<BA_SYSTEM_DIMENSIONS; i++) { 
			if(size2<=1) 
				break;
			sz = size2%DIM_SIZE[i];
			if(!sz) {
				geo[i] = DIM_SIZE[i];	
				size2 /= DIM_SIZE[i];
			} else if (size2 > DIM_SIZE[i]){
				for(i2=(DIM_SIZE[i]-1);i2>1;i2--) {
					/* go through each number to see if 
					   the size is divisable by a smaller 
					   number that is 
					   good in the other dims. */
					if (!(size2%i2) && !checked[i2]) {
						size2 /= i2;
									
						if(i==0)
							checked[i2]=1;
							
						if(i2<DIM_SIZE[i]) 
							geo[i] = i2;
						else {
							goto tryagain;
						}
						if((i2-1)!=1 && 
						   i!=(BA_SYSTEM_DIMENSIONS-1))
							break;
					}		
				}				
				if(i2==1) {
					ba_request->size +=1;
					goto startagain;
				}
						
			} else {
				geo[i] = sz;	
				break;
			}					
		}
		
		if((geo[X]*geo[Y]) <= DIM_SIZE[Y]) {
			ba_request->geometry[X] = 1;
			ba_request->geometry[Y] = geo[X] * geo[Y];
			ba_request->geometry[Z] = geo[Z];
			_append_geo(ba_request->geometry, 
				    ba_request->elongate_geos, 
				    ba_request->rotate);

		}
		if((geo[X]*geo[Z]) <= DIM_SIZE[Y]) {
			ba_request->geometry[X] = 1;
			ba_request->geometry[Y] = geo[Y];
			ba_request->geometry[Z] = geo[X] * geo[Z];	
			_append_geo(ba_request->geometry, 
				    ba_request->elongate_geos, 
				    ba_request->rotate);		
	
		}
		if((geo[X]/2) <= DIM_SIZE[Y]) {
			if(geo[Y] == 1) {
				ba_request->geometry[Y] = geo[X]/2;
				messed_with = 1;
			} else  
				ba_request->geometry[Y] = geo[Y];
			if(!messed_with && geo[Z] == 1) {
				messed_with = 1;
				ba_request->geometry[Z] = geo[X]/2;
			} else
				ba_request->geometry[Z] = geo[Z];
			if(messed_with) {
				messed_with = 0;
				ba_request->geometry[X] = 2;
				_append_geo(ba_request->geometry, 
					    ba_request->elongate_geos, 
					    ba_request->rotate);
			}
		}
		if(geo[X] == DIM_SIZE[X]
		   && (geo[Y] < DIM_SIZE[Y] 
		       || geo[Z] < DIM_SIZE[Z])) {
			if(DIM_SIZE[Y]<DIM_SIZE[Z]) {
				i = DIM_SIZE[Y];
				DIM_SIZE[Y] = DIM_SIZE[Z];
				DIM_SIZE[Z] = i;
			}
			ba_request->geometry[X] = geo[X];
			ba_request->geometry[Y] = geo[Y];
			ba_request->geometry[Z] = geo[Z];
			if(ba_request->geometry[Y] < DIM_SIZE[Y]) {
				i = (DIM_SIZE[Y] - ba_request->geometry[Y]);
				ba_request->geometry[Y] +=i;
			}
			if(ba_request->geometry[Z] < DIM_SIZE[Z]) {
				i = (DIM_SIZE[Z] - ba_request->geometry[Z]);
				ba_request->geometry[Z] +=i;
			}
			for(i = DIM_SIZE[X]; i>0; i--) {
				ba_request->geometry[X]--;
				i2 = (ba_request->geometry[X]
				      * ba_request->geometry[Y]
				      * ba_request->geometry[Z]);
				if(i2 < ba_request->size) {
					ba_request->geometry[X]++;
					messed_with = 1;
					break;
				}					
			}			
			if(messed_with) {
				messed_with = 0;
				_append_geo(ba_request->geometry, 
					    ba_request->elongate_geos, 
					    ba_request->rotate);
			}
		}
		
		_append_geo(geo, 
			    ba_request->elongate_geos, 
			    ba_request->rotate);
	
		/* see if We can find a cube or square root of the 
		   size to make an easy cube */
		for(i=0;i<BA_SYSTEM_DIMENSIONS-1;i++) {
			sz = powf((float)ba_request->size,
				  (float)1/(BA_SYSTEM_DIMENSIONS-i));
			if(pow(sz,(BA_SYSTEM_DIMENSIONS-i))==ba_request->size)
				break;
		}
	
		if(i<BA_SYSTEM_DIMENSIONS-1) {
			/* we found something that looks like a cube! */
			i3=i;
			for (i=0; i<i3; i++) 
				geo[i] = 1;			
			
			for (i=i3; i<BA_SYSTEM_DIMENSIONS; i++)  
				if(sz<=DIM_SIZE[i]) 
					geo[i] = sz;	
				else
					goto endit;
				
			_append_geo(geo, 
				    ba_request->elongate_geos, 
				    ba_request->rotate);
		} 
	}
	
endit:
	itr = list_iterator_create(ba_request->elongate_geos);
	geo_ptr = list_next(itr);
	list_iterator_destroy(itr);
	
	if(geo_ptr == NULL)
		return 0;

	ba_request->elongate_count++;
	ba_request->geometry[X] = geo_ptr[X];
	ba_request->geometry[Y] = geo_ptr[Y];
	ba_request->geometry[Z] = geo_ptr[Z];
	sz=1;
	for (i=0; i<BA_SYSTEM_DIMENSIONS; i++)
		sz *= ba_request->geometry[i];
	ba_request->size = sz;
	
#else
	int geo[BA_SYSTEM_DIMENSIONS] = {0};
	
	ba_request->rotate_count= 0;
	ba_request->elongate_count = 0;
	ba_request->elongate_geos = list_create(_destroy_geo);
	geo[X] = ba_request->geometry[X];
		
	if(geo[X] != NO_VAL) { 
		for (i=0; i<BA_SYSTEM_DIMENSIONS; i++){
			if ((geo[i] < 1) 
			    ||  (geo[i] > DIM_SIZE[i])){
				error("new_ba_request Error, "
				      "request geometry is invalid %d", 
				      geo[i]); 
				return 0;
			}
		}
		
		ba_request->size = ba_request->geometry[X];

	} else if (ba_request->size) {
		ba_request->geometry[X] = ba_request->size;
	} else
		return 0;
			
#endif
	return 1;
}

/**
 * delete a block request 
 */
extern void delete_ba_request(void *arg)
{
	ba_request_t *ba_request = (ba_request_t *)arg;
	if(ba_request) {
		xfree(ba_request->save_name);
		if(ba_request->elongate_geos)
			list_destroy(ba_request->elongate_geos);
<<<<<<< HEAD
		xfree(ba_request->blrtsimage);
		xfree(ba_request->linuximage);
		xfree(ba_request->mloaderimage);
		xfree(ba_request->ramdiskimage);
=======
>>>>>>> e77a2066
		
		xfree(ba_request);
	}
}

/**
 * print a block request 
 */
extern void print_ba_request(ba_request_t* ba_request)
{
	int i;

	if (ba_request == NULL){
		error("print_ba_request Error, request is NULL");
		return;
	}
	debug("  ba_request:");
	debug("    geometry:\t");
	for (i=0; i<BA_SYSTEM_DIMENSIONS; i++){
		debug("%d", ba_request->geometry[i]);
	}
	debug("        size:\t%d", ba_request->size);
	debug("   conn_type:\t%d", ba_request->conn_type);
	debug("      rotate:\t%d", ba_request->rotate);
	debug("    elongate:\t%d", ba_request->elongate);
}

/**
 * empty a list that we don't want to destroy the memory of the
 * elements always returns 1
*/
extern int empty_null_destroy_list(void *arg, void *key)
{
	return 1;
}

/**
 * Initialize internal structures by either reading previous block
 * configurations from a file or by running the graph solver.
 * 
 * IN: node_info_msg_t * can be null, 
 *     should be from slurm_load_node().
 * 
 * return: void.
 */
extern void ba_init(node_info_msg_t *node_info_ptr)
{
	int x,y,z;

#ifdef HAVE_BG
	node_info_t *node_ptr = NULL;
	int start, temp;
	char *numeric = NULL;
	int i, j=0;
	slurm_conf_node_t *node = NULL, **ptr_array;
	int count, number;
	int end[BA_SYSTEM_DIMENSIONS];
	
#ifdef HAVE_BG_FILES
	rm_BGL_t *bg = NULL;
	rm_size3D_t bp_size;
	int rc = 0;
#endif /* HAVE_BG_FILES */
	
#endif /* HAVE_BG */

	/* We only need to initialize once, so return if already done so. */
	if (_initialized){
		return;
	}
	
#ifdef HAVE_BG_FILES
	bridge_init();
#endif	
	y = 65;
	for (x = 0; x < 62; x++) {
		if (y == 91)
			y = 97;
		else if(y == 123)
			y = 48;
		else if(y == 58)
			y = 65;
		letters[x] = y;
		y++;
	}

	z=1;
	for (x = 0; x < 6; x++) {
		if(z == 4)
			z++;
		colors[x] = z;				
		z++;
	}
		
	best_count=BEST_COUNT_INIT;

	if(ba_system_ptr)
		_delete_ba_system();
	
	ba_system_ptr = (ba_system_t *) xmalloc(sizeof(ba_system_t));
	
	ba_system_ptr->xcord = 1;
	ba_system_ptr->ycord = 1;
	ba_system_ptr->num_of_proc = 0;
	ba_system_ptr->resize_screen = 0;
	
	if(node_info_ptr!=NULL) {
#ifdef HAVE_BG
		for (i = 0; i < node_info_ptr->record_count; i++) {
			node_ptr = &node_info_ptr->node_array[i];
			start = 0;
			
			if(!node_ptr->name) {
				DIM_SIZE[X] = 0;
				DIM_SIZE[Y] = 0;
				DIM_SIZE[Z] = 0;
				goto node_info_error;
			}

			numeric = node_ptr->name;
			while (numeric) {
				if ((numeric[0] < '0')
				||  (numeric[0] > '9')) {
					numeric++;
					continue;
				}
				start = atoi(numeric);
				break;
			}
			
			temp = start / 100;
			if (DIM_SIZE[X] < temp)
				DIM_SIZE[X] = temp;
			temp = (start / 10) % 10;
			if (DIM_SIZE[Y] < temp)
				DIM_SIZE[Y] = temp;
			temp = start % 10;
			if (DIM_SIZE[Z] < temp)
				DIM_SIZE[Z] = temp;
		}
		DIM_SIZE[X]++;
		DIM_SIZE[Y]++;
		DIM_SIZE[Z]++;
#else
		DIM_SIZE[X] = node_info_ptr->record_count;
#endif
		ba_system_ptr->num_of_proc = node_info_ptr->record_count;
	} 
#ifdef HAVE_BG
node_info_error:

#ifdef HAVE_BG_FILES
	if (have_db2
	    && ((DIM_SIZE[X]==0) || (DIM_SIZE[Y]==0) || (DIM_SIZE[Z]==0))) {
		if ((rc = bridge_get_bg(&bg)) != STATUS_OK) {
			error("bridge_get_BGL(): %d", rc);
			return;
		}
		
		if ((bg != NULL)
		&&  ((rc = bridge_get_data(bg, RM_Msize, &bp_size)) 
		     == STATUS_OK)) {
			DIM_SIZE[X]=bp_size.X;
			DIM_SIZE[Y]=bp_size.Y;
			DIM_SIZE[Z]=bp_size.Z;
		} else {
			error("bridge_get_data(RM_Msize): %d", rc);	
		}
		if ((rc = bridge_free_bg(bg)) != STATUS_OK)
			error("bridge_free_BGL(): %d", rc);
	}
#endif

<<<<<<< HEAD
	if ((DIM_SIZE[X]==0) || (DIM_SIZE[Y]==0) || (DIM_SIZE[Z]==0)) {
=======
	if ((DIM_SIZE[X]==0) || (DIM_SIZE[X]==0) || (DIM_SIZE[X]==0)) {
>>>>>>> e77a2066
		debug("Setting dimensions from slurm.conf file");
		count = slurm_conf_nodename_array(&ptr_array);
		if (count == 0)
			fatal("No NodeName information available!");
		
		for (i = 0; i < count; i++) {
			node = ptr_array[i];
			j = 0;
			while (node->nodenames[j] != '\0') {
				if ((node->nodenames[j] == '['
				     || node->nodenames[j] == ',')
				    && (node->nodenames[j+8] == ']' 
					|| node->nodenames[j+8] == ',')
				    && (node->nodenames[j+4] == 'x'
					|| node->nodenames[j+4] == '-')) {
					j+=5;
				} else if((node->nodenames[j] < 58 
					   && node->nodenames[j] > 47)) {
				} else {
					j++;
					continue;
				}
				number = atoi(node->nodenames + j);
				end[X] = number / 100;
				end[Y] = (number % 100) / 10;
				end[Z] = (number % 10);
				DIM_SIZE[X] = MAX(DIM_SIZE[X], end[X]);
				DIM_SIZE[Y] = MAX(DIM_SIZE[Y], end[Y]);
				DIM_SIZE[Z] = MAX(DIM_SIZE[Z], end[Z]);
				break;
			}
				
		}
		if ((DIM_SIZE[X]==0) && (DIM_SIZE[Y]==0) && (DIM_SIZE[Z]==0)) 
			info("are you sure you only have 1 midplane? %s",
			      node->nodenames);
		DIM_SIZE[X]++;
		DIM_SIZE[Y]++;
		DIM_SIZE[Z]++;
	}
	debug("DIM_SIZE = %d%d%d", DIM_SIZE[X], DIM_SIZE[Y], DIM_SIZE[Z]);
	
#else 
	if (DIM_SIZE[X]==0) {
		debug("Setting default system dimensions");
		DIM_SIZE[X]=100;
	}	
#endif
	if(!ba_system_ptr->num_of_proc)
		ba_system_ptr->num_of_proc = 
			DIM_SIZE[X] 
#ifdef HAVE_BG
			* DIM_SIZE[Y] 
			* DIM_SIZE[Z]
#endif 
			;

	_create_ba_system();
	
#ifndef HAVE_BG_FILES
	_create_config_even(ba_system_ptr->grid);
#endif
	path = list_create(_delete_path_list);
	best_path = list_create(_delete_path_list);

	_initialized = true;
	init_grid(node_info_ptr);
}

extern void init_wires()
{
	int x, y, z, i;
	ba_node_t *source = NULL;
	if(_wires_initialized)
		return;

	for(x=0;x<DIM_SIZE[X];x++) {
		for(y=0;y<DIM_SIZE[Y];y++) {
			for(z=0;z<DIM_SIZE[Z];z++) {
#ifdef HAVE_BG
				source = &ba_system_ptr->grid[x][y][z];
#else
				source = &ba_system_ptr->grid[x];
#endif
				for(i=0; i<6; i++) {
					_switch_config(source, source, 
						       X, i, i);
					_switch_config(source, source, 
						       Y, i, i);
					_switch_config(source, source, 
						       Z, i, i);
				}
			}
		}
	}
#ifdef HAVE_BG_FILES	
	_set_external_wires(0,0,NULL,NULL);
	if(!bp_map_list) {
		if(set_bp_map() == -1) {
			return;
		}
	}
#endif
	
	_wires_initialized = true;
	return;
}


/** 
 * destroy all the internal (global) data structs.
 */
extern void ba_fini()
{
	if (!_initialized){
		return;
	}

	if (path) {
		list_destroy(path);
		path = NULL;
	}
	if (best_path) {
		list_destroy(best_path);
		best_path = NULL;
	}
#ifdef HAVE_BG_FILES
	if (bp_map_list) {
		list_destroy(bp_map_list);
<<<<<<< HEAD
		bp_map_list = NULL;
		_bp_map_initialized = false;
	}
=======
>>>>>>> e77a2066
	bridge_fini();
#endif
	_delete_ba_system();
//	debug2("pa system destroyed");
}


/** 
 * set the node in the internal configuration as unusable
 * 
 * IN ba_node: ba_node_t to put down
 */
extern void ba_update_node_state(ba_node_t *ba_node, uint16_t state)
{
	uint16_t node_base_state = state & NODE_STATE_BASE;

	if (!_initialized){
		error("Error, configuration not initialized, "
		      "calling ba_init(NULL)");
		ba_init(NULL);
	}

#ifdef HAVE_BG
	debug("ba_update_node_state: new state of node[%d%d%d] is %s", 
	      ba_node->coord[X], ba_node->coord[Y], ba_node->coord[Z],
	      node_state_string(state)); 
#else
	debug("ba_update_node_state: new state of node[%d] is %s", 
	      ba_node->coord[X],
	      node_state_string(state)); 
#endif

	/* basically set the node as used */
	if((node_base_state == NODE_STATE_DOWN)
	   || (ba_node->state & NODE_STATE_DRAIN)) 
		ba_node->used = true;
	else
		ba_node->used = false;
	ba_node->state = state;
}
/** 
 * copy info from a ba_node
 * 
 * IN ba_node: node to be copied
 * OUT ba_node_t *: copied info must be freed with destroy_ba_node
 */
extern ba_node_t *ba_copy_node(ba_node_t *ba_node)
{
	ba_node_t *new_ba_node = xmalloc(sizeof(ba_node_t));
	
	memcpy(new_ba_node, ba_node, sizeof(ba_node_t));
	return new_ba_node;
}
/** 
 * Try to allocate a block.
 * 
 * IN - ba_request: allocation request
 * OUT - results: List of results of the allocation request.  Each
 * list entry will be a coordinate.  allocate_block will create the
 * list, but the caller must destroy it.
 * 
 * return: success or error of request
 */
extern int allocate_block(ba_request_t* ba_request, List results)
{

	if (!_initialized){
		error("Error, configuration not initialized, "
		      "calling ba_init(NULL)");
	}

	if (!ba_request){
		error("allocate_block Error, request not initialized");
		return 0;
	}
	
	// _backup_ba_system();
	if (_find_match(ba_request, results)){
		return 1;
	} else {
		return 0;
	}
}


/** 
 * Doh!  Admin made a boo boo.  
 *
 * returns SLURM_SUCCESS if undo was successful.
 */
extern int remove_block(List nodes, int new_count)
{
	int dim;
	ba_node_t* ba_node = NULL;
	ba_switch_t *curr_switch = NULL; 
	ListIterator itr;
	
	itr = list_iterator_create(nodes);
	while((ba_node = (ba_node_t*) list_next(itr)) != NULL) {
		ba_node->used = false;
		ba_node->color = 7;
		ba_node->letter = '.';
		for(dim=0;dim<BA_SYSTEM_DIMENSIONS;dim++) {		
			curr_switch = &ba_node->axis_switch[dim];
			if(curr_switch->int_wire[0].used) {
				_reset_the_path(curr_switch, 0, 1, dim);
			}
		}
	}
	list_iterator_destroy(itr);
	if(new_count == -1)
		color_count--;
	else
		color_count=new_count;			
	if(color_count < 0)
		color_count = 0;
	return 1;
}

/** 
 * Doh!  Admin made a boo boo.  Note: Undo only has one history
 * element, so two consecutive undo's will fail.
 *
 * returns SLURM_SUCCESS if undo was successful.
 */
extern int alter_block(List nodes, int conn_type)
{
	/* int dim; */
/* 	ba_node_t* ba_node = NULL; */
/* 	ba_switch_t *curr_switch = NULL;  */
/* 	int size=0; */
/* 	char *name = NULL; */
/* 	ListIterator results_i;	 */	

	return SLURM_ERROR;
	/* results_i = list_iterator_create(nodes); */
/* 	while ((ba_node = list_next(results_i)) != NULL) { */
/* 		ba_node->used = false; */
		
/* 		for(dim=0;dim<BA_SYSTEM_DIMENSIONS;dim++) { */
/* 			curr_switch = &ba_node->axis_switch[dim]; */
/* 			if(curr_switch->int_wire[0].used) { */
/* 				_reset_the_path(curr_switch, 0, 1, dim); */
/* 			} */
/* 		} */
/* 		size++; */
/* 	} */
/* 	list_iterator_destroy(results_i); */
/* 	if((name = _set_internal_wires(nodes, size, conn_type)) == NULL) */
/* 		return SLURM_ERROR; */
/* 	else { */
/* 		xfree(name); */
/* 		return SLURM_SUCCESS; */
/* 	} */
}

/** 
 * After a block is deleted or altered following allocations must
 * be redone to make sure correct path will be used in the real system
 *
 */
extern int redo_block(List nodes, int *geo, int conn_type, int new_count)
{
       	ba_node_t* ba_node;
	char *name = NULL;

	ba_node = list_peek(nodes);
	if(!ba_node)
		return SLURM_ERROR;

	remove_block(nodes, new_count);
	list_delete_all(nodes, &empty_null_destroy_list, "");
		
	name = set_bg_block(nodes, ba_node->coord, geo, conn_type);
	if(!name)
		return SLURM_ERROR;
	else {
		xfree(name);
		return SLURM_SUCCESS;
	}
}

extern int copy_node_path(List nodes, List dest_nodes)
{
	int rc = SLURM_ERROR;
	
#ifdef HAVE_BG
	ListIterator itr = NULL;
	ListIterator itr2 = NULL;
	ba_node_t *ba_node = NULL, *new_ba_node = NULL;
	int dim;
	ba_switch_t *curr_switch = NULL, *new_switch = NULL; 
	
	if(!nodes)
		return SLURM_ERROR;
	if(!dest_nodes)
		dest_nodes = list_create(destroy_ba_node);

	itr = list_iterator_create(nodes);
	while((ba_node = list_next(itr))) {
		itr2 = list_iterator_create(dest_nodes);
		while((new_ba_node = list_next(itr2))) {
			if (ba_node->coord[X] == new_ba_node->coord[X] &&
			    ba_node->coord[Y] == new_ba_node->coord[Y] &&
			    ba_node->coord[Z] == new_ba_node->coord[Z]) 
				break;	/* we found it */
		}
		list_iterator_destroy(itr2);
	
		if(!new_ba_node) {
			debug2("adding %d%d%d as a new node",
			       ba_node->coord[X], 
			       ba_node->coord[Y],
			       ba_node->coord[Z]);
			new_ba_node = ba_copy_node(ba_node);
			_new_ba_node(new_ba_node, ba_node->coord, false);
			list_push(dest_nodes, new_ba_node);
			
		}
		new_ba_node->used = true;
		for(dim=0;dim<BA_SYSTEM_DIMENSIONS;dim++) {		
			curr_switch = &ba_node->axis_switch[dim];
			new_switch = &new_ba_node->axis_switch[dim];
			if(curr_switch->int_wire[0].used) {
				_copy_the_path(dest_nodes, 
					       curr_switch, new_switch,
					       0, dim);
			}
		}
		
	}
	list_iterator_destroy(itr);
	rc = SLURM_SUCCESS;
#endif	
	return rc;
}
extern int check_and_set_node_list(List nodes)
{
	int rc = SLURM_ERROR;

#ifdef HAVE_BG
	int i, j;
	ba_switch_t *ba_switch = NULL, *curr_ba_switch = NULL; 
	ba_node_t *ba_node = NULL, *curr_ba_node = NULL;
	ListIterator itr = NULL;

	if(!nodes)
		return rc;

	itr = list_iterator_create(nodes);
	while((ba_node = list_next(itr))) { 
		/* info("checking %d%d%d", */
/* 		     ba_node->coord[X],  */
/* 		     ba_node->coord[Y], */
/* 		     ba_node->coord[Z]); */
					      
		curr_ba_node = &ba_system_ptr->
			grid[ba_node->coord[X]]
			[ba_node->coord[Y]]
			[ba_node->coord[Z]];
		if(ba_node->used && curr_ba_node->used) {
			debug3("I have already been to "
			       "this node %d%d%d",
			       ba_node->coord[X], 
			       ba_node->coord[Y],
			       ba_node->coord[Z]);
			rc = SLURM_ERROR;
			goto end_it;
		}
<<<<<<< HEAD
		
=======
>>>>>>> e77a2066
		if(ba_node->used) 
			curr_ba_node->used = true;		
		for(i=0; i<BA_SYSTEM_DIMENSIONS; i++) {
			ba_switch = &ba_node->axis_switch[i];
			curr_ba_switch = &curr_ba_node->axis_switch[i];
			//info("checking dim %d", i);
		
			for(j=0; j<BA_SYSTEM_DIMENSIONS; j++) {
				//info("checking port %d", j);
		
				if(ba_switch->int_wire[j].used 
				   && curr_ba_switch->int_wire[j].used) {
					debug3("%d%d%d dim %d port %d "
					       "is already in use",
					       ba_node->coord[X], 
					       ba_node->coord[Y],
					       ba_node->coord[Z], 
					       i,
					       j);
					rc = SLURM_ERROR;
					goto end_it;
				}
				if(!ba_switch->int_wire[j].used)
					continue;
				curr_ba_switch->int_wire[j].used = 1;
				curr_ba_switch->int_wire[j].port_tar 
					= ba_switch->int_wire[j].port_tar;
			}
		}
	}
	rc = SLURM_SUCCESS;
end_it:
	list_iterator_destroy(itr);
#endif
	return rc;
}

extern char *set_bg_block(List results, int *start, 
			  int *geometry, int conn_type)
{
	char *name = NULL;
	ba_node_t* ba_node = NULL;
	int size = 0;
	int send_results = 0;
	int found = 0;


#ifdef HAVE_BG
	if(start[X]>=DIM_SIZE[X] 
	   || start[Y]>=DIM_SIZE[Y]
	   || start[Z]>=DIM_SIZE[Z])
		return NULL;
	if(geometry[X]<=0 
	   || geometry[Y]<=0
	   || geometry[Z]<=0) {
		error("problem with geometry %d%d%d, needs to be at least 111",
		      geometry[X],
		      geometry[Y],
		      geometry[Z]);		      
		return NULL;
	}
	size = geometry[X] * geometry[Y] * geometry[Z];
	ba_node = &ba_system_ptr->
		grid[start[X]][start[Y]][start[Z]];
#else
	if(start[X]>=DIM_SIZE[X])
		return NULL;
	size = geometry[X];
	ba_node = &ba_system_ptr->
			grid[start[X]];	
#endif
	

	if(!ba_node)
		return NULL;

	if(!results)
		results = list_create(NULL);
	else
		send_results = 1;
		
	list_append(results, ba_node);
	if(conn_type == SELECT_SMALL) {
		/* adding the ba_node and ending */
		ba_node->used = true;
		name = xmalloc(4);
		snprintf(name, 4, "%d%d%d",
			 ba_node->coord[X],
			 ba_node->coord[Y],
			 ba_node->coord[Z]);
		goto end_it; 
	}
	found = _find_x_path(results, ba_node,
			     ba_node->coord, 
			     ba_node->coord, 
			     geometry, 
			     1,
			     conn_type);

	if(!found) {
		debug2("trying less efficient code");
		remove_block(results, color_count);
		list_delete_all(results, &empty_null_destroy_list, "");
		list_append(results, ba_node);
		found = _find_x_path2(results, ba_node,
				      ba_node->coord,
				      ba_node->coord,
				      geometry,
				      1,
				      conn_type);
	}
	if(found) {
#ifdef HAVE_BG
		List start_list = NULL;
		ListIterator itr;

		start_list = list_create(NULL);
		itr = list_iterator_create(results);
		while((ba_node = (ba_node_t*) list_next(itr))) {
			list_append(start_list, ba_node);
		}
		list_iterator_destroy(itr);
		
		if(!_fill_in_coords(results, 
				    start_list, 
				    geometry, 
				    conn_type)) {
			list_destroy(start_list);
			goto end_it;
		}
		list_destroy(start_list);			
#endif		
	} else {
		goto end_it;
	}

	name = _set_internal_wires(results,
				   size,
				   conn_type);
end_it:
	if(!send_results && results) {
		list_destroy(results);
	}
	if(name!=NULL) {
		debug2("name = %s", name);
	} else {
		debug2("can't allocate");
		xfree(name);
	}

	return name;	
}

extern int reset_ba_system(bool track_down_nodes)
{
	int x;
#ifdef HAVE_BG
	int y, z;
#endif
	int coord[BA_SYSTEM_DIMENSIONS];

	for (x = 0; x < DIM_SIZE[X]; x++) {
#ifdef HAVE_BG
		for (y = 0; y < DIM_SIZE[Y]; y++)
			for (z = 0; z < DIM_SIZE[Z]; z++) {
				coord[X] = x;
				coord[Y] = y;
				coord[Z] = z;
				_new_ba_node(&ba_system_ptr->grid[x][y][z], 
					     coord, track_down_nodes);
			}
#else
		coord[X] = x;
		_new_ba_node(&ba_system_ptr->grid[x], coord, track_down_nodes);

#endif
	}
				
	return 1;
}
/* init_grid - set values of every grid point */
extern void init_grid(node_info_msg_t * node_info_ptr)
{
	node_info_t *node_ptr = NULL;
	int x, i = 0;
	uint16_t node_base_state;
	/* For systems with more than 62 active jobs or BG blocks, 
	 * we just repeat letters */

#ifdef HAVE_BG
	int y,z;
	for (x = 0; x < DIM_SIZE[X]; x++)
		for (y = 0; y < DIM_SIZE[Y]; y++)
			for (z = 0; z < DIM_SIZE[Z]; z++) {
				if(node_info_ptr!=NULL) {
					node_ptr = 
						&node_info_ptr->node_array[i];
					node_base_state = node_ptr->node_state 
						& NODE_STATE_BASE;
					ba_system_ptr->grid[x][y][z].color = 7;
					if ((node_base_state 
					     == NODE_STATE_DOWN) || 
					    (node_ptr->node_state &
					     NODE_STATE_DRAIN)) {
						ba_system_ptr->
							grid[x][y][z].color 
							= 0;
						ba_system_ptr->
							grid[x][y][z].letter 
							= '#';
						if(_initialized) {
							ba_update_node_state(
							&ba_system_ptr->
							grid[x][y][z],
							node_ptr->node_state);
						}
					} else {
						ba_system_ptr->grid[x][y][z].
							color = 7;
						ba_system_ptr->grid[x][y][z].
							letter = '.';
					}
					ba_system_ptr->grid[x][y][z].state 
						= node_ptr->node_state;
				} else {
					ba_system_ptr->grid[x][y][z].color = 7;
					ba_system_ptr->grid[x][y][z].letter 
						= '.';
					ba_system_ptr->grid[x][y][z].state = 
						NODE_STATE_IDLE;
				}
				ba_system_ptr->grid[x][y][z].index = i++;
			}
#else
	for (x = 0; x < DIM_SIZE[X]; x++) {
		if(node_info_ptr!=NULL) {
			node_ptr = &node_info_ptr->node_array[i];
			node_base_state = node_ptr->node_state 
				& NODE_STATE_BASE;
			ba_system_ptr->grid[x].color = 7;
			if ((node_base_state == NODE_STATE_DOWN) || 
			    (node_ptr->node_state & NODE_STATE_DRAIN)) {
				ba_system_ptr->grid[x].color = 0;
				ba_system_ptr->grid[x].letter = '#';
				if(_initialized) {
					ba_update_node_state(
						&ba_system_ptr->grid[x],
						node_ptr->node_state);
				}
			} else {
				ba_system_ptr->grid[x].color = 7;
				ba_system_ptr->grid[x].letter = '.';
			}
			ba_system_ptr->grid[x].state = node_ptr->node_state;
		} else {
			ba_system_ptr->grid[x].color = 7;
			ba_system_ptr->grid[x].letter = '.';
			ba_system_ptr->grid[x].state = NODE_STATE_IDLE;
		}
		ba_system_ptr->grid[x].index = i++;
	}
#endif
	return;
}

extern int *find_bp_loc(char* bp_id)
{
#ifdef HAVE_BG_FILES
	ba_bp_map_t *bp_map = NULL;
	ListIterator itr;
	
	if(!bp_map_list) {
		if(set_bp_map() == -1)
			return NULL;
	}
	itr = list_iterator_create(bp_map_list);
	while ((bp_map = list_next(itr)) != NULL)
		if (!strcasecmp(bp_map->bp_id, bp_id)) 
			break;	/* we found it */
	
	list_iterator_destroy(itr);
	if(bp_map != NULL)
		return bp_map->coord;
	else
		return NULL;

#else
	return NULL;
#endif
}

extern char *find_bp_rack_mid(char* xyz)
{
#ifdef HAVE_BG_FILES
	ba_bp_map_t *bp_map = NULL;
	ListIterator itr;
	int number;
	int coord[BA_SYSTEM_DIMENSIONS];
	int len = strlen(xyz);
	len -= 3;
	if(len<0)
		return NULL;
	number = atoi(&xyz[X]+len);
	coord[X] = number / 100;
	coord[Y] = (number % 100) / 10;
	coord[Z] = (number % 10);
	if(!bp_map_list) {
		if(set_bp_map() == -1)
			return NULL;
	}
	
	itr = list_iterator_create(bp_map_list);
	while ((bp_map = list_next(itr)) != NULL)
		if (bp_map->coord[X] == coord[X] &&
		    bp_map->coord[Y] == coord[Y] &&
		    bp_map->coord[Z] == coord[Z]) 
			break;	/* we found it */
	
	list_iterator_destroy(itr);
	if(bp_map != NULL)
		return bp_map->bp_id;
	else
		return NULL;

#else
	return NULL;
#endif
}

extern int load_block_wiring(char *bg_block_id)
{
#ifdef HAVE_BG_FILES
	int rc, i, j;
	rm_partition_t *block_ptr = NULL;
	int cnt = 0;
	int switch_cnt = 0;
	rm_switch_t *curr_switch = NULL;
	rm_BP_t *curr_bp = NULL;
	char *switchid = NULL;
	rm_connection_t curr_conn;
	int dim;
	ba_switch_t *ba_switch = NULL; 
	int *geo = NULL;
	
	debug2("getting info for block %s\n", bg_block_id);
	
	if ((rc = bridge_get_block(bg_block_id,  &block_ptr)) != STATUS_OK) {
		error("bridge_get_block(%s): %s", 
		      bg_block_id, 
		      bg_err_str(rc));
		return SLURM_ERROR;
	}	
	
	if ((rc = bridge_get_data(block_ptr, RM_PartitionSwitchNum,
				  &switch_cnt)) != STATUS_OK) {
		error("bridge_get_data(RM_PartitionSwitchNum): %s",
		      bg_err_str(rc));
		return SLURM_ERROR;
	} 
	if(!switch_cnt) {
		debug3("no switch_cnt");
		if ((rc = bridge_get_data(block_ptr, 
					  RM_PartitionFirstBP, 
					  &curr_bp)) 
		    != STATUS_OK) {
			error("bridge_get_data: "
			      "RM_PartitionFirstBP: %s",
			      bg_err_str(rc));
			return SLURM_ERROR;
		}
		if ((rc = bridge_get_data(curr_bp, RM_BPID, &switchid))
		    != STATUS_OK) { 
			error("bridge_get_data: RM_SwitchBPID: %s",
			      bg_err_str(rc));
			return SLURM_ERROR;
		} 

		geo = find_bp_loc(switchid);	
		if(!geo) {
			error("find_bp_loc: bpid %s not known", switchid);
			return SLURM_ERROR;
		}
		ba_system_ptr->grid[geo[X]][geo[Y]][geo[Z]].used = true;
		return SLURM_SUCCESS;
	}
	for (i=0; i<switch_cnt; i++) {
		if(i) {
			if ((rc = bridge_get_data(block_ptr, 
						  RM_PartitionNextSwitch, 
						  &curr_switch)) 
			    != STATUS_OK) {
				error("bridge_get_data: "
				      "RM_PartitionNextSwitch: %s",
				      bg_err_str(rc));
				return SLURM_ERROR;
			}
		} else {
			if ((rc = bridge_get_data(block_ptr, 
						  RM_PartitionFirstSwitch, 
						  &curr_switch)) 
			    != STATUS_OK) {
				error("bridge_get_data: "
				      "RM_PartitionFirstSwitch: %s",
				      bg_err_str(rc));
				return SLURM_ERROR;
			}
		}
		if ((rc = bridge_get_data(curr_switch, RM_SwitchDim, &dim))
		    != STATUS_OK) { 
			error("bridge_get_data: RM_SwitchDim: %s",
			      bg_err_str(rc));
			return SLURM_ERROR;
		} 
		if ((rc = bridge_get_data(curr_switch, RM_SwitchBPID, 
					  &switchid))
		    != STATUS_OK) { 
			error("bridge_get_data: RM_SwitchBPID: %s",
			      bg_err_str(rc));
			return SLURM_ERROR;
		} 

		geo = find_bp_loc(switchid);
		if(!geo) {
			error("find_bp_loc: bpid %s not known", switchid);
			return SLURM_ERROR;
		}
		
		if ((rc = bridge_get_data(curr_switch, RM_SwitchConnNum, &cnt))
		    != STATUS_OK) { 
			error("bridge_get_data: RM_SwitchBPID: %s",
			      bg_err_str(rc));
			return SLURM_ERROR;
		}
		debug2("switch id = %s dim %d conns = %d", 
		       switchid, dim, cnt);
		ba_switch = &ba_system_ptr->
			grid[geo[X]][geo[Y]][geo[Z]].axis_switch[dim];
		for (j=0; j<cnt; j++) {
			if(j) {
				if ((rc = bridge_get_data(
					     curr_switch, 
					     RM_SwitchNextConnection, 
					     &curr_conn)) 
				    != STATUS_OK) {
					error("bridge_get_data: "
					      "RM_SwitchNextConnection: %s",
					       bg_err_str(rc));
					return SLURM_ERROR;
				}
			} else {
				if ((rc = bridge_get_data(
					     curr_switch, 
					     RM_SwitchFirstConnection,
					     &curr_conn)) 
				    != STATUS_OK) {
					error("bridge_get_data: "
					      "RM_SwitchFirstConnection: %s",
					      bg_err_str(rc));
					return SLURM_ERROR;
				}
			}
			switch(curr_conn.p1) {
			case RM_PORT_S1:
				curr_conn.p1 = 1;
				break;
			case RM_PORT_S2:
				curr_conn.p1 = 2;
				break;
			case RM_PORT_S4:
				curr_conn.p1 = 4;
				break;
			default:
				error("1 unknown port %d", 
				      _port_enum(curr_conn.p1));
				return SLURM_ERROR;
			}
			
			switch(curr_conn.p2) {
			case RM_PORT_S0:
				curr_conn.p2 = 0;
				break;
			case RM_PORT_S3:
				curr_conn.p2 = 3;
				break;
			case RM_PORT_S5:
				curr_conn.p2 = 5;
				break;
			default:
				error("2 unknown port %d", 
				      _port_enum(curr_conn.p2));
				return SLURM_ERROR;
			}

			if(curr_conn.p1 == 1 && dim == X) {
				if(ba_system_ptr->
				   grid[geo[X]][geo[Y]][geo[Z]].used) {
					debug("I have already been to "
					      "this node %d%d%d",
					      geo[X], geo[Y], geo[Z]);
					return SLURM_ERROR;
				}
				ba_system_ptr->grid[geo[X]][geo[Y]][geo[Z]].
					used = true;		
			}
			debug3("connection going from %d -> %d",
			      curr_conn.p1, curr_conn.p2);
			
			if(ba_switch->int_wire[curr_conn.p1].used) {
				debug("%d%d%d dim %d port %d "
				      "is already in use",
				      geo[X],
				      geo[Y],
				      geo[Z],
				      dim,
				      curr_conn.p1);
				return SLURM_ERROR;
			}
			ba_switch->int_wire[curr_conn.p1].used = 1;
			ba_switch->int_wire[curr_conn.p1].port_tar 
				= curr_conn.p2;
		
			if(ba_switch->int_wire[curr_conn.p2].used) {
				debug("%d%d%d dim %d port %d "
				      "is already in use",
				      geo[X],
				      geo[Y],
				      geo[Z],
				      dim,
				      curr_conn.p2);
				return SLURM_ERROR;
			}
			ba_switch->int_wire[curr_conn.p2].used = 1;
			ba_switch->int_wire[curr_conn.p2].port_tar 
				= curr_conn.p1;
		}
	}
	return SLURM_SUCCESS;

#else
	return SLURM_ERROR;
#endif
	
}

extern List get_and_set_block_wiring(char *bg_block_id)
{
#ifdef HAVE_BG_FILES
	int rc, i, j;
	rm_partition_t *block_ptr = NULL;
	int cnt = 0;
	int switch_cnt = 0;
	rm_switch_t *curr_switch = NULL;
	rm_BP_t *curr_bp = NULL;
	char *switchid = NULL;
	rm_connection_t curr_conn;
	int dim;
	ba_node_t *ba_node = NULL; 
	ba_switch_t *ba_switch = NULL; 
	int *geo = NULL;
	List results = list_create(destroy_ba_node);
	ListIterator itr = NULL;
	
	debug2("getting info for block %s\n", bg_block_id);
	
	if ((rc = bridge_get_block(bg_block_id,  &block_ptr)) != STATUS_OK) {
		error("bridge_get_block(%s): %s", 
		      bg_block_id, 
		      bg_err_str(rc));
		goto end_it;
	}	
	
	if ((rc = bridge_get_data(block_ptr, RM_PartitionSwitchNum,
				  &switch_cnt)) != STATUS_OK) {
		error("bridge_get_data(RM_PartitionSwitchNum): %s",
		      bg_err_str(rc));
		goto end_it;
	} 
	if(!switch_cnt) {
		debug3("no switch_cnt");
		if ((rc = bridge_get_data(block_ptr, 
					  RM_PartitionFirstBP, 
					  &curr_bp)) 
		    != STATUS_OK) {
			error("bridge_get_data: "
			      "RM_PartitionFirstBP: %s",
			      bg_err_str(rc));
			goto end_it;
		}
		if ((rc = bridge_get_data(curr_bp, RM_BPID, &switchid))
		    != STATUS_OK) { 
			error("bridge_get_data: RM_SwitchBPID: %s",
			      bg_err_str(rc));
			goto end_it;
		} 

		geo = find_bp_loc(switchid);	
		if(!geo) {
			error("find_bp_loc: bpid %s not known", switchid);
			goto end_it;
		}
		ba_node = xmalloc(sizeof(ba_node_t));
		list_push(results, ba_node);
		ba_node->coord[X] = geo[X];
		ba_node->coord[Y] = geo[Y];
		ba_node->coord[Z] = geo[Z];
		
		ba_node->used = TRUE;
		return results;
	}
	for (i=0; i<switch_cnt; i++) {
		if(i) {
			if ((rc = bridge_get_data(block_ptr, 
						  RM_PartitionNextSwitch, 
						  &curr_switch)) 
			    != STATUS_OK) {
				error("bridge_get_data: "
				      "RM_PartitionNextSwitch: %s",
				      bg_err_str(rc));
				goto end_it;
			}
		} else {
			if ((rc = bridge_get_data(block_ptr, 
						  RM_PartitionFirstSwitch, 
						  &curr_switch)) 
			    != STATUS_OK) {
				error("bridge_get_data: "
				      "RM_PartitionFirstSwitch: %s",
				      bg_err_str(rc));
				goto end_it;
			}
		}
		if ((rc = bridge_get_data(curr_switch, RM_SwitchDim, &dim))
		    != STATUS_OK) { 
			error("bridge_get_data: RM_SwitchDim: %s",
			      bg_err_str(rc));
			goto end_it;
		} 
		if ((rc = bridge_get_data(curr_switch, RM_SwitchBPID, 
					  &switchid))
		    != STATUS_OK) { 
			error("bridge_get_data: RM_SwitchBPID: %s",
			      bg_err_str(rc));
			goto end_it;
		} 

		geo = find_bp_loc(switchid);
		if(!geo) {
			error("find_bp_loc: bpid %s not known", switchid);
			goto end_it;
		}
		
		if ((rc = bridge_get_data(curr_switch, RM_SwitchConnNum, &cnt))
		    != STATUS_OK) { 
			error("bridge_get_data: RM_SwitchBPID: %s",
			      bg_err_str(rc));
			goto end_it;
		}
		debug2("switch id = %s dim %d conns = %d", 
		       switchid, dim, cnt);
		
		itr = list_iterator_create(results);
		while((ba_node = list_next(itr))) {
			if (ba_node->coord[X] == geo[X] &&
			    ba_node->coord[Y] == geo[Y] &&
			    ba_node->coord[Z] == geo[Z]) 
				break;	/* we found it */
		}
		list_iterator_destroy(itr);
		if(!ba_node) {
			ba_node = xmalloc(sizeof(ba_node_t));
			
			list_push(results, ba_node);
			ba_node->coord[X] = geo[X];
			ba_node->coord[Y] = geo[Y];
			ba_node->coord[Z] = geo[Z];
		}
		ba_switch = &ba_node->axis_switch[dim];
		for (j=0; j<cnt; j++) {
			if(j) {
				if ((rc = bridge_get_data(
					     curr_switch, 
					     RM_SwitchNextConnection, 
					     &curr_conn)) 
				    != STATUS_OK) {
					error("bridge_get_data: "
					      "RM_SwitchNextConnection: %s",
					       bg_err_str(rc));
					goto end_it;
				}
			} else {
				if ((rc = bridge_get_data(
					     curr_switch, 
					     RM_SwitchFirstConnection,
					     &curr_conn)) 
				    != STATUS_OK) {
					error("bridge_get_data: "
					      "RM_SwitchFirstConnection: %s",
					      bg_err_str(rc));
					goto end_it;
				}
			}
			switch(curr_conn.p1) {
			case RM_PORT_S1:
				curr_conn.p1 = 1;
				break;
			case RM_PORT_S2:
				curr_conn.p1 = 2;
				break;
			case RM_PORT_S4:
				curr_conn.p1 = 4;
				break;
			default:
				error("1 unknown port %d", 
				      _port_enum(curr_conn.p1));
				goto end_it;
			}
			
			switch(curr_conn.p2) {
			case RM_PORT_S0:
				curr_conn.p2 = 0;
				break;
			case RM_PORT_S3:
				curr_conn.p2 = 3;
				break;
			case RM_PORT_S5:
				curr_conn.p2 = 5;
				break;
			default:
				error("2 unknown port %d", 
				      _port_enum(curr_conn.p2));
				goto end_it;
			}

			if(curr_conn.p1 == 1 && dim == X) {
				if(ba_node->used) {
					debug("I have already been to "
					      "this node %d%d%d",
					      geo[X], geo[Y], geo[Z]);
					goto end_it;
				}
				ba_node->used = true;		
			}
			debug3("connection going from %d -> %d",
			      curr_conn.p1, curr_conn.p2);
			
			if(ba_switch->int_wire[curr_conn.p1].used) {
				debug("%d%d%d dim %d port %d "
				      "is already in use",
				      geo[X],
				      geo[Y],
				      geo[Z],
				      dim,
				      curr_conn.p1);
				goto end_it;
			}
			ba_switch->int_wire[curr_conn.p1].used = 1;
			ba_switch->int_wire[curr_conn.p1].port_tar 
				= curr_conn.p2;
		
			if(ba_switch->int_wire[curr_conn.p2].used) {
				debug("%d%d%d dim %d port %d "
				      "is already in use",
				      geo[X],
				      geo[Y],
				      geo[Z],
				      dim,
				      curr_conn.p2);
				goto end_it;
			}
			ba_switch->int_wire[curr_conn.p2].used = 1;
			ba_switch->int_wire[curr_conn.p2].port_tar 
				= curr_conn.p1;
		}
	}
	return results;
end_it:
	list_destroy(results);
	return NULL;
#else
	return NULL;
#endif
	
}

/********************* Local Functions *********************/

#ifdef HAVE_BG

#ifdef HAVE_BG_FILES
static void _bp_map_list_del(void *object)
{
	ba_bp_map_t *bp_map = (ba_bp_map_t *)object;
	
	if (bp_map) {
		xfree(bp_map->bp_id);
		xfree(bp_map);		
	}
}

static int _port_enum(int port)
{
	switch(port) {
	case RM_PORT_S0:
		return 0;
		break;
	case RM_PORT_S1:
		return 1;
		break;
	case RM_PORT_S2:
		return 2;
		break;
	case RM_PORT_S3:
		return 3;
		break;
	case RM_PORT_S4:
		return 4;
		break;
	case RM_PORT_S5:
		return 5;
		break;
	default:
		return -1;
	}
}

#endif

static int _check_for_options(ba_request_t* ba_request) 
{
	int temp;
	int set=0;
	int *geo = NULL;
	ListIterator itr;

	if(ba_request->rotate) {
	rotate_again:
		debug2("Rotating! %d",ba_request->rotate_count);
		
		if (ba_request->rotate_count==(BA_SYSTEM_DIMENSIONS-1)) {
			temp=ba_request->geometry[X];
			ba_request->geometry[X]=ba_request->geometry[Z];
			ba_request->geometry[Z]=temp;
			ba_request->rotate_count++;
			set=1;
		
		} else if(ba_request->rotate_count<(BA_SYSTEM_DIMENSIONS*2)) {
			temp=ba_request->geometry[X];
			ba_request->geometry[X]=ba_request->geometry[Y];
			ba_request->geometry[Y]=ba_request->geometry[Z];
			ba_request->geometry[Z]=temp;
			ba_request->rotate_count++;
			set=1;
		} else 
			ba_request->rotate = false;
		if(set) {
			if(ba_request->geometry[X]<=DIM_SIZE[X] 
			   && ba_request->geometry[Y]<=DIM_SIZE[Y]
			   && ba_request->geometry[Z]<=DIM_SIZE[Z])
				return 1;
			else {
				set = 0;
				goto rotate_again;
			}
		}
	}
	if(ba_request->elongate) {
	elongate_again:
		debug2("Elongating! %d",ba_request->elongate_count);
		ba_request->rotate_count=0;
		ba_request->rotate = true;
		
		set = 0;
		itr = list_iterator_create(ba_request->elongate_geos);
		for(set=0; set<=ba_request->elongate_count; set++)
			geo = list_next(itr);
		list_iterator_destroy(itr);
		if(geo == NULL)
			return 0;
		ba_request->elongate_count++;
		ba_request->geometry[X] = geo[X];
		ba_request->geometry[Y] = geo[Y];
		ba_request->geometry[Z] = geo[Z];
		if(ba_request->geometry[X]<=DIM_SIZE[X] 
		   && ba_request->geometry[Y]<=DIM_SIZE[Y]
		   && ba_request->geometry[Z]<=DIM_SIZE[Z]) {
			return 1;
		} else 				
			goto elongate_again;
		
	}
	return 0;
}

static int _append_geo(int *geometry, List geos, int rotate) 
{
	ListIterator itr;
	int *geo_ptr = NULL;
	int *geo = NULL;
	int temp_geo;
	int i, j;
	
	if(rotate) {
		for (i = (BA_SYSTEM_DIMENSIONS - 1); i >= 0; i--) {
			for (j = 1; j <= i; j++) {
				if (geometry[j-1] > geometry[j]) {
					temp_geo = geometry[j-1];
					geometry[j-1] = geometry[j];
					geometry[j] = temp_geo;
				}
			}
		}
	}
	itr = list_iterator_create(geos);
	while ((geo_ptr = list_next(itr)) != NULL) {
		if(geometry[X] == geo_ptr[X]
		   && geometry[Y] == geo_ptr[Y]
		   && geometry[Z] == geo_ptr[Z])
			break;
		
	}
	list_iterator_destroy(itr);
	
	if(geo_ptr == NULL) { 
		geo = xmalloc(sizeof(int)*BA_SYSTEM_DIMENSIONS);
		geo[X] = geometry[X];
		geo[Y] = geometry[Y];
		geo[Z] = geometry[Z];
		debug3("adding geo %d%d%d",geo[X],geo[Y],geo[Z]);
		list_append(geos, geo);
	}
	return 1;
}

static int _fill_in_coords(List results, List start_list,
			    int *geometry, int conn_type)
{
	ba_node_t *ba_node = NULL;
	ba_node_t *check_node = NULL;
	int rc = 1;
	ListIterator itr = NULL;
	int y=0, z=0;
	ba_switch_t *curr_switch = NULL; 
	ba_switch_t *next_switch = NULL; 
	
	if(!start_list)
		return 0;
	itr = list_iterator_create(start_list);
	while((check_node = (ba_node_t*) list_next(itr))) {		
		curr_switch = &check_node->axis_switch[X];
	
		for(y=0; y<geometry[Y]; y++) {
			if((check_node->coord[Y]+y) 
			   >= DIM_SIZE[Y]) {
				rc = 0;
				goto failed;
			}
			for(z=0; z<geometry[Z]; z++) {
				if((check_node->coord[Z]+z) 
				   >= DIM_SIZE[Z]) {
					rc = 0;
					goto failed;
				}
				ba_node = &ba_system_ptr->grid
					[check_node->coord[X]]
					[check_node->coord[Y]+y]
					[check_node->coord[Z]+z];
				if(ba_node->coord[Y] 
				   == check_node->coord[Y]
				   && ba_node->coord[Z] 
				   == check_node->coord[Z])
					continue;
				if (!_node_used(ba_node,geometry)) {
					debug3("here Adding %d%d%d",
					       ba_node->coord[X],
					       ba_node->coord[Y],
					       ba_node->coord[Z]);
					list_append(results, ba_node);
					next_switch = &ba_node->axis_switch[X];
					_copy_the_path(NULL, curr_switch, 
						       next_switch, 
						       0, X);
				} else {
					rc = 0;
					goto failed;
				}
			}
		}
		
	}
	list_iterator_destroy(itr);
	itr = list_iterator_create(start_list);
	check_node = (ba_node_t*) list_next(itr);
	list_iterator_destroy(itr);
	
	itr = list_iterator_create(results);
	while((ba_node = (ba_node_t*) list_next(itr))) {	
		if(!_find_yz_path(ba_node, 
				  check_node->coord, 
				  geometry, 
				  conn_type)){
			rc = 0;
			goto failed;
		}
	}
failed:
	list_iterator_destroy(itr);				
				
	return rc;
}

static int _copy_the_path(List nodes, ba_switch_t *curr_switch, 
			  ba_switch_t *mark_switch, 
			  int source, int dim)
{
	int *node_tar;
	int *mark_node_tar;
	int *node_curr;
	int port_tar, port_tar1;
	ba_switch_t *next_switch = NULL; 
	ba_switch_t *next_mark_switch = NULL; 
	/*set the switch to not be used */
	mark_switch->int_wire[source].used = 
		curr_switch->int_wire[source].used;
	mark_switch->int_wire[source].port_tar = 
		curr_switch->int_wire[source].port_tar;

	port_tar = curr_switch->int_wire[source].port_tar;
	
	mark_switch->int_wire[port_tar].used = 
		curr_switch->int_wire[port_tar].used;
	mark_switch->int_wire[port_tar].port_tar = 
		curr_switch->int_wire[port_tar].port_tar;
	port_tar1 = port_tar;
	
	/* follow the path */
	node_curr = curr_switch->ext_wire[0].node_tar;
	node_tar = curr_switch->ext_wire[port_tar].node_tar;
	if(mark_switch->int_wire[source].used)
		debug2("setting dim %d %d%d%d %d-> %d%d%d %d",
		       dim,
		       node_curr[X],
		       node_curr[Y],
		       node_curr[Z],
		       source, 
		       node_tar[X],
		       node_tar[Y],
		       node_tar[Z],
		       port_tar);	
	
	if(port_tar == 1) {
		mark_switch->int_wire[1].used = 
			curr_switch->int_wire[1].used;
		mark_switch->int_wire[1].port_tar = 
			curr_switch->int_wire[1].port_tar;
		return 1;
	}

	mark_node_tar = mark_switch->ext_wire[port_tar].node_tar;
	port_tar = curr_switch->ext_wire[port_tar].port_tar;
	
	if(node_curr[X] == node_tar[X]
	   && node_curr[Y] == node_tar[Y]
	   && node_curr[Z] == node_tar[Z]) {
		debug4("something bad happened!!");
		return 0;
	}
	next_switch = &ba_system_ptr->
		grid[node_tar[X]][node_tar[Y]][node_tar[Z]].axis_switch[dim];
	if(!nodes) {
		next_mark_switch = &ba_system_ptr->
			grid[mark_node_tar[X]]
			[mark_node_tar[Y]]
			[mark_node_tar[Z]]
			.axis_switch[dim];
	} else {
		ba_node_t *ba_node = NULL;
		ListIterator itr = list_iterator_create(nodes);
		while((ba_node = list_next(itr))) {
			if (ba_node->coord[X] == mark_node_tar[X] &&
			    ba_node->coord[Y] == mark_node_tar[Y] &&
			    ba_node->coord[Z] == mark_node_tar[Z]) 
				break;	/* we found it */
		}
		list_iterator_destroy(itr);
		if(!ba_node) {
			ba_node = ba_copy_node(&ba_system_ptr->
					       grid[mark_node_tar[X]]
					       [mark_node_tar[Y]]
					       [mark_node_tar[Z]]);
			_new_ba_node(ba_node, mark_node_tar, false);
			list_push(nodes, ba_node);
			debug3("adding %d%d%d as a pass through",
			       ba_node->coord[X], 
			       ba_node->coord[Y],
			       ba_node->coord[Z]);
		}
		next_mark_switch = &ba_node->axis_switch[dim];
			
	}
	_copy_the_path(nodes, next_switch, next_mark_switch,
		       port_tar, dim);
	return 1;
}

static int _find_yz_path(ba_node_t *ba_node, int *first, 
			 int *geometry, int conn_type)
{
	ba_node_t *next_node = NULL;
	int *node_tar = NULL;
	ba_switch_t *dim_curr_switch = NULL; 
	ba_switch_t *dim_next_switch = NULL; 
	int i2;
	int count = 0;

	for(i2=1;i2<=2;i2++) {
		if(geometry[i2] > 1) {
			debug3("%d node %d%d%d"
			       " port 2 -> ",
			       i2,
			       ba_node->coord[X],
			       ba_node->coord[Y],
			       ba_node->coord[Z]);
							       
			dim_curr_switch = 
				&ba_node->
				axis_switch[i2];
			if(dim_curr_switch->int_wire[2].used) {
				debug4("returning here");
				return 0;
			}
							
			node_tar = dim_curr_switch->
				ext_wire[2].node_tar;
							
			next_node = &ba_system_ptr->
				grid[node_tar[X]][node_tar[Y]][node_tar[Z]];
			dim_next_switch = &next_node->axis_switch[i2];
			debug3("%d%d%d port 5",
			       next_node->coord[X],
			       next_node->coord[Y],
			       next_node->coord[Z]);
							  
			if(dim_next_switch->int_wire[5].used) {
				debug2("returning here 2");
				return 0;
			}
			debug4("%d %d %d %d",i2, node_tar[i2],
			       first[i2], geometry[i2]);
			if(node_tar[i2] < first[i2])
				count = DIM_SIZE[i2]-first[i2]+node_tar[i2];
			else
				count = node_tar[i2]+first[i2];
			if((count) == (geometry[i2])) {
				debug4("found end of me %d%d%d",
				       node_tar[X],
				       node_tar[Y],
				       node_tar[Z]);
				if(conn_type == SELECT_TORUS) {
					dim_curr_switch->
						int_wire[0].used = 1;
					dim_curr_switch->
						int_wire[0].port_tar
						= 2;
					dim_curr_switch->
						int_wire[2].used
						= 1;
					dim_curr_switch->
						int_wire[2].
						port_tar = 0;
					dim_curr_switch = dim_next_switch;
									
					while(node_tar[i2] != first[i2]) {
						debug3("on dim %d at %d "
						       "looking for %d",
						       i2,
						       node_tar[i2],
						       first[i2]);
						
						if(dim_curr_switch->
						   int_wire[2].used) {
							debug3("returning "
							       "here 3");
							return 0;
						} 
						dim_curr_switch->
							int_wire[2].used = 1;
						dim_curr_switch->
							int_wire[2].port_tar
							= 5;
						dim_curr_switch->
							int_wire[5].used
							= 1;
						dim_curr_switch->
							int_wire[5].
							port_tar = 2;
						
						
						node_tar = dim_curr_switch->
							ext_wire[2].node_tar;
						next_node = &ba_system_ptr->
							grid
							[node_tar[X]]
							[node_tar[Y]]
							[node_tar[Z]];
						dim_curr_switch = 
							&next_node->
							axis_switch[i2];
					}
									
					debug3("back to first on dim %d "
					       "at %d looking for %d",
					       i2,
					       node_tar[i2],
					       first[i2]);
									
					dim_curr_switch->
						int_wire[5].used = 1;
					dim_curr_switch->
						int_wire[5].port_tar
						= 1;
					dim_curr_switch->
						int_wire[1].used
						= 1;
					dim_curr_switch->
						int_wire[1].
						port_tar = 5;
				}
								
			} else {
				if(conn_type == SELECT_TORUS || 
				   (conn_type == SELECT_MESH && 
				    (node_tar[i2] != first[i2]))) {
					dim_curr_switch->
						int_wire[0].used = 1;
					dim_curr_switch->
						int_wire[0].port_tar
						= 2;
					dim_curr_switch->
						int_wire[2].used
						= 1;
					dim_curr_switch->
						int_wire[2].
						port_tar = 0;
								
					dim_next_switch->int_wire[5].used
						= 1;
					dim_next_switch->
						int_wire[5].port_tar
						= 1;
					dim_next_switch->
						int_wire[1].used = 1;
					dim_next_switch->
						int_wire[1].port_tar
						= 5;
				}
			}
		}
	}
	return 1;
}

#endif

#ifndef HAVE_BG_FILES
/** */
#ifdef HAVE_BG
static int _create_config_even(ba_node_t ***grid)
#else
static int _create_config_even(ba_node_t *grid)
#endif
{
	int x;
	ba_node_t *source = NULL, *target = NULL;

#ifdef HAVE_BG
	int y,z;
	init_wires();
	
	for(x=0;x<DIM_SIZE[X];x++) {
		for(y=0;y<DIM_SIZE[Y];y++) {
			for(z=0;z<DIM_SIZE[Z];z++) {
				source = &grid[x][y][z];
				
				if(x<(DIM_SIZE[X]-1)) {
					target = &grid[x+1][y][z];
				} else
					target = &grid[0][y][z];

				_set_external_wires(X, x, source, 
						    target);
				
				if(y<(DIM_SIZE[Y]-1)) 
					target = &grid[x][y+1][z];
				else 
					target = &grid[x][0][z];
				
				_set_external_wires(Y, y, source, 
						    target);
				if(z<(DIM_SIZE[Z]-1)) 
					target = &grid[x][y][z+1];
				else 
					target = &grid[x][y][0];
				
				_set_external_wires(Z, z, source, 
						    target);
			}
		}
	}
#else
	for(x=0;x<DIM_SIZE[X];x++) {
		source = &grid[x];
		target = &grid[x+1];
		_set_external_wires(X, x, source, 
				    target);
	}
#endif
	return 1;
}
#endif


static int _reset_the_path(ba_switch_t *curr_switch, int source, 
			   int target, int dim)
{
	int *node_tar;
	int *node_curr;
	int port_tar, port_tar1;
	ba_switch_t *next_switch = NULL; 

	if(source < 0 || source > NUM_PORTS_PER_NODE) {
		fatal("source port was %d can only be 0->%d",
		      source, NUM_PORTS_PER_NODE);
	}
	if(target < 0 || target > NUM_PORTS_PER_NODE) {
		fatal("target port was %d can only be 0->%d",
		      target, NUM_PORTS_PER_NODE);
	}
	/*set the switch to not be used */
	if(!curr_switch->int_wire[source].used) {
		debug("I reached the end, the source isn't used");
		return 1;
	}
	curr_switch->int_wire[source].used = 0;
	port_tar = curr_switch->int_wire[source].port_tar;
	if(port_tar < 0 || port_tar > NUM_PORTS_PER_NODE) {
		fatal("port_tar port was %d can only be 0->%d",
		      source, NUM_PORTS_PER_NODE);
	}
	
	port_tar1 = port_tar;
	curr_switch->int_wire[source].port_tar = source;
	curr_switch->int_wire[port_tar].used = 0;
	curr_switch->int_wire[port_tar].port_tar = port_tar;
	if(port_tar==target) {
		return 1;
	}
	/* follow the path */
	node_curr = curr_switch->ext_wire[0].node_tar;
	node_tar = curr_switch->ext_wire[port_tar].node_tar;
	port_tar = curr_switch->ext_wire[port_tar].port_tar;
	if(source == port_tar1) {
		debug("got this bad one %d%d%d %d %d -> %d%d%d %d",
		      node_curr[X],
		      node_curr[Y],
		      node_curr[Z],
		      source,
		      port_tar1,
		      node_tar[X],
		      node_tar[Y],
		      node_tar[Z],
		      port_tar);
		return 0;
	}
	debug4("from %d%d%d %d %d -> %d%d%d %d",
	       node_curr[X],
	       node_curr[Y],
	       node_curr[Z],
	       source,
	       port_tar1,
	       node_tar[X],
	       node_tar[Y],
	       node_tar[Z],
	       port_tar);
	if(node_curr[X] == node_tar[X]
	   && node_curr[Y] == node_tar[Y]
	   && node_curr[Z] == node_tar[Z]) {
		debug4("%d something bad happened!!", dim);
		return 0;
	}
	next_switch = &ba_system_ptr->
		grid[node_tar[X]]
#ifdef HAVE_BG
		[node_tar[Y]]
		[node_tar[Z]]
#endif
		.axis_switch[dim];

	_reset_the_path(next_switch, port_tar, target, dim);
	return 1;
}

/*
 * Convert a BG API error code to a string
 * IN inx - error code from any of the BG Bridge APIs
 * RET - string describing the error condition
 */
extern char *bg_err_str(status_t inx)
{
#ifdef HAVE_BG_FILES
	switch (inx) {
	case STATUS_OK:
		return "Status OK";
	case PARTITION_NOT_FOUND:
		return "Partition not found";
	case JOB_NOT_FOUND:
		return "Job not found";
	case BP_NOT_FOUND:
		return "Base partition not found";
	case SWITCH_NOT_FOUND:
		return "Switch not found";
	case JOB_ALREADY_DEFINED:
		return "Job already defined";
	case CONNECTION_ERROR:
		return "Connection error";
	case INTERNAL_ERROR:
		return "Internal error";
	case INVALID_INPUT:
		return "Invalid input";
	case INCOMPATIBLE_STATE:
		return "Incompatible state";
	case INCONSISTENT_DATA:
		return "Inconsistent data";
	}
#endif

	return "?";
}

/** */
extern int set_bp_map(void)
{
#ifdef HAVE_BG_FILES
	static rm_BGL_t *bg = NULL;
	int rc;
	rm_BP_t *my_bp = NULL;
	ba_bp_map_t *bp_map = NULL;
	int bp_num, i;
	char *bp_id = NULL;
	rm_location_t bp_loc;
	int number = 0;

	if(_bp_map_initialized)
		return 1;

	bp_map_list = list_create(_bp_map_list_del);

	if (!have_db2) {
		fatal("Can't access DB2 library, run from service node");
		return -1;
	}

	if (!getenv("DB2INSTANCE") || !getenv("VWSPATH")) {
		fatal("Missing DB2INSTANCE or VWSPATH env var."
			"Execute 'db2profile'");
		return -1;
	}
	
	if ((rc = bridge_get_bg(&bg)) != STATUS_OK) {
		error("bridge_get_BGL(): %d", rc);
		return -1;
	}
	
	if ((rc = bridge_get_data(bg, RM_BPNum, &bp_num)) != STATUS_OK) {
		error("bridge_get_data(RM_BPNum): %d", rc);
		bp_num = 0;
	}

	for (i=0; i<bp_num; i++) {

		if (i) {
			if ((rc = bridge_get_data(bg, RM_NextBP, &my_bp))
			    != STATUS_OK) {
				error("bridge_get_data(RM_NextBP): %d", rc);
				break;
			}
		} else {
			if ((rc = bridge_get_data(bg, RM_FirstBP, &my_bp))
			    != STATUS_OK) {
				error("bridge_get_data(RM_FirstBP): %d", rc);
				break;
			}
		}
		
		bp_map = (ba_bp_map_t *) xmalloc(sizeof(ba_bp_map_t));
		
		if ((rc = bridge_get_data(my_bp, RM_BPID, &bp_id))
		    != STATUS_OK) {
			xfree(bp_map);
			error("bridge_get_data(RM_BPID): %d", rc);
			continue;
		}

		if(!bp_id) {
			error("No BP ID was returned from database");
			continue;
		}
			
		if ((rc = bridge_get_data(my_bp, RM_BPLoc, &bp_loc))
		    != STATUS_OK) {
			xfree(bp_map);
			error("bridge_get_data(RM_BPLoc): %d", rc);
			continue;
		}
		
		bp_map->bp_id = xstrdup(bp_id);
		bp_map->coord[X] = bp_loc.X;
		bp_map->coord[Y] = bp_loc.Y;
		bp_map->coord[Z] = bp_loc.Z;
		number = atoi(bp_id+1);		
		if(DIM_SIZE[X] > bp_loc.X
		   && DIM_SIZE[Y] > bp_loc.Y
		   && DIM_SIZE[Z] > bp_loc.Z)
			ba_system_ptr->grid
				[bp_loc.X]
				[bp_loc.Y]
				[bp_loc.Z].phys_x = number / 100;
		
		list_push(bp_map_list, bp_map);
		
		free(bp_id);		
	}

	if ((rc = bridge_free_bg(bg)) != STATUS_OK)
		error("bridge_free_BGL(): %s", rc);	
	
#endif
	_bp_map_initialized = true;
	return 1;
	
}

static void _new_ba_node(ba_node_t *ba_node, int *coord, bool track_down_nodes)
{
	int i,j;
	uint16_t node_base_state = ba_node->state & NODE_STATE_BASE;
	
	if(((node_base_state != NODE_STATE_DOWN)
	   && !(ba_node->state & NODE_STATE_DRAIN)) || !track_down_nodes) 
		ba_node->used = false;

	for (i=0; i<BA_SYSTEM_DIMENSIONS; i++){
		ba_node->coord[i] = coord[i];
		
		for(j=0;j<NUM_PORTS_PER_NODE;j++) {
			ba_node->axis_switch[i].int_wire[j].used = 0;	
			if(i!=X) {
				if(j==3 || j==4) 
					ba_node->axis_switch[i].int_wire[j].
						used = 1;	
			}
			ba_node->axis_switch[i].int_wire[j].port_tar = j;
		}
	}
}

static void _create_ba_system(void)
{
	int x;
	int coord[BA_SYSTEM_DIMENSIONS];
				
#ifdef HAVE_BG
	int y,z;
	ba_system_ptr->grid = (ba_node_t***) 
		xmalloc(sizeof(ba_node_t**) * DIM_SIZE[X]);
#else
	ba_system_ptr->grid = (ba_node_t*) 
		xmalloc(sizeof(ba_node_t) * DIM_SIZE[X]);
#endif
	for (x=0; x<DIM_SIZE[X]; x++) {
#ifdef HAVE_BG
		ba_system_ptr->grid[x] = (ba_node_t**) 
			xmalloc(sizeof(ba_node_t*) * DIM_SIZE[Y]);
		for (y=0; y<DIM_SIZE[Y]; y++) {
			ba_system_ptr->grid[x][y] = (ba_node_t*) 
				xmalloc(sizeof(ba_node_t) * DIM_SIZE[Z]);
			for (z=0; z<DIM_SIZE[Z]; z++){
				coord[X] = x;
				coord[Y] = y;
				coord[Z] = z;
				_new_ba_node(&ba_system_ptr->grid[x][y][z], 
					     coord, true);
			}
		}
#else
		coord[X] = x;
		_new_ba_node(&ba_system_ptr->grid[x], coord, true);
#endif
	}
}

/** */
static void _delete_ba_system(void)
{
#ifdef HAVE_BG
	int x=0;
	int y;
#endif
	if (!ba_system_ptr){
		return;
	}
	
	if(ba_system_ptr->grid) {
#ifdef HAVE_BG
		for (x=0; x<DIM_SIZE[X]; x++) {
			for (y=0; y<DIM_SIZE[Y]; y++)
				xfree(ba_system_ptr->grid[x][y]);
			
			xfree(ba_system_ptr->grid[x]);
		}
#endif
		
		
		xfree(ba_system_ptr->grid);
	}
	xfree(ba_system_ptr);
}

static void _delete_path_list(void *object)
{
	ba_path_switch_t *path_switch = (ba_path_switch_t *)object;

	if (path_switch) {
		xfree(path_switch);
	}
	return;
}

/** 
 * algorithm for finding match
 */
static int _find_match(ba_request_t *ba_request, List results)
{
	int x=0;
#ifdef HAVE_BG
	int start[BA_SYSTEM_DIMENSIONS] = {0,0,0};
#else
	int start[BA_SYSTEM_DIMENSIONS] = {0};
#endif
	ba_node_t *ba_node = NULL;
	char *name=NULL;
	int startx = (start[X]-1);
	
	if(startx == -1)
		startx = DIM_SIZE[X]-1;
	if(ba_request->start_req) {
		if(ba_request->start[X]>DIM_SIZE[X] 
#ifdef HAVE_BG
		   || ba_request->start[Y]>DIM_SIZE[Y]
		   || ba_request->start[Z]>DIM_SIZE[Z]
#endif
			)
			return 0;
		for(x=0;x<BA_SYSTEM_DIMENSIONS;x++) {
			start[x] = ba_request->start[x];
		}
	}
	x=0;
	
	if(ba_request->geometry[X]>DIM_SIZE[X] 
#ifdef HAVE_BG
	   || ba_request->geometry[Y]>DIM_SIZE[Y]
	   || ba_request->geometry[Z]>DIM_SIZE[Z]
#endif
		)
#ifdef HAVE_BG
		if(!_check_for_options(ba_request))
#endif
			return 0;

#ifdef HAVE_BG
start_again:
#endif
	x=0;
	if(x == startx)
		x = startx-1;
	while(x!=startx) {
		x++;
		debug3("finding %d%d%d try %d",
		       ba_request->geometry[X],
#ifdef HAVE_BG
		       ba_request->geometry[Y],
		       ba_request->geometry[Z],
#endif
		       x);
#ifdef HAVE_BG
	new_node:
#endif
		debug2("starting at %d%d%d",
		       start[X]
#ifdef HAVE_BG
		       , start[Y],
		       start[Z]
#endif
			);
		
		ba_node = &ba_system_ptr->
			grid[start[X]]
#ifdef HAVE_BG
			[start[Y]]
			[start[Z]]
#endif
			;

		if (!_node_used(ba_node, ba_request->geometry)) {
			debug3("trying this node %d%d%d %d%d%d %d",
			       start[X], start[Y], start[Z],
			       ba_request->geometry[X],
			       ba_request->geometry[Y],
			       ba_request->geometry[Z], 
			       ba_request->conn_type);
			name = set_bg_block(results,
					    start, 
					    ba_request->geometry, 
					    ba_request->conn_type);
			if(name) {
				ba_request->save_name = xstrdup(name);
				xfree(name);
				return 1;
			}
			
			if(results) {
				remove_block(results, color_count);
				list_delete_all(results,
						&empty_null_destroy_list, "");
			}
			if(ba_request->start_req) 
				goto requested_end;
			//exit(0);
			debug2("trying something else");
			
		}
		
#ifdef HAVE_BG
		
		if((DIM_SIZE[Z]-start[Z]-1)
		   >= ba_request->geometry[Z])
			start[Z]++;
		else {
			start[Z] = 0;
			if((DIM_SIZE[Y]-start[Y]-1)
			   >= ba_request->geometry[Y])
				start[Y]++;
			else {
				start[Y] = 0;
				if ((DIM_SIZE[X]-start[X]-1)
				    >= ba_request->geometry[X])
					start[X]++;
				else {
					if(ba_request->size == 1)
						goto requested_end;
					if(!_check_for_options(ba_request))
						return 0;
					else {
						start[X]=0;
						start[Y]=0;
						start[Z]=0;
						goto start_again;
					}
				}
			}
		}
		goto new_node;
#endif
	}							
requested_end:
	debug("can't allocate");
	
	return 0;
}

/* bool _node_used(ba_node_t* ba_node, int geometry,  */
static bool _node_used(ba_node_t* ba_node, int *geometry)
{
	int i=0;
	ba_switch_t* ba_switch = NULL;
	
	/* if we've used this node in another block already */
	if (!ba_node || ba_node->used) {
		debug3("node used");
		return true;
	}
	/* if we've used this nodes switches completely in another 
	   block already */
	for(i=0;i<1;i++) {
		if(geometry[i]>1) {
			ba_switch = &ba_node->axis_switch[i];
			
			if(ba_switch->int_wire[3].used 
			   && ba_switch->int_wire[5].used) {
				debug3("switch in use dim %d!",i);
				return true;
			}
		}
	}
		
	return false;

}


static void _switch_config(ba_node_t* source, ba_node_t* target, int dim, 
			   int port_src, int port_tar)
{
	ba_switch_t* config = NULL, *config_tar = NULL;
	int i;

	if (!source || !target)
		return;
	
	config = &source->axis_switch[dim];
	config_tar = &target->axis_switch[dim];
	for(i=0;i<BA_SYSTEM_DIMENSIONS;i++) {
		/* Set the coord of the source target node to the target */
		config->ext_wire[port_src].node_tar[i] = target->coord[i];
	
		/* Set the coord of the target back to the source */
		config_tar->ext_wire[port_tar].node_tar[i] = source->coord[i];
	}

	/* Set the port of the source target node to the target */
	config->ext_wire[port_src].port_tar = port_tar;
	
	/* Set the port of the target back to the source */
	config_tar->ext_wire[port_tar].port_tar = port_src;
}

static int _set_external_wires(int dim, int count, ba_node_t* source, 
			       ba_node_t* target)
{
#ifdef HAVE_BG_FILES
	rm_BGL_t *bg = NULL;
	int rc;
	int i;
	rm_wire_t *my_wire = NULL;
	rm_port_t *my_port = NULL;
	char *wire_id = NULL;
	char from_node[5];
	char to_node[5];
	int from_port, to_port;
	int wire_num;
	int *coord;

	if (!have_db2) {
		error("Can't access DB2 library, run from service node");
		return -1;
	}
	
	if ((rc = bridge_get_bg(&bg)) != STATUS_OK) {
		error("bridge_get_BGL(): %d", rc);
		return -1;
	}
		
	if (bg == NULL) 
		return -1;
	
	if ((rc = bridge_get_data(bg, RM_WireNum, &wire_num)) != STATUS_OK) {
		error("bridge_get_data(RM_BPNum): %d", rc);
		wire_num = 0;
	}
	/* find out system wires on each bp */
	
	for (i=0; i<wire_num; i++) {
		
		if (i) {
			if ((rc = bridge_get_data(bg, RM_NextWire, &my_wire))
			    != STATUS_OK) {
				error("bridge_get_data(RM_NextWire): %d", rc);
				break;
			}
		} else {
			if ((rc = bridge_get_data(bg, RM_FirstWire, &my_wire))
			    != STATUS_OK) {
				error("bridge_get_data(RM_FirstWire): %d", rc);
				break;
			}
		}
		if ((rc = bridge_get_data(my_wire, RM_WireID, &wire_id))
		    != STATUS_OK) {
			error("bridge_get_data(RM_FirstWire): %d", rc);
			break;
		}
		
		if(!wire_id) {
			error("No Wire ID was returned from database");
			continue;
		}

		if(wire_id[7] != '_') 
			continue;
		switch(wire_id[0]) {
		case 'X':
			dim = X;
			break;
		case 'Y':
			dim = Y;
			break;
		case 'Z':
			dim = Z;
			break;
		}
		if(strlen(wire_id)<12) {
			error("Wire_id isn't correct %s",wire_id);
			continue;
		}
		strncpy(from_node, wire_id+2, 4);
		strncpy(to_node, wire_id+8, 4);
		
		free(wire_id);
		
		from_node[4] = '\0';
		to_node[4] = '\0';
		if ((rc = bridge_get_data(my_wire, RM_WireFromPort, &my_port))
		    != STATUS_OK) {
			error("bridge_get_data(RM_FirstWire): %d", rc);
			break;
		}
		if ((rc = bridge_get_data(my_port, RM_PortID, &from_port))
		    != STATUS_OK) {
			error("bridge_get_data(RM_PortID): %d", rc);
			break;
		}
		if ((rc = bridge_get_data(my_wire, RM_WireToPort, &my_port))
		    != STATUS_OK) {
			error("bridge_get_data(RM_WireToPort): %d", rc);
			break;
		}
		if ((rc = bridge_get_data(my_port, RM_PortID, &to_port))
		    != STATUS_OK) {
			error("bridge_get_data(RM_PortID): %d", rc);
			break;
		}

		coord = find_bp_loc(from_node);
		if(!coord) {
			error("1 find_bp_loc: bpid %s not known", from_node);
			continue;
		}
		
		if(coord[X]>=DIM_SIZE[X] 
		   || coord[Y]>=DIM_SIZE[Y]
		   || coord[Z]>=DIM_SIZE[Z]) {
			error("got coord %d%d%d greater than system dims "
			      "%d%d%d",
			      coord[X],
			      coord[Y],
			      coord[Z],
			      DIM_SIZE[X],
			      DIM_SIZE[Y],
			      DIM_SIZE[Z]);
			continue;
		}
		source = &ba_system_ptr->
			grid[coord[X]][coord[Y]][coord[Z]];
		coord = find_bp_loc(to_node);
		if(!coord) {
			error("2 find_bp_loc: bpid %s not known", to_node);
			continue;
		}
		if(coord[X]>=DIM_SIZE[X] 
		   || coord[Y]>=DIM_SIZE[Y]
		   || coord[Z]>=DIM_SIZE[Z]) {
			error("got coord %d%d%d greater than system dims "
			      "%d%d%d",
			      coord[X],
			      coord[Y],
			      coord[Z],
			      DIM_SIZE[X],
			      DIM_SIZE[Y],
			      DIM_SIZE[Z]);
			continue;
		}
		target = &ba_system_ptr->
			grid[coord[X]][coord[Y]][coord[Z]];
		_switch_config(source, 
			       target, 
			       dim, 
			       _port_enum(from_port),
			       _port_enum(to_port));	
		
		debug2("dim %d from %d%d%d %d -> %d%d%d %d",
		       dim,
		       source->coord[X], source->coord[Y], source->coord[Z],
		       _port_enum(from_port),
		       target->coord[X], target->coord[Y], target->coord[Z],
		       _port_enum(to_port));
	}
	if ((rc = bridge_free_bg(bg)) != STATUS_OK)
		error("bridge_free_BGL(): %s", rc);
	
#else

	_switch_config(source, source, dim, 0, 0);
	_switch_config(source, source, dim, 1, 1);
	if(dim!=X) {
		_switch_config(source, target, dim, 2, 5);
		_switch_config(source, source, dim, 3, 3);
		_switch_config(source, source, dim, 4, 4);
		return 1;
	}
	/* always 2->5 of next. If it is the last
		   it will go to the first.*/
		
	
#ifdef HAVE_BG
	_switch_config(source, target, dim, 2, 5);
	if(count == 0 || count==4) {
		/* 0 and 4th Node */
		/* 3->4 of next */
		_switch_config(source, target, dim, 3, 4);
		/* 4 is not in use */
		//_switch_config(source, source, dim, 4, 4);
	} else if( count == 1 || count == 5) {
		/* 1st and 5th Node */
		/* 3 is not in use */
		//_switch_config(source, source, dim, 3, 3);
	} else if(count == 2) {
		/* 2nd Node */
		/* make sure target is the last node */
		target = &ba_system_ptr->grid[DIM_SIZE[X]-1]
			[source->coord[Y]]
			[source->coord[Z]];
		/* 3->4 of last */
		_switch_config(source, target, dim, 3, 4);
		/* 4->3 of last */
		_switch_config(source, target, dim, 4, 3);
	} else if(count == 3) {
		/* 3rd Node */
		/* make sure target is the next to last node */
		target = &ba_system_ptr->grid[DIM_SIZE[X]-2]
			[source->coord[Y]]
			[source->coord[Z]];
		/* 3->4 of next to last */
		_switch_config(source, target, dim, 3, 4);
		/* 4->3 of next to last */
		_switch_config(source, target, dim, 4, 3);
	}

	if(DIM_SIZE[X] <= 4) {
		/* 4 X dim fixes for wires */
		
		if(count == 2) {
			/* 2 not in use */
			_switch_config(source, source, dim, 2, 2);
		} else if(count == 3) {
			/* 5 not in use */
			_switch_config(source, source, dim, 5, 5);
		}
	} else if(DIM_SIZE[X] != 8) {
		fatal("Do don't have a config to do this BG system.");
	}
#else
	if(count == 0)
		_switch_config(source, source, dim, 5, 5);
	else if(count < DIM_SIZE[X]-1)
		_switch_config(source, target, dim, 2, 5);
	else
		_switch_config(source, source, dim, 2, 2);
	_switch_config(source, source, dim, 3, 3);
	_switch_config(source, source, dim, 4, 4);
#endif /* HAVE_BG */
#endif /* HAVE_BG_FILES */
	return 1;
}
				
static char *_set_internal_wires(List nodes, int size, int conn_type)
{
	ba_node_t* ba_node[size+1];
	int count=0, i, set=0;
	int *start = NULL;
	int *end = NULL;
<<<<<<< HEAD
	char *name;
	ListIterator itr;
	hostlist_t hostlist;
=======
	char *name = xmalloc(BUFSIZE);
	ListIterator itr;
	hostlist_t hostlist = hostlist_create(NULL);
>>>>>>> e77a2066
	char temp_name[4];

	if(!nodes)
		return NULL;

	name = xmalloc(BUFSIZE);
	hostlist = hostlist_create(NULL);
	itr = list_iterator_create(nodes);
	while((ba_node[count] = (ba_node_t*) list_next(itr))) {
		snprintf(temp_name, sizeof(temp_name), "%d%d%d", 
			 ba_node[count]->coord[X],
			 ba_node[count]->coord[Y],
			 ba_node[count]->coord[Z]);
		debug3("name = %s", temp_name);
		count++;
		hostlist_push(hostlist, temp_name);
	}
	list_iterator_destroy(itr);
		
	start = ba_node[0]->coord;
	end = ba_node[count-1]->coord;	
	hostlist_ranged_string(hostlist, BUFSIZE, name);
	hostlist_destroy(hostlist);

	for(i=0;i<count;i++) {
		if(!ba_node[i]->used) {
			ba_node[i]->used=1;
			if(ba_node[i]->letter == '.') {
				ba_node[i]->letter = letters[color_count%62];
				ba_node[i]->color = colors[color_count%6];
				debug3("count %d setting letter = %c "
				       "color = %d",
				       color_count,
				       ba_node[i]->letter,
				       ba_node[i]->color);
				set=1;
			}
		} else {
			debug("No network connection to create "
			      "bgblock containing %s", name);
			debug("Use smap to define bgblocks in "
			      "bluegene.conf");
			xfree(name);
			return NULL;
		}
	}

	if(conn_type == SELECT_TORUS)
		for(i=0;i<count;i++) {
			_set_one_dim(start, end, ba_node[i]->coord);
		}

	if(set)
		color_count++;		

	return name;
}				

static int _find_x_path(List results, ba_node_t *ba_node, 
	int *start, int *first, int *geometry, 
	int found, int conn_type) 
{
	ba_switch_t *curr_switch = NULL; 
	ba_switch_t *next_switch = NULL; 
	
	int port_tar = 0;
	int source_port=0;
	int target_port=0;
	int broke = 0, not_first = 0;
	int ports_to_try[2] = {3,5};
	int *node_tar = NULL;
	int i = 0;
	ba_node_t *next_node = NULL;
	ba_node_t *check_node = NULL;
	int highest_phys_x = geometry[X] - start[X];
	
	ListIterator itr;

	if(!ba_node)
		return 0;

	if(!source_port) {
		target_port=1;
		ports_to_try[0] = 4;
		ports_to_try[1] = 2;
			
	}
	curr_switch = &ba_node->axis_switch[X];
	if(geometry[X] == 1) {
		goto found_one;
	}
	debug3("found - %d",found);
	for(i=0;i<2;i++) {
		/* check to make sure it isn't used */
		if(!curr_switch->int_wire[ports_to_try[i]].used) {
			/* looking at the next node on the switch 
			   and it's port we are going to */
			node_tar = curr_switch->
				ext_wire[ports_to_try[i]].node_tar;
			port_tar = curr_switch->
				ext_wire[ports_to_try[i]].port_tar;

			/* check to see if we are back at the start of the
			   block */
			if((node_tar[X] == 
			    start[X] && 
			    node_tar[Y] == 
			    start[Y] && 
			    node_tar[Z] == 
			    start[Z])) {
				broke = 1;
				goto broke_it;
			}
			/* check to see if the port points to itself */
			if((node_tar[X] == 
			    ba_node->coord[X] && 
			    node_tar[Y] == 
			    ba_node->coord[Y] && 
			    node_tar[Z] == 
			    ba_node->coord[Z])) {
				continue;
			}
			/* check to see if I am going to a place I have
			   already been before */
			itr = list_iterator_create(results);
			while((next_node = (ba_node_t*) list_next(itr))) {
				debug3("looking at %d%d%d and %d%d%d",
				       next_node->coord[X],
				       next_node->coord[Y],
				       next_node->coord[Z],
				       node_tar[X],
				       node_tar[Y],
				       node_tar[Z]);
				if((node_tar[X] == next_node->coord[X] && 
				    node_tar[Y] == next_node->coord[Y] && 
				    node_tar[Z] == next_node->coord[Z])) {
					not_first = 1;
					break;
				}				
			}
			list_iterator_destroy(itr);
			if(not_first && found<DIM_SIZE[X]) {
				debug2("already been there before");
				not_first = 0;
				continue;
			} 
			not_first = 0;
				
		broke_it:
			next_node = &ba_system_ptr->
				grid[node_tar[X]]
#ifdef HAVE_BG
				[node_tar[Y]]
				[node_tar[Z]]
#endif
				;
			next_switch = &next_node->axis_switch[X];

 			if((conn_type == SELECT_MESH) 
			   && (found == (geometry[X]))) {
				debug2("we found the end of the mesh");
				return 1;
			}
			debug3("Broke = %d Found = %d geometry[X] = %d",
			       broke, found, geometry[X]);
			debug3("Next Phys X %d Highest X %d",
			       next_node->phys_x, highest_phys_x);
			if(next_node->phys_x >= highest_phys_x) {
				debug3("looking for a passthrough");
				if(best_path)
					list_destroy(best_path);
				best_path = list_create(_delete_path_list);
				if(path)
					list_destroy(path);
				path = list_create(_delete_path_list);
	
				_find_passthrough(curr_switch,
						  0,
						  results,
						  X,
						  0,
						  highest_phys_x);
				if(best_count < BEST_COUNT_INIT) {
					debug2("yes found next free %d", 
					       best_count);
					node_tar = _set_best_path();
					next_node = &ba_system_ptr->
						grid[node_tar[X]]
#ifdef HAVE_BG
						[node_tar[Y]]
						[node_tar[Z]]
#endif
						;
					next_switch = 
						&next_node->axis_switch[X];
					
#ifdef HAVE_BG
					debug2("found %d looking at "
					       "%d%d%d going to %d%d%d %d",
					       found,
					       ba_node->coord[X],
					       ba_node->coord[Y],
					       ba_node->coord[Z],
					       node_tar[X],
					       node_tar[Y],
					       node_tar[Z],
					       port_tar);
#endif		
					list_append(results, next_node);
					found++;
					if(_find_x_path(results, next_node, 
							start, first, geometry,
							found, conn_type)) {
						return 1;
					} else {
						found--;
						_reset_the_path(curr_switch, 0,
								1, X);
						_remove_node(results, 
							     next_node->coord);
						return 0;
					}
				}
			}			

			if(broke && (found == geometry[X])) {
				goto found_path;
			} else if(found == geometry[X]) {
				debug2("finishing the torus!");
				if(best_path)
					list_destroy(best_path);
				best_path = list_create(_delete_path_list);
				if(path)
					list_destroy(path);
				path = list_create(_delete_path_list);
				_finish_torus(curr_switch, 
					      0, 
					      results, 
					      X, 
					      0, 
					      start);
				if(best_count < BEST_COUNT_INIT) {
					debug2("Found a best path with %d "
					       "steps.", best_count);
					_set_best_path();
					return 1;
				} else {
					return 0;
				}
			} else if(broke) {
				broke = 0;
				continue;
			}

			if (!_node_used(next_node, geometry)) {
#ifdef HAVE_BG
				debug2("found %d looking at %d%d%d "
				       "%d going to %d%d%d %d",
				       found,
				       ba_node->coord[X],
				       ba_node->coord[Y],
				       ba_node->coord[Z],
				       ports_to_try[i],
				       node_tar[X],
				       node_tar[Y],
				       node_tar[Z],
				       port_tar);
#endif
				itr = list_iterator_create(results);
				while((check_node = 
				       (ba_node_t*) list_next(itr))) {
					if((node_tar[X] == 
					    check_node->coord[X] && 
					    node_tar[Y] == 
					    check_node->coord[Y] && 
					    node_tar[Z] == 
					    check_node->coord[Z])) {
						break;
					}
				}
				list_iterator_destroy(itr);
				if(!check_node) {
#ifdef HAVE_BG
					debug2("add %d%d%d",
					       next_node->coord[X],
					       next_node->coord[Y],
					       next_node->coord[Z]);
#endif					       
					list_append(results, next_node);
				} else {
#ifdef HAVE_BG
					debug2("Hey this is already added "
					       "%d%d%d",
					       node_tar[X],
					       node_tar[Y],
					       node_tar[Z]);
#endif
					continue;
				}
				found++;
				
				if(!_find_x_path(results, next_node, 
						 start, first, geometry, 
						 found, conn_type)) {
					_remove_node(results,
						     next_node->coord);
					found--;
					continue;
				} else {
				found_path:
#ifdef HAVE_BG
					debug2("added node %d%d%d %d %d -> "
					       "%d%d%d %d %d",
					       ba_node->coord[X],
					       ba_node->coord[Y],
					       ba_node->coord[Z],
					       source_port,
					       ports_to_try[i],
					       node_tar[X],
					       node_tar[Y],
					       node_tar[Z],
					       port_tar,
					       target_port);
#endif					
				found_one:			
					if(geometry[X] != 1) {
						curr_switch->
							int_wire
							[source_port].used = 1;
						curr_switch->
							int_wire
							[source_port].port_tar
							= ports_to_try[i];
						curr_switch->
							int_wire
							[ports_to_try[i]].used
							= 1;
						curr_switch->
							int_wire
							[ports_to_try[i]].
							port_tar = source_port;
					
						next_switch->
							int_wire[port_tar].used
							= 1;
						next_switch->
							int_wire
							[port_tar].port_tar
							= target_port;
						next_switch->
							int_wire
							[target_port].used = 1;
						next_switch->
							int_wire
							[target_port].port_tar
							= port_tar;
					}
					return 1;

				}
			} 			
		}
	}

	debug2("couldn't find path");
	return 0;
}

static int _find_x_path2(List results, ba_node_t *ba_node, 
			 int *start, int *first, int *geometry, 
			 int found, int conn_type) 
{
	ba_switch_t *curr_switch = NULL; 
	ba_switch_t *next_switch = NULL; 
	
	int port_tar = 0;
	int source_port=0;
	int target_port=0;
	int broke = 0, not_first = 0;
	int ports_to_try[2] = {3,5};
	int *node_tar = NULL;
	int i = 0;
	ba_node_t *next_node = NULL;
	ba_node_t *check_node = NULL;
	
	ListIterator itr;
	
	if(!ba_node)
		return 0;

	if(!source_port) {
		target_port=1;
		ports_to_try[0] = 2;
		ports_to_try[1] = 4;
			
	}
	curr_switch = &ba_node->axis_switch[X];
	if(geometry[X] == 1) {
		goto found_one;
	}
	debug2("found - %d",found);
	for(i=0;i<2;i++) {
		/* check to make sure it isn't used */
		if(!curr_switch->int_wire[ports_to_try[i]].used) {
			node_tar = curr_switch->
				ext_wire[ports_to_try[i]].node_tar;
			port_tar = curr_switch->
				ext_wire[ports_to_try[i]].port_tar;
			if((node_tar[X] == 
			    start[X] && 
			    node_tar[Y] == 
			    start[Y] && 
			    node_tar[Z] == 
			    start[Z])) {
				broke = 1;
				goto broke_it;
			}
			if((node_tar[X] == 
			    ba_node->coord[X] && 
			    node_tar[Y] == 
			    ba_node->coord[Y] && 
			    node_tar[Z] == 
			    ba_node->coord[Z])) {
				continue;
			}
			itr = list_iterator_create(results);
			while((next_node = (ba_node_t*) list_next(itr))) {
				if((node_tar[X] == 
				    next_node->coord[X] && 
				    node_tar[Y] == 
				    next_node->coord[Y] && 
				    node_tar[Z] == 
				    next_node->coord[Z])) {
					not_first = 1;
					break;
				}
				
			}
			list_iterator_destroy(itr);
			if(not_first && found<DIM_SIZE[X]) {
				not_first = 0;
				continue;
			} 
			not_first = 0;
				
		broke_it:
			next_node = &ba_system_ptr->
				grid[node_tar[X]]
#ifdef HAVE_BG
				[node_tar[Y]]
				[node_tar[Z]]
#endif
				;

			next_switch = &next_node->axis_switch[X];
		
			
 			if((conn_type == SELECT_MESH) 
			   && (found == (geometry[X]))) {
				debug2("we found the end of the mesh");
				return 1;
			}
			debug3("Broke = %d Found = %d geometry[X] = %d",
			       broke, found, geometry[X]);
			if(broke && (found == geometry[X])) {
				goto found_path;
			} else if(found == geometry[X]) {
				debug2("finishing the torus!");
				if(best_path)
					list_destroy(best_path);
				best_path = list_create(_delete_path_list);
				if(path)
					list_destroy(path);
				path = list_create(_delete_path_list);
				_finish_torus(curr_switch, 
					      0, 
					      results, 
					      X, 
					      0, 
					      start);
				if(best_count < BEST_COUNT_INIT) {
					debug2("Found a best path with %d "
					       "steps.", best_count);
					_set_best_path();
					return 1;
				} else {
					return 0;
				}
			} else if(broke) {
				broke = 0;
				continue;
			}

			if (!_node_used(next_node, geometry)) {
#ifdef HAVE_BG
				debug2("found %d looking at %d%d%d "
				       "%d going to %d%d%d %d",
				       found,
				       ba_node->coord[X],
				       ba_node->coord[Y],
				       ba_node->coord[Z],
				       ports_to_try[i],
				       node_tar[X],
				       node_tar[Y],
				       node_tar[Z],
				       port_tar);
#endif
				itr = list_iterator_create(results);
				while((check_node = 
				       (ba_node_t*) list_next(itr))) {
					if((node_tar[X] == 
					    check_node->coord[X] && 
					    node_tar[Y] == 
					    check_node->coord[Y] && 
					    node_tar[Z] == 
					    check_node->coord[Z])) {
						break;
					}
				}
				list_iterator_destroy(itr);
				if(!check_node) {
#ifdef HAVE_BG
					debug2("add %d%d%d",
					       next_node->coord[X],
					       next_node->coord[Y],
					       next_node->coord[Z]);
#endif					       
					list_append(results, next_node);
				} else {
#ifdef HAVE_BG
					debug2("Hey this is already added "
					       "%d%d%d",
					       node_tar[X],
					       node_tar[Y],
					       node_tar[Z]);
#endif
					continue;
				}
				found++;
				
				if(!_find_x_path2(results, next_node, 
						 start, first, geometry, 
						 found, conn_type)) {
					_remove_node(results,
						     next_node->coord);
					found--;
					continue;
				} else {
				found_path:
#ifdef HAVE_BG
					debug2("added node %d%d%d %d %d -> "
					       "%d%d%d %d %d",
					       ba_node->coord[X],
					       ba_node->coord[Y],
					       ba_node->coord[Z],
					       source_port,
					       ports_to_try[i],
					       node_tar[X],
					       node_tar[Y],
					       node_tar[Z],
					       port_tar,
					       target_port);
#endif					
				found_one:			
					if(geometry[X] != 1) {
						curr_switch->
							int_wire
							[source_port].used = 1;
						curr_switch->
							int_wire
							[source_port].port_tar
							= ports_to_try[i];
						curr_switch->
							int_wire
							[ports_to_try[i]].used
							= 1;
						curr_switch->
							int_wire
							[ports_to_try[i]].
							port_tar = source_port;
					
						next_switch->
							int_wire[port_tar].used
							= 1;
						next_switch->
							int_wire
							[port_tar].port_tar
							= target_port;
						next_switch->
							int_wire
							[target_port].used = 1;
						next_switch->
							int_wire
							[target_port].port_tar
							= port_tar;
					}
					return 1;
				}
			} 			
		}
	}
#ifdef HAVE_BG
	debug2("looking for the next free node starting at %d%d%d",
	       ba_node->coord[X],
	       ba_node->coord[Y],
	       ba_node->coord[Z]);
#endif

	if(best_path)
		list_destroy(best_path);
	best_path = list_create(_delete_path_list);
	if(path)
		list_destroy(path);
	path = list_create(_delete_path_list);
	
	_find_next_free_using_port_2(curr_switch, 
				     0, 
				     results, 
				     X, 
				     0);
	if(best_count < BEST_COUNT_INIT) {
		debug2("yes found next free %d", best_count);
		node_tar = _set_best_path();

		next_node = &ba_system_ptr->
			grid[node_tar[X]]
#ifdef HAVE_BG
			[node_tar[Y]]
			[node_tar[Z]]
#endif
			;

		next_switch = &next_node->axis_switch[X];
		
#ifdef HAVE_BG
		debug2("found %d looking at %d%d%d going to %d%d%d %d",
		       found,
		       ba_node->coord[X],
		       ba_node->coord[Y],
		       ba_node->coord[Z],
		       node_tar[X],
		       node_tar[Y],
		       node_tar[Z],
		       port_tar);
#endif		
		list_append(results, next_node);
		found++;
		if(_find_x_path2(results, next_node, 
				start, first, geometry, found, conn_type)) {
			return 1;
		} else {
			found--;
			_reset_the_path(curr_switch, 0, 1, X);
			_remove_node(results, next_node->coord);
			debug2("couldn't finish the path off this one");
		}
	} 
	
	debug2("couldn't find path 2");
	return 0;
}

static int _remove_node(List results, int *node_tar)
{
	ListIterator itr;
	ba_node_t *ba_node = NULL;
	
	itr = list_iterator_create(results);
	while((ba_node = (ba_node_t*) list_next(itr))) {
		
#ifdef HAVE_BG
		if(node_tar[X] == ba_node->coord[X] 
		   && node_tar[Y] == ba_node->coord[Y] 
		   && node_tar[Z] == ba_node->coord[Z]) {
			debug2("removing %d%d%d from list",
			       node_tar[X],
			       node_tar[Y],
			       node_tar[Z]);
			list_remove (itr);
			break;
		}
#else
		if(node_tar[X] == ba_node->coord[X]) {
			debug2("removing %d from list",
			       node_tar[X]);
			list_remove (itr);
			break;
		}
#endif
	}
	list_iterator_destroy(itr);
	return 1;
}

static int _find_next_free_using_port_2(ba_switch_t *curr_switch, 
					int source_port, 
					List nodes, 
					int dim, 
					int count) 
{
	ba_switch_t *next_switch = NULL; 
	ba_path_switch_t *path_add = 
		(ba_path_switch_t *) xmalloc(sizeof(ba_path_switch_t));
	ba_path_switch_t *path_switch = NULL;
	ba_path_switch_t *temp_switch = NULL;
	int port_tar;
	int target_port = 0;
	int port_to_try = 2;
	int *node_tar= curr_switch->ext_wire[0].node_tar;
	int *node_src = curr_switch->ext_wire[0].node_tar;
	int used = 0;
	int broke = 0;
	ba_node_t *ba_node = NULL;
	
	ListIterator itr;
	static bool found = false;

	path_add->geometry[X] = node_src[X];
#ifdef HAVE_BG
	path_add->geometry[Y] = node_src[Y];
	path_add->geometry[Z] = node_src[Z];
#endif
	path_add->dim = dim;
	path_add->in = source_port;

	if(count>=best_count)
		goto return_0;
	
	itr = list_iterator_create(nodes);
	while((ba_node = (ba_node_t*) list_next(itr))) {
		
		if(node_tar[X] == ba_node->coord[X] 
#ifdef HAVE_BG
		   && node_tar[Y] == ba_node->coord[Y] 
		   && node_tar[Z] == ba_node->coord[Z] 
#endif
			)
		{
			broke = 1;
			break;
		}
	}
	list_iterator_destroy(itr);
	
	if(!broke && count>0 &&
	   !ba_system_ptr->grid[node_tar[X]]
#ifdef HAVE_BG
	   [node_tar[Y]]
	   [node_tar[Z]]
#endif
	   .used) {
		
#ifdef HAVE_BG
		debug2("this one not found %d%d%d",
		       node_tar[X],
		       node_tar[Y],
		       node_tar[Z]);
#endif		
		broke = 0;
				
		if((source_port%2))
			target_port=1;
		
		list_destroy(best_path);
		best_path = list_create(_delete_path_list);
		found = true;
		path_add->out = target_port;
		list_push(path, path_add);
		
		itr = list_iterator_create(path);
		while((path_switch = (ba_path_switch_t*) list_next(itr))){
		
			temp_switch = (ba_path_switch_t *) 
				xmalloc(sizeof(ba_path_switch_t));
			 
			temp_switch->geometry[X] = path_switch->geometry[X];
#ifdef HAVE_BG
			temp_switch->geometry[Y] = path_switch->geometry[Y];
			temp_switch->geometry[Z] = path_switch->geometry[Z];
#endif
			temp_switch->dim = path_switch->dim;
			temp_switch->in = path_switch->in;
			temp_switch->out = path_switch->out;
			list_append(best_path,temp_switch);
		}
		list_iterator_destroy(itr);
		best_count = count;
		return 1;
	} 

	used=0;
	if(!curr_switch->int_wire[port_to_try].used) {
		itr = list_iterator_create(path);
		while((path_switch = 
		       (ba_path_switch_t*) list_next(itr))){
				
			if(((path_switch->geometry[X] == node_src[X]) 
#ifdef HAVE_BG
			    && (path_switch->geometry[Y] 
				== node_src[Y])
			    && (path_switch->geometry[Z] 
				== node_tar[Z])
#endif
				   )) {
					
				if( path_switch->out
				    == port_to_try) {
					used = 1;
					break;
				}
			}
		}
		list_iterator_destroy(itr);
			
		if(curr_switch->
		   ext_wire[port_to_try].node_tar[X]
		   == curr_switch->ext_wire[0].node_tar[X]  
#ifdef HAVE_BG
		   && curr_switch->
		   ext_wire[port_to_try].node_tar[Y] 
		   == curr_switch->ext_wire[0].node_tar[Y] 
		   && curr_switch->
		   ext_wire[port_to_try].node_tar[Z] 
		   == curr_switch->ext_wire[0].node_tar[Z]
#endif
			) {
			used = 1;
		}
						
		if(!used) {
			port_tar = curr_switch->
				ext_wire[port_to_try].port_tar;
			node_tar = curr_switch->
				ext_wire[port_to_try].node_tar;
				
			next_switch = &ba_system_ptr->
				grid[node_tar[X]]
#ifdef HAVE_BG
				[node_tar[Y]]
				[node_tar[Z]]
#endif
				.axis_switch[X];
				
			count++;
			path_add->out = port_to_try;
			list_push(path, path_add);
			_find_next_free_using_port_2(next_switch, 
					port_tar, nodes,
					dim, count);
			while((temp_switch = list_pop(path)) != path_add){
				xfree(temp_switch);
				debug3("something here 1");
			}
		}
	}
return_0:
	xfree(path_add);
	return 0;
}

static int _find_passthrough(ba_switch_t *curr_switch, int source_port, 
			     List nodes, int dim, int count, int highest_phys_x) 
{
	ba_switch_t *next_switch = NULL; 
	ba_path_switch_t *path_add = 
		(ba_path_switch_t *) xmalloc(sizeof(ba_path_switch_t));
	ba_path_switch_t *path_switch = NULL;
	ba_path_switch_t *temp_switch = NULL;
	int port_tar;
	int target_port = 0;
	int ports_to_try[2] = {3,5};
	int *node_tar= curr_switch->ext_wire[0].node_tar;
	int *node_src = curr_switch->ext_wire[0].node_tar;
	int i;
	int used=0;
	int broke = 0;
	ba_node_t *ba_node = NULL;
	
	ListIterator itr;
	static bool found = false;

	path_add->geometry[X] = node_src[X];
#ifdef HAVE_BG
	path_add->geometry[Y] = node_src[Y];
	path_add->geometry[Z] = node_src[Z];
#endif
	path_add->dim = dim;
	path_add->in = source_port;
	
	if(count>=best_count) {
		xfree(path_add);
		return 0;
	}

	itr = list_iterator_create(nodes);
	while((ba_node = (ba_node_t*) list_next(itr))) {
		
#ifdef HAVE_BG
		if(node_tar[X] == ba_node->coord[X] 
		   && node_tar[Y] == ba_node->coord[Y] 
		   && node_tar[Z] == ba_node->coord[Z]) {
			broke = 1;
			break;
		}
#else
		if(node_tar[X] == ba_node->coord[X]) {
			broke = 1;
			break;
		}
#endif
		
	}
	list_iterator_destroy(itr);
	ba_node = &ba_system_ptr->
		grid[node_tar[X]]
#ifdef HAVE_BG
		[node_tar[Y]]
		[node_tar[Z]]
#endif
		;
	if(!broke && count>0
	   && !ba_node->used 
	   && (ba_node->phys_x < highest_phys_x)) {
		
		debug3("this one not found %d%d%d",
		       node_tar[X],
		       node_tar[Y],
		       node_tar[Z]);
		
		broke = 0;
				
		if((source_port%2))
			target_port=1;
		
		list_destroy(best_path);
		best_path = list_create(_delete_path_list);
		found = true;
		path_add->out = target_port;
		list_push(path, path_add);
		
		itr = list_iterator_create(path);
		while((path_switch = (ba_path_switch_t*) list_next(itr))){
		
			temp_switch = (ba_path_switch_t *) 
				xmalloc(sizeof(ba_path_switch_t));
			 
			temp_switch->geometry[X] = path_switch->geometry[X];
#ifdef HAVE_BG
			temp_switch->geometry[Y] = path_switch->geometry[Y];
			temp_switch->geometry[Z] = path_switch->geometry[Z];
#endif
			temp_switch->dim = path_switch->dim;
			temp_switch->in = path_switch->in;
			temp_switch->out = path_switch->out;
			list_append(best_path,temp_switch);
		}
		list_iterator_destroy(itr);
		best_count = count;
		return 1;
	} 

	if(source_port==0 || source_port==3 || source_port==5) {
		if(count==0) {
			ports_to_try[0] = 2;
			ports_to_try[1] = 4;	
		} else {
			ports_to_try[0] = 4;
			ports_to_try[1] = 2;	
		}
	}
			
	for(i=0;i<2;i++) {
		used=0;
		if(!curr_switch->int_wire[ports_to_try[i]].used) {
			itr = list_iterator_create(path);
			while((path_switch = 
			       (ba_path_switch_t*) list_next(itr))){
				
				if(((path_switch->geometry[X] == node_src[X]) 
#ifdef HAVE_BG
				    && (path_switch->geometry[Y] 
					== node_src[Y])
				    && (path_switch->geometry[Z] 
					== node_tar[Z])
#endif
					   )) {
					
					if( path_switch->out
					    == ports_to_try[i]) {
						used = 1;
						break;
					}
				}
			}
			list_iterator_destroy(itr);
			
			if(curr_switch->
			   ext_wire[ports_to_try[i]].node_tar[X]
			   == curr_switch->ext_wire[0].node_tar[X]  
#ifdef HAVE_BG
			   && curr_switch->
			   ext_wire[ports_to_try[i]].node_tar[Y] 
			   == curr_switch->ext_wire[0].node_tar[Y] 
			   && curr_switch->
			   ext_wire[ports_to_try[i]].node_tar[Z] 
			   == curr_switch->ext_wire[0].node_tar[Z]
#endif
				) {
				continue;
			}
						
			if(!used) {
				port_tar = curr_switch->
					ext_wire[ports_to_try[i]].port_tar;
				node_tar = curr_switch->
					ext_wire[ports_to_try[i]].node_tar;
				
				next_switch = &ba_system_ptr->
					grid[node_tar[X]]
#ifdef HAVE_BG
					[node_tar[Y]]
					[node_tar[Z]]
#endif
					.axis_switch[X];
				
				count++;
				path_add->out = ports_to_try[i];
				list_push(path, path_add);
				debug3("looking at this one "
				       "%d%d%d %d -> %d%d%d %d",
				       ba_node->coord[X],
				       ba_node->coord[Y],
				       ba_node->coord[Z],
				       ports_to_try[i],
				       node_tar[X],
				       node_tar[Y],
				       node_tar[Z],
				       port_tar);
		
				_find_passthrough(next_switch, port_tar, nodes,
						dim, count, highest_phys_x);
				while((temp_switch = list_pop(path)) 
				      != path_add){
					xfree(temp_switch);
					debug3("something here 2");
				}
			}
		}
	}
	xfree(path_add);
	return 0;
}

static int _finish_torus(ba_switch_t *curr_switch, int source_port, 
			 List nodes, int dim, int count, int *start) 
{
	ba_switch_t *next_switch = NULL; 
	ba_path_switch_t *path_add = 
		(ba_path_switch_t *) xmalloc(sizeof(ba_path_switch_t));
	ba_path_switch_t *path_switch = NULL;
	ba_path_switch_t *temp_switch = NULL;
	int port_tar;
	int target_port=0;
	int ports_to_try[2] = {3,5};
	int *node_tar= curr_switch->ext_wire[0].node_tar;
	int *node_src = curr_switch->ext_wire[0].node_tar;
	int i;
	int used=0;
	ListIterator itr;
	static bool found = false;

	path_add->geometry[X] = node_src[X];
#ifdef HAVE_BG
	path_add->geometry[Y] = node_src[Y];
	path_add->geometry[Z] = node_src[Z];
#endif
	path_add->dim = dim;
	path_add->in = source_port;

	if(count>=best_count) {
		xfree(path_add);
		return 0;
	}
	if(node_tar[X] == start[X] 
#ifdef HAVE_BG
	    && node_tar[Y] == start[Y] 
	    && node_tar[Z] == start[Z]
#endif
		) {
		
		if((source_port%2))
			target_port=1;
		if(!curr_switch->int_wire[target_port].used) {
			
			list_destroy(best_path);
			best_path = list_create(_delete_path_list);
			found = true;
			path_add->out = target_port;
			list_push(path, path_add);
			
			itr = list_iterator_create(path);
			while((path_switch = 
			       (ba_path_switch_t*) list_next(itr))){
				
				temp_switch = (ba_path_switch_t *) 
					xmalloc(sizeof(ba_path_switch_t));
				
				temp_switch->geometry[X] = 
					path_switch->geometry[X];
#ifdef HAVE_BG
				temp_switch->geometry[Y] = 
					path_switch->geometry[Y];
				temp_switch->geometry[Z] = 
					path_switch->geometry[Z];
#endif
				temp_switch->dim = path_switch->dim;
				temp_switch->in = path_switch->in;
				temp_switch->out = path_switch->out;
				list_append(best_path,temp_switch);
			}
			list_iterator_destroy(itr);
			best_count = count;
			return 1;
		} 
	}
	
	if(source_port==0 || source_port==3 || source_port==5) {
		ports_to_try[0] = 4;
		ports_to_try[1] = 2;		
	}
	
	for(i=0;i<2;i++) {
		used=0;
		if(!curr_switch->int_wire[ports_to_try[i]].used) {
			itr = list_iterator_create(path);
			while((path_switch = 
			       (ba_path_switch_t*) list_next(itr))){
				
				if(((path_switch->geometry[X] == node_src[X]) 
#ifdef HAVE_BG
				    && (path_switch->geometry[Y] 
					== node_src[Y])
				    && (path_switch->geometry[Z] 
					== node_tar[Z])
#endif
					)) {
					if( path_switch->out
					    == ports_to_try[i]) {
						used = 1;
						break;
					}
				}
			}
			list_iterator_destroy(itr);
			if((curr_switch->
			    ext_wire[ports_to_try[i]].node_tar[X] == 
			    curr_switch->ext_wire[0].node_tar[X] && 
			    curr_switch->
			    ext_wire[ports_to_try[i]].node_tar[Y] == 
			    curr_switch->ext_wire[0].node_tar[Y] && 
			    curr_switch->
			    ext_wire[ports_to_try[i]].node_tar[Z] == 
			    curr_switch->ext_wire[0].node_tar[Z])) {
				continue;
			}
			if(!used) {
				port_tar = curr_switch->
					ext_wire[ports_to_try[i]].port_tar;
				node_tar = curr_switch->
					ext_wire[ports_to_try[i]].node_tar;
				
				next_switch = &ba_system_ptr->
					grid[node_tar[X]]
#ifdef HAVE_BG
					[node_tar[Y]]
					[node_tar[Z]]
#endif
					.axis_switch[dim];
			
				
				count++;
				path_add->out = ports_to_try[i];
				list_push(path, path_add);
				_finish_torus(next_switch, port_tar, nodes,
						dim, count, start);
				while((temp_switch = list_pop(path)) 
				      != path_add){
					xfree(temp_switch);
					debug3("something here 3");
				} 
			}
		}
       }
       xfree(path_add);
       return 0;
}

static int *_set_best_path()
{
	ListIterator itr;
	ba_path_switch_t *path_switch = NULL;
	ba_switch_t *curr_switch = NULL; 
	int *geo = NULL;
	if(!best_path)
		return NULL;
	itr = list_iterator_create(best_path);
	while((path_switch = (ba_path_switch_t*) list_next(itr))) {
		if(passthrough)
			*passthrough = true;
#ifdef HAVE_BG
		debug3("mapping %d%d%d",path_switch->geometry[X],
		       path_switch->geometry[Y],
		       path_switch->geometry[Z]);
		if(!geo)
			geo = path_switch->geometry;
		curr_switch = &ba_system_ptr->
			grid
			[path_switch->geometry[X]]
			[path_switch->geometry[Y]]
			[path_switch->geometry[Z]].  
			axis_switch[path_switch->dim];
#else
		curr_switch = &ba_system_ptr->
			grid[path_switch->geometry[X]].
			axis_switch[path_switch->dim];
#endif
	
		curr_switch->int_wire[path_switch->in].used = 1;
		curr_switch->int_wire[path_switch->in].port_tar = 
			path_switch->out;
		curr_switch->int_wire[path_switch->out].used = 1;
		curr_switch->int_wire[path_switch->out].port_tar = 
			path_switch->in;
	}
	list_iterator_destroy(itr);

	best_count=BEST_COUNT_INIT;
	return geo;
}

static int _set_one_dim(int *start, int *end, int *coord)
{
	int dim;
	ba_switch_t *curr_switch = NULL; 
	
	for(dim=0;dim<BA_SYSTEM_DIMENSIONS;dim++) {
		if(start[dim]==end[dim]) {
			curr_switch = &ba_system_ptr->grid[coord[X]]
#ifdef HAVE_BG
				[coord[Y]]
				[coord[Z]]
#endif
				.axis_switch[dim];

			if(!curr_switch->int_wire[0].used 
			   && !curr_switch->int_wire[1].used) {
				curr_switch->int_wire[0].used = 1;
				curr_switch->int_wire[0].port_tar = 1;
				curr_switch->int_wire[1].used = 1;
				curr_switch->int_wire[1].port_tar = 0;
			}
		}
	}
	return 1;
}

static void _destroy_geo(void *object) {
	int *geo_ptr = (int *)object;
	xfree(geo_ptr);
}

//#define BUILD_EXE
#ifdef BUILD_EXE
/** */
int main(int argc, char** argv)
{
	ba_request_t *request = (ba_request_t*) xmalloc(sizeof(ba_request_t)); 
	log_options_t log_opts = LOG_OPTS_INITIALIZER;
	int debug_level = 6;

	List results;
//	List results2;
//	int i,j;
	log_opts.stderr_level  = debug_level;
	log_opts.logfile_level = debug_level;
	log_opts.syslog_level  = debug_level;
	
	log_alter(log_opts, LOG_DAEMON, 
		  "/dev/null");
	
	DIM_SIZE[X]=0;
	DIM_SIZE[Y]=0;
	DIM_SIZE[Z]=0;
	ba_init(NULL);
	init_wires(NULL);
						
	/* results = list_create(NULL); */
/* 	request->geometry[0] = 1; */
/* 	request->geometry[1] = 4; */
/* 	request->geometry[2] = 4; */
/* 	request->start[0] = 5; */
/* 	request->start[1] = 0; */
/* 	request->start[2] = 0; */
/* 	request->start_req = 1; */
/* 	request->size = 32; */
/* 	request->rotate = 0; */
/* 	request->elongate = 0; */
/* 	request->conn_type = SELECT_TORUS; */
/* 	new_ba_request(request); */
/* 	print_ba_request(request); */
/* 	if(!allocate_block(request, results)) { */
/*        		debug("couldn't allocate %d%d%d", */
/* 		       request->geometry[0], */
/* 		       request->geometry[1], */
/* 		       request->geometry[2]);	 */
/* 	} */
/* 	list_destroy(results); */

	results = list_create(NULL);
	request->geometry[0] = 1;
	request->geometry[1] = 1;
	request->geometry[2] = 1;
	request->start[0] = 0;
	request->start[1] = 0;
	request->start[2] = 0;
	request->start_req = 1;
	request->size = 1;
	request->rotate = 0;
	request->elongate = 0;
	request->conn_type = SELECT_TORUS;
	new_ba_request(request);
	print_ba_request(request);
	if(!allocate_block(request, results)) {
       		debug("couldn't allocate %d%d%d",
		       request->geometry[0],
		       request->geometry[1],
		       request->geometry[2]);	
	}
	list_destroy(results);

	results = list_create(NULL);
	request->geometry[0] = 1;
	request->geometry[1] = 1;
	request->geometry[2] = 1;
	request->start_req = 0;
	request->size = 1;
	request->conn_type = SELECT_TORUS;
	new_ba_request(request);
	print_ba_request(request);
	if(!allocate_block(request, results)) {
       		debug("couldn't allocate %d%d%d",
		       request->geometry[0],
		       request->geometry[1],
		       request->geometry[2]);
	}
	list_destroy(results);
	
/* 	results = list_create(NULL); */
/* 	request->geometry[0] = 4; */
/* 	request->geometry[1] = 4; */
/* 	request->geometry[2] = 4; */
/* 	//request->size = 2; */
/* 	request->conn_type = SELECT_TORUS; */
/* 	new_ba_request(request); */
/* 	print_ba_request(request); */
/* 	if(!allocate_block(request, results)) { */
/*        		printf("couldn't allocate %d%d%d\n", */
/* 		       request->geometry[0], */
/* 		       request->geometry[1], */
/* 		       request->geometry[2]); */
/* 	} */

/* 	results = list_create(NULL); */
/* 	request->geometry[0] = 1; */
/* 	request->geometry[1] = 4; */
/* 	request->geometry[2] = 4; */
/* 	//request->size = 2; */
/* 	request->conn_type = SELECT_TORUS; */
/* 	new_ba_request(request); */
/* 	print_ba_request(request); */
/* 	if(!allocate_block(request, results)) { */
/*        		printf("couldn't allocate %d%d%d\n", */
/* 		       request->geometry[0], */
/* 		       request->geometry[1], */
/* 		       request->geometry[2]); */
/* 	} */

	
	int dim,j;
	int x,y,z;
	int startx=0;
	int starty=0;
	int startz=0;
	int endx=DIM_SIZE[X];
	int endy=1;//DIM_SIZE[Y];
	int endz=1;//DIM_SIZE[Z];
	for(x=startx;x<endx;x++) {
		for(y=starty;y<endy;y++) {
			for(z=startz;z<endz;z++) {
				info("Node %d%d%d Used = %d Letter = %c",
				       x,y,z,ba_system_ptr->grid[x][y][z].used,
				       ba_system_ptr->grid[x][y][z].letter);
				for(dim=0;dim<1;dim++) {
					info("Dim %d",dim);
					ba_switch_t *wire =
						&ba_system_ptr->
						grid[x][y][z].axis_switch[dim];
					for(j=0;j<6;j++)
						info("\t%d -> %d -> %d%d%d %d "
						     "Used = %d",
						     j, wire->int_wire[j].
						     port_tar,
						     wire->ext_wire[
							     wire->int_wire[j].
							     port_tar].
						     node_tar[X],
						     wire->ext_wire[
							     wire->int_wire[j].
							     port_tar].
						     node_tar[Y],
						     wire->ext_wire[
							     wire->int_wire[j].
							     port_tar].
						     node_tar[Z],
						     wire->ext_wire[
							     wire->int_wire[j].
							     port_tar].
						     port_tar,
						     wire->int_wire[j].used);
				}
			}
		}
	}
	/* list_destroy(results); */

/* 	ba_fini(); */

/* 	delete_ba_request(request); */
	
	return 0;
}


#endif<|MERGE_RESOLUTION|>--- conflicted
+++ resolved
@@ -44,7 +44,6 @@
 #include <stdlib.h>
 #include <math.h>
 #include "block_allocator.h"
-#include "src/common/uid.h"
 
 #define DEBUG_PA
 #define BEST_COUNT_INIT 20
@@ -77,7 +76,7 @@
 	{"BlrtsImage", S_P_STRING}, 
 	{"LinuxImage", S_P_STRING},
 	{"MloaderImage", S_P_STRING},
-	{"RamDiskImage", S_P_STRING},
+	{"LinuxImage", S_P_STRING},
 	{"BridgeAPILogFile", S_P_STRING},
 	{"RamDiskImage", S_P_STRING},
 	{"LayoutMode", S_P_STRING},
@@ -86,12 +85,9 @@
 	{"NodeCardNodeCnt", S_P_UINT16},
 	{"Numpsets", S_P_UINT16},
 	{"BPs", S_P_ARRAY, parse_blockreq, destroy_blockreq},
-	/* these are just going to be put into a list that will be
-	   freed later don't free them after reading them */
-	{"AltBlrtsImage", S_P_ARRAY, parse_image, NULL}, 
-	{"AltLinuxImage", S_P_ARRAY, parse_image, NULL},
-	{"AltMloaderImage", S_P_ARRAY, parse_image, NULL},
-	{"AltRamDiskImage", S_P_ARRAY, parse_image, NULL},
+	{"Type", S_P_IGNORE},
+	{"Nodecards", S_P_IGNORE},
+	{"Quarters", S_P_IGNORE},
 	{NULL}
 };
 
@@ -185,68 +181,27 @@
 /* */
 static void _destroy_geo(void *object);
 
-extern char *bg_block_state_string(rm_partition_state_t state)
-{
-	static char tmp[16];
-
-#ifdef HAVE_BG
-	switch (state) {
-		case RM_PARTITION_BUSY: 
-			return "BUSY";
-		case RM_PARTITION_CONFIGURING:
-			return "CONFIG";
-		case RM_PARTITION_DEALLOCATING:
-			return "DEALLOC";
-		case RM_PARTITION_ERROR:
-			return "ERROR";
-		case RM_PARTITION_FREE:
-			return "FREE";
-		case RM_PARTITION_NAV:
-			return "NAV";
-		case RM_PARTITION_READY:
-			return "READY";
-	}
-#endif
-
-	snprintf(tmp, sizeof(tmp), "%d", state);
-	return tmp;
-}
-
 extern int parse_blockreq(void **dest, slurm_parser_enum_t type,
 			  const char *key, const char *value, 
-			  const char *line, char **leftover)
+			  const char *line)
 {
 	s_p_options_t block_options[] = {
+		{"BPs", S_P_STRING},
 		{"Type", S_P_STRING},
 		{"Nodecards", S_P_UINT16},
 		{"Quarters", S_P_UINT16},
-		{"BlrtsImage", S_P_STRING},
-		{"LinuxImage", S_P_STRING},
-		{"MloaderImage", S_P_STRING},
-		{"RamDiskImage", S_P_STRING},
 		{NULL}
 	};
 	s_p_hashtbl_t *tbl;
 	char *tmp = NULL;
 	blockreq_t *n = NULL;
-	hostlist_t hl = NULL;
-	char temp[BUFSIZE];
+
 	tbl = s_p_hashtbl_create(block_options);
-	s_p_parse_line(tbl, *leftover, leftover);
-	if(!value) {
-		return 0;
-	}
+	s_p_parse_line(tbl, line);
+	
 	n = xmalloc(sizeof(blockreq_t));
-	hl = hostlist_create(value);
-	hostlist_ranged_string(hl, BUFSIZE, temp);
-	hostlist_destroy(hl);
-
-	n->block = xstrdup(temp);
-	s_p_get_string(&n->blrtsimage, "BlrtsImage", tbl);
-	s_p_get_string(&n->linuximage, "LinuxImage", tbl);
-	s_p_get_string(&n->mloaderimage, "MloaderImage", tbl);
-	s_p_get_string(&n->ramdiskimage, "RamDiskImage", tbl);
-	
+	s_p_get_string(&n->block, "BPs", tbl);
+
 	s_p_get_string(&tmp, "Type", tbl);
 	if (!tmp || !strcasecmp(tmp,"TORUS"))
 		n->conn_type = SELECT_TORUS;
@@ -272,88 +227,6 @@
 	blockreq_t *n = (blockreq_t *)ptr;
 	if(n) {
 		xfree(n->block);
-		xfree(n->blrtsimage);
-		xfree(n->linuximage);
-		xfree(n->mloaderimage);
-		xfree(n->ramdiskimage);
-		xfree(n);
-	}
-}
-
-extern int parse_image(void **dest, slurm_parser_enum_t type,
-		       const char *key, const char *value, 
-		       const char *line, char **leftover)
-{
-	s_p_options_t image_options[] = {
-		{"GROUPS", S_P_STRING},
-		{NULL}
-	};
-	s_p_hashtbl_t *tbl = NULL;
-	char *tmp = NULL;
-	image_t *n = NULL;
-	image_group_t *image_group = NULL;
-	int i = 0, j = 0;
-
-	tbl = s_p_hashtbl_create(image_options);
-	s_p_parse_line(tbl, *leftover, leftover);
-	
-	n = xmalloc(sizeof(image_t));
-	n->name = xstrdup(value);
-	n->def = false;
-	debug3("image %s", n->name);
-	n->groups = list_create(destroy_image_group_list);
-	s_p_get_string(&tmp, "Groups", tbl);
-	if(tmp) {
-		for(i=0; i<strlen(tmp); i++) {
-			if(tmp[i] == ':') {
-				image_group = xmalloc(sizeof(image_group));
-				image_group->name = xmalloc(i-j+2);
-				snprintf(image_group->name,
-					 (i-j)+1, "%s", tmp+j);
-				image_group->gid =
-					gid_from_string(image_group->name);
-				debug3("adding group %s %d", image_group->name,
-				       image_group->gid);
-				list_append(n->groups, image_group);
-				j=i;
-				j++;
-			} 		
-		}
-		if(j != i) {
-			image_group = xmalloc(sizeof(image_group));
-			image_group->name = xmalloc(i-j+2);
-			snprintf(image_group->name, (i-j)+1, "%s", tmp+j);
-			image_group->gid = gid_from_string(image_group->name);
-			debug3("adding group %s %d", image_group->name,
-			       image_group->gid);
-			list_append(n->groups, image_group);
-		}
-		xfree(tmp);
-	}
-	s_p_hashtbl_destroy(tbl);
-
-	*dest = (void *)n;
-	return 1;
-}
-
-extern void destroy_image_group_list(void *ptr)
-{
-	image_group_t *image_group = (image_group_t *)ptr;
-	if(image_group) {
-		xfree(image_group->name);
-		xfree(image_group);
-	}
-}
-
-extern void destroy_image(void *ptr)
-{
-	image_t *n = (image_t *)ptr;
-	if(n) {
-		xfree(n->name);
-		if(n->groups) {
-			list_destroy(n->groups);
-			n->groups = NULL;
-		}
 		xfree(n);
 	}
 }
@@ -697,13 +570,6 @@
 		xfree(ba_request->save_name);
 		if(ba_request->elongate_geos)
 			list_destroy(ba_request->elongate_geos);
-<<<<<<< HEAD
-		xfree(ba_request->blrtsimage);
-		xfree(ba_request->linuximage);
-		xfree(ba_request->mloaderimage);
-		xfree(ba_request->ramdiskimage);
-=======
->>>>>>> e77a2066
 		
 		xfree(ba_request);
 	}
@@ -877,11 +743,7 @@
 	}
 #endif
 
-<<<<<<< HEAD
-	if ((DIM_SIZE[X]==0) || (DIM_SIZE[Y]==0) || (DIM_SIZE[Z]==0)) {
-=======
 	if ((DIM_SIZE[X]==0) || (DIM_SIZE[X]==0) || (DIM_SIZE[X]==0)) {
->>>>>>> e77a2066
 		debug("Setting dimensions from slurm.conf file");
 		count = slurm_conf_nodename_array(&ptr_array);
 		if (count == 0)
@@ -1000,23 +862,13 @@
 		return;
 	}
 
-	if (path) {
+	if (path)
 		list_destroy(path);
-		path = NULL;
-	}
-	if (best_path) {
+	if (best_path)
 		list_destroy(best_path);
-		best_path = NULL;
-	}
 #ifdef HAVE_BG_FILES
-	if (bp_map_list) {
+	if (bp_map_list)
 		list_destroy(bp_map_list);
-<<<<<<< HEAD
-		bp_map_list = NULL;
-		_bp_map_initialized = false;
-	}
-=======
->>>>>>> e77a2066
 	bridge_fini();
 #endif
 	_delete_ba_system();
@@ -1286,10 +1138,6 @@
 			rc = SLURM_ERROR;
 			goto end_it;
 		}
-<<<<<<< HEAD
-		
-=======
->>>>>>> e77a2066
 		if(ba_node->used) 
 			curr_ba_node->used = true;		
 		for(i=0; i<BA_SYSTEM_DIMENSIONS; i++) {
@@ -1362,7 +1210,6 @@
 			grid[start[X]];	
 #endif
 	
-
 	if(!ba_node)
 		return NULL;
 
@@ -1372,16 +1219,6 @@
 		send_results = 1;
 		
 	list_append(results, ba_node);
-	if(conn_type == SELECT_SMALL) {
-		/* adding the ba_node and ending */
-		ba_node->used = true;
-		name = xmalloc(4);
-		snprintf(name, 4, "%d%d%d",
-			 ba_node->coord[X],
-			 ba_node->coord[Y],
-			 ba_node->coord[Z]);
-		goto end_it; 
-	}
 	found = _find_x_path(results, ba_node,
 			     ba_node->coord, 
 			     ba_node->coord, 
@@ -3370,22 +3207,13 @@
 	int count=0, i, set=0;
 	int *start = NULL;
 	int *end = NULL;
-<<<<<<< HEAD
-	char *name;
-	ListIterator itr;
-	hostlist_t hostlist;
-=======
 	char *name = xmalloc(BUFSIZE);
 	ListIterator itr;
 	hostlist_t hostlist = hostlist_create(NULL);
->>>>>>> e77a2066
 	char temp_name[4];
 
 	if(!nodes)
 		return NULL;
-
-	name = xmalloc(BUFSIZE);
-	hostlist = hostlist_create(NULL);
 	itr = list_iterator_create(nodes);
 	while((ba_node[count] = (ba_node_t*) list_next(itr))) {
 		snprintf(temp_name, sizeof(temp_name), "%d%d%d", 
@@ -3406,6 +3234,7 @@
 	for(i=0;i<count;i++) {
 		if(!ba_node[i]->used) {
 			ba_node[i]->used=1;
+			ba_node[i]->conn_type=conn_type;
 			if(ba_node[i]->letter == '.') {
 				ba_node[i]->letter = letters[color_count%62];
 				ba_node[i]->color = colors[color_count%6];
