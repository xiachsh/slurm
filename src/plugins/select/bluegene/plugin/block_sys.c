--- conflicted
+++ resolved
@@ -56,11 +56,7 @@
  * OUT - bp: will point to BP at location loc
  * OUT - rc: error code (0 = success)
  */
-<<<<<<< HEAD
-
-=======
 #ifdef HAVE_BG_FILES
->>>>>>> e77a2066
 static void _pre_allocate(bg_record_t *bg_record);
 static int _post_allocate(bg_record_t *bg_record);
 
@@ -104,22 +100,10 @@
  */
 static void _pre_allocate(bg_record_t *bg_record)
 {
-#ifdef HAVE_BG_FILES
 	int rc;
 	int send_psets=bluegene_numpsets;
 
 	if ((rc = bridge_set_data(bg_record->bg_block, RM_PartitionBlrtsImg,   
-<<<<<<< HEAD
-				  bg_record->blrtsimage)) != STATUS_OK)
-		error("bridge_set_data(RM_PartitionBlrtsImg)", bg_err_str(rc));
-
-	if ((rc = bridge_set_data(bg_record->bg_block, RM_PartitionLinuxImg,   
-				  bg_record->linuximage)) != STATUS_OK) 
-		error("bridge_set_data(RM_PartitionLinuxImg)", bg_err_str(rc));
-
-	if ((rc = bridge_set_data(bg_record->bg_block, RM_PartitionMloaderImg, 
-				  bg_record->mloaderimage)) != STATUS_OK)
-=======
 				  bluegene_blrts)) != STATUS_OK)
 		error("bridge_set_data(RM_PartitionBlrtsImg)", bg_err_str(rc));
 
@@ -129,16 +113,11 @@
 
 	if ((rc = bridge_set_data(bg_record->bg_block, RM_PartitionMloaderImg, 
 				  bluegene_mloader)) != STATUS_OK)
->>>>>>> e77a2066
 		error("bridge_set_data(RM_PartitionMloaderImg)", 
 		      bg_err_str(rc));
 
 	if ((rc = bridge_set_data(bg_record->bg_block, RM_PartitionRamdiskImg, 
-<<<<<<< HEAD
-				  bg_record->ramdiskimage)) != STATUS_OK)
-=======
 				  bluegene_ramdisk)) != STATUS_OK)
->>>>>>> e77a2066
 		error("bridge_set_data(RM_PartitionRamdiskImg)", 
 		      bg_err_str(rc));
 
@@ -166,10 +145,6 @@
 /* 	if ((rc = bridge_set_data(bg_record->bg_block, RM_PartitionID,  */
 /* 			&bg_record->bg_block_id)) != STATUS_OK) */
 /* 		error("bridge_set_data(RM_PartitionID)", bg_err_str(rc)); */
-<<<<<<< HEAD
-#endif
-=======
->>>>>>> e77a2066
 }
 
 /** 
@@ -177,19 +152,12 @@
  */
 static int _post_allocate(bg_record_t *bg_record)
 {
-	int rc = SLURM_SUCCESS;
-#ifdef HAVE_BG_FILES	
-	int i;
+	int rc, i;
 	pm_partition_id_t block_id;
 	struct passwd *pw_ent = NULL;
-
 	/* Add partition record to the DB */
 	debug2("adding block\n");
-<<<<<<< HEAD
-
-=======
-	
->>>>>>> e77a2066
+	
 	for(i=0;i<MAX_ADD_RETRY; i++) {
 		if ((rc = bridge_add_block(bg_record->bg_block)) 
 		    != STATUS_OK) {
@@ -208,10 +176,7 @@
 			error("bridge_free_block(): %s", bg_err_str(rc));
 		fatal("couldn't add last block.");
 	}
-<<<<<<< HEAD
-=======
-	
->>>>>>> e77a2066
+	
 	debug2("done adding\n");
 	
 	/* Get back the new block id */
@@ -249,37 +214,9 @@
 	/* We are done with the block */
 	if ((rc = bridge_free_block(bg_record->bg_block)) != STATUS_OK)
 		error("bridge_free_block(): %s", bg_err_str(rc));	
-<<<<<<< HEAD
-#else
-	static int block_inx = 0;
-	int i=0, temp = 0;
-	if(bg_record->bg_block_id) {
-		while((bg_record->bg_block_id[i] > '9' 
-		       || bg_record->bg_block_id[i] < '0') 
-		      && (bg_record->bg_block_id[i])) 		
-			i++;
-		if(bg_record->bg_block_id[i]) {
-			temp = atoi(bg_record->bg_block_id+i)+1;
-			if(temp > block_inx)
-				block_inx = temp;
-			info("first new block inx will now be %d", block_inx);
-		}
-	} else {
-		bg_record->bg_block_id = xmalloc(8);
-		snprintf(bg_record->bg_block_id, 8,
-			 "RMP%d", block_inx++);
-	}
-#endif	
-
 	return rc;
 }
 
-#ifdef HAVE_BG_FILES
-=======
-	return rc;
-}
-
->>>>>>> e77a2066
 static int _find_nodecard(bg_record_t *bg_record, 
 			  rm_partition_t *block_ptr)
 {
@@ -379,20 +316,12 @@
 	free(my_card_name);
 	return SLURM_SUCCESS;
 }
-#endif
 
 extern int configure_block(bg_record_t *bg_record)
 {
 	/* new block to be added */
-<<<<<<< HEAD
-#ifdef HAVE_BG_FILES
 	bridge_new_block(&bg_record->bg_block); 
-#endif
-=======
-	bridge_new_block(&bg_record->bg_block); 
->>>>>>> e77a2066
 	_pre_allocate(bg_record);
-
 	if(bg_record->cpus_per_bp < procs_per_node)
 		configure_small_block(bg_record);
 	else
@@ -402,7 +331,6 @@
 	return 1;
 }
 
-#ifdef HAVE_BG_FILES
 /*
  * Download from MMCS the initial BG block information
  */
@@ -563,7 +491,7 @@
 			
 			bg_record->cpus_per_bp = procs_per_node/i;
 			bg_record->node_cnt = bluegene_bp_node_cnt/i;
-				
+			
 			debug3("%s is in quarter %d nodecard %d",
 			       bg_record->bg_block_id,
 			       bg_record->quarter,
@@ -585,16 +513,7 @@
 			}
 			
 		}
-<<<<<<< HEAD
-		
-		if(set_ionodes(bg_record) == SLURM_ERROR) 
-			error("couldn't create ionode_bitmap "
-			      "for %d.%d",
-			      bg_record->quarter, bg_record->nodecard);
-		
-=======
-
->>>>>>> e77a2066
+
 		bg_record->bg_block_list =
 			get_and_set_block_wiring(bg_record->bg_block_id);
 		if(!bg_record->bg_block_list)
@@ -671,11 +590,7 @@
 			xrealloc(bg_record->nodes, i);
 		}
 		hostlist_destroy(hostlist);
-<<<<<<< HEAD
-		debug3("got nodes of %s", bg_record->nodes);
-=======
-
->>>>>>> e77a2066
+
 		// need to get the 000x000 range for nodes
 		// also need to get coords
 		
@@ -760,59 +675,8 @@
 				bg_record->user_uid = pw_ent->pw_uid;
 			} 
 		}
-		
-		/* get the images of the block */
-		if ((rc = bridge_get_data(block_ptr, 
-					  RM_PartitionBlrtsImg, 
-					  &user_name)) 
-		    != STATUS_OK) {
-			error("bridge_get_data(RM_PartitionBlrtsImg): %s",
-			      bg_err_str(rc));
-		}
-		if(!user_name) {
-			error("No BlrtsImg was returned from database");
-			goto clean_up;
-		}
-		bg_record->blrtsimage = xstrdup(user_name);
-
-		if ((rc = bridge_get_data(block_ptr, 
-					  RM_PartitionLinuxImg, 
-					  &user_name)) 
-		    != STATUS_OK) {
-			error("bridge_get_data(RM_PartitionLinuxImg): %s",
-			      bg_err_str(rc));
-		}
-		if(!user_name) {
-			error("No LinuxImg was returned from database");
-			goto clean_up;
-		}
-		bg_record->linuximage = xstrdup(user_name);
-
-		if ((rc = bridge_get_data(block_ptr, 
-					  RM_PartitionMloaderImg, 
-					  &user_name)) 
-		    != STATUS_OK) {
-			error("bridge_get_data(RM_PartitionMloaderImg): %s",
-			      bg_err_str(rc));
-		}
-		if(!user_name) {
-			error("No MloaderImg was returned from database");
-			goto clean_up;
-		}
-		bg_record->mloaderimage = xstrdup(user_name);
-
-		if ((rc = bridge_get_data(block_ptr, 
-					  RM_PartitionRamdiskImg, 
-					  &user_name)) 
-		    != STATUS_OK) {
-			error("bridge_get_data(RM_PartitionRamdiskImg): %s",
-			      bg_err_str(rc));
-		}
-		if(!user_name) {
-			error("No RamdiskImg was returned from database");
-			goto clean_up;
-		}
-		bg_record->ramdiskimage = xstrdup(user_name);
+				
+		bg_record->block_lifecycle = STATIC;
 						
 	clean_up:	
 		if (bg_recover
