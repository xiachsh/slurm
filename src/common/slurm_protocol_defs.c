/*****************************************************************************\
 *  slurm_protocol_defs.c - functions for initializing and releasing
 *	storage for RPC data structures. these are the functions used by
 *	the slurm daemons directly, not for user client use.
 *****************************************************************************
 *  Copyright (C) 2002-2007 The Regents of the University of California.
 *  Copyright (C) 2008-2010 Lawrence Livermore National Security.
 *  Portions Copyright (C) 2010-2015 SchedMD <http://www.schedmd.com>.
 *  Produced at Lawrence Livermore National Laboratory (cf, DISCLAIMER).
 *  Written by Kevin Tew <tew1@llnl.gov> et. al.
 *  CODE-OCEC-09-009. All rights reserved.
 *
 *  This file is part of SLURM, a resource management program.
 *  For details, see <http://slurm.schedmd.com/>.
 *  Please also read the included file: DISCLAIMER.
 *
 *  SLURM is free software; you can redistribute it and/or modify it under
 *  the terms of the GNU General Public License as published by the Free
 *  Software Foundation; either version 2 of the License, or (at your option)
 *  any later version.
 *
 *  In addition, as a special exception, the copyright holders give permission
 *  to link the code of portions of this program with the OpenSSL library under
 *  certain conditions as described in each individual source file, and
 *  distribute linked combinations including the two. You must obey the GNU
 *  General Public License in all respects for all of the code used other than
 *  OpenSSL. If you modify file(s) with this exception, you may extend this
 *  exception to your version of the file(s), but you are not obligated to do
 *  so. If you do not wish to do so, delete this exception statement from your
 *  version.  If you delete this exception statement from all source files in
 *  the program, then also delete it here.
 *
 *  SLURM is distributed in the hope that it will be useful, but WITHOUT ANY
 *  WARRANTY; without even the implied warranty of MERCHANTABILITY or FITNESS
 *  FOR A PARTICULAR PURPOSE.  See the GNU General Public License for more
 *  details.
 *
 *  You should have received a copy of the GNU General Public License along
 *  with SLURM; if not, write to the Free Software Foundation, Inc.,
 *  51 Franklin Street, Fifth Floor, Boston, MA 02110-1301  USA.
\*****************************************************************************/

#if HAVE_CONFIG_H
#  include "config.h"
#endif

#if HAVE_STDLIB_H
#  include <stdlib.h>
#endif

#include <stdio.h>
#include <ctype.h>

#include "src/common/forward.h"
#include "src/common/job_options.h"
#include "src/common/log.h"
#include "src/common/node_select.h"
#include "src/common/power.h"
#include "src/common/slurm_accounting_storage.h"
#include "src/common/slurm_acct_gather_energy.h"
#include "src/common/slurm_cred.h"
#include "src/common/slurm_ext_sensors.h"
#include "src/common/slurm_jobacct_gather.h"
#include "src/common/slurm_protocol_defs.h"
#include "src/common/slurm_time.h"
#include "src/common/switch.h"
#include "src/common/xmalloc.h"
#include "src/common/xstring.h"
#include "src/plugins/select/bluegene/bg_enums.h"

/*
** Define slurm-specific aliases for use by plugins, see slurm_xlator.h
** for details.
 */
strong_alias(preempt_mode_string, slurm_preempt_mode_string);
strong_alias(preempt_mode_num, slurm_preempt_mode_num);
strong_alias(job_reason_string, slurm_job_reason_string);
strong_alias(job_state_string, slurm_job_state_string);
strong_alias(job_state_string_compact, slurm_job_state_string_compact);
strong_alias(job_state_num, slurm_job_state_num);
strong_alias(node_state_string, slurm_node_state_string);
strong_alias(node_state_string_compact, slurm_node_state_string_compact);
strong_alias(private_data_string, slurm_private_data_string);
strong_alias(accounting_enforce_string, slurm_accounting_enforce_string);
strong_alias(conn_type_string,	slurm_conn_type_string);
strong_alias(conn_type_string_full, slurm_conn_type_string_full);
strong_alias(node_use_string, slurm_node_use_string);
strong_alias(bg_block_state_string, slurm_bg_block_state_string);
strong_alias(cray_nodelist2nids, slurm_cray_nodelist2nids);
strong_alias(reservation_flags_string, slurm_reservation_flags_string);


static void _free_all_front_end_info(front_end_info_msg_t *msg);

static void _free_all_job_info (job_info_msg_t *msg);

static void _free_all_node_info (node_info_msg_t *msg);

static void _free_all_partitions (partition_info_msg_t *msg);

static void  _free_all_reservations(reserve_info_msg_t *msg);

static void _free_all_step_info (job_step_info_response_msg_t *msg);

/*
 * slurm_msg_t_init - initialize a slurm message
 * OUT msg - pointer to the slurm_msg_t structure which will be initialized
 */
extern void slurm_msg_t_init(slurm_msg_t *msg)
{
	memset(msg, 0, sizeof(slurm_msg_t));

	msg->conn_fd = -1;
	msg->msg_type = (uint16_t)NO_VAL;
	msg->protocol_version = (uint16_t)NO_VAL;

	forward_init(&msg->forward, NULL);

	return;
}

/*
 * slurm_msg_t_copy - initialize a slurm_msg_t structure "dest" with
 *	values from the "src" slurm_msg_t structure.
 * IN src - Pointer to the initialized message from which "dest" will
 *	be initialized.
 * OUT dest - Pointer to the slurm_msg_t which will be initialized.
 * NOTE: the "dest" structure will contain pointers into the contents of "src".
 */
extern void slurm_msg_t_copy(slurm_msg_t *dest, slurm_msg_t *src)
{
	slurm_msg_t_init(dest);
	dest->protocol_version = src->protocol_version;
	dest->forward = src->forward;
	dest->ret_list = src->ret_list;
	dest->forward_struct = src->forward_struct;
	dest->orig_addr.sin_addr.s_addr = 0;
	return;
}

extern void slurm_destroy_char(void *object)
{
	char *tmp = (char *)object;
	xfree(tmp);
}

extern void slurm_destroy_uint32_ptr(void *object)
{
	uint32_t *tmp = (uint32_t *)object;
	xfree(tmp);
}

/* here to add \\ to all \" in a string this needs to be xfreed later */
extern char *slurm_add_slash_to_quotes(char *str)
{
	char *dup, *copy = NULL;
	int len = 0;
	if (!str || !(len = strlen(str)))
		return NULL;

	/* make a buffer 2 times the size just to be safe */
	copy = dup = xmalloc((2 * len) + 1);
	if (copy)
		do if (*str == '\\' || *str == '\'' || *str == '"')
			   *dup++ = '\\';
		while ((*dup++ = *str++));

	return copy;
}

/* returns number of objects added to list */
extern int slurm_addto_char_list(List char_list, char *names)
{
	int i=0, start=0;
	char *name = NULL, *tmp_char = NULL;
	ListIterator itr = NULL;
	char quote_c = '\0';
	int quote = 0;
	int count = 0;

	if (!char_list) {
		error("No list was given to fill in");
		return 0;
	}

	itr = list_iterator_create(char_list);
	if (names) {
		if (names[i] == '\"' || names[i] == '\'') {
			quote_c = names[i];
			quote = 1;
			i++;
		}
		start = i;
		while (names[i]) {
			//info("got %d - %d = %d", i, start, i-start);
			if (quote && (names[i] == quote_c))
				break;
			else if ((names[i] == '\"') || (names[i] == '\''))
				names[i] = '`';
			else if (names[i] == ',') {
				/* If there is a comma at the end just
				   ignore it */
				if (!names[i+1])
					break;

				name = xstrndup(names+start, (i-start));
				//info("got %s %d", name, i-start);

				while ((tmp_char = list_next(itr))) {
					if (!strcasecmp(tmp_char, name))
						break;
				}
				/* If we get a duplicate remove the
				 * first one and tack this on the end.
				 * This is needed for get associations
				 * with qos.
				 */
				if (tmp_char)
					list_delete_item(itr);
				else
					count++;

				xstrtolower(name);
				list_append(char_list, name);

				list_iterator_reset(itr);

				i++;
				start = i;
				if (!names[i]) {
					info("There is a problem with "
					     "your request.  It appears you "
					     "have spaces inside your list.");
					count = 0;
					goto endit;
				}
			}
			i++;
		}

		name = xstrndup(names+start, (i-start));
		while ((tmp_char = list_next(itr))) {
			if (!strcasecmp(tmp_char, name))
			break;
		}

		/* If we get a duplicate remove the
		 * first one and tack this on the end.
		 * This is needed for get associations
		 * with qos.
		 */
		if (tmp_char)
			list_delete_item(itr);
		else
			count++;

		xstrtolower(name);
		list_append(char_list, name);
	}
endit:
	list_iterator_destroy(itr);

	return count;
}

/* returns number of objects added to list */
extern int slurm_addto_step_list(List step_list, char *names)
{
	int i=0, start=0;
	char *name = NULL, *dot = NULL;
	slurmdb_selected_step_t *selected_step = NULL;
	slurmdb_selected_step_t *curr_step = NULL;

	ListIterator itr = NULL;
	char quote_c = '\0';
	int quote = 0;
	int count = 0;

	if (!step_list) {
		error("No list was given to fill in");
		return 0;
	}

	itr = list_iterator_create(step_list);
	if (names) {
		if (names[i] == '\"' || names[i] == '\'') {
			quote_c = names[i];
			quote = 1;
			i++;
		}
		start = i;
		while(names[i]) {
			//info("got %d - %d = %d", i, start, i-start);
			if (quote && names[i] == quote_c)
				break;
			else if (names[i] == '\"' || names[i] == '\'')
				names[i] = '`';
			else if (names[i] == ',') {
				if ((i-start) > 0) {
					char *dot = NULL;
					name = xmalloc((i-start+1));
					memcpy(name, names+start, (i-start));

					selected_step = xmalloc(
						sizeof(slurmdb_selected_step_t));
					dot = strstr(name, ".");
					if (dot == NULL) {
						debug2("No jobstep requested");
						selected_step->stepid = NO_VAL;
					} else {
						*dot++ = 0;
						/* can't use NO_VAL
						 * since that means all */
						if (!strcmp(dot, "batch"))
							selected_step->stepid =
								INFINITE;
						else
							selected_step->stepid =
								atoi(dot);
					}

					dot = strstr(name, "_");
					if (dot == NULL) {
						debug2("No jobarray requested");
						selected_step->array_task_id =
							NO_VAL;
					} else {
						*dot++ = 0;
						/* INFINITE means give
						 * me all the tasks of
						 * the array */
						if (!dot)
							selected_step->
								array_task_id =
								INFINITE;
						else
							selected_step->
								array_task_id =
								atoi(dot);
					}

					selected_step->jobid = atoi(name);
					xfree(name);

					while((curr_step = list_next(itr))) {
						if ((curr_step->jobid
						    == selected_step->jobid)
						   && (curr_step->stepid
						       == selected_step->
						       stepid))
							break;
					}

					if (!curr_step) {
						list_append(step_list,
							    selected_step);
						count++;
					} else
						slurmdb_destroy_selected_step(
							selected_step);
					list_iterator_reset(itr);
				}
				i++;
				start = i;
			}
			i++;
		}
		if ((i-start) > 0) {
			name = xmalloc((i-start)+1);
			memcpy(name, names+start, (i-start));

			selected_step =
				xmalloc(sizeof(slurmdb_selected_step_t));

			dot = strstr(name, ".");
			if (dot == NULL) {
				debug2("No jobstep requested");
				selected_step->stepid = NO_VAL;
			} else {
				*dot++ = 0;
				/* can't use NO_VAL since that means all */
				if (!strcmp(dot, "batch"))
					selected_step->stepid = INFINITE;
				else
					selected_step->stepid = atoi(dot);
			}
			dot = strstr(name, "_");
			if (dot == NULL) {
				debug2("No jobarray requested");
				selected_step->array_task_id =
					NO_VAL;
			} else {
				*dot++ = 0;
				/* INFINITE means give me all the tasks of
				 * the array */
				if (dot[0])
					selected_step->array_task_id =
						atoi(dot);
			}

			selected_step->jobid = atoi(name);
			xfree(name);

			while((curr_step = list_next(itr))) {
				if ((curr_step->jobid == selected_step->jobid)
				   && (curr_step->stepid
				       == selected_step->stepid))
					break;
			}

			if (!curr_step) {
				list_append(step_list, selected_step);
				count++;
			} else
				slurmdb_destroy_selected_step(
					selected_step);
		}
	}
	list_iterator_destroy(itr);
	return count;
}

extern int slurm_sort_char_list_asc(void *v1, void *v2)
{
	char *name_a = *(char **)v1;
	char *name_b = *(char **)v2;
	int diff = strcmp(name_a, name_b);

	if (diff < 0)
		return -1;
	else if (diff > 0)
		return 1;

	return 0;
}

extern int slurm_sort_char_list_desc(void *v1, void *v2)
{
	char *name_a = *(char **)v1;
	char *name_b = *(char **)v2;
	int diff = strcmp(name_a, name_b);

	if (diff > 0)
		return -1;
	else if (diff < 0)
		return 1;

	return 0;
}

extern void slurm_free_last_update_msg(last_update_msg_t * msg)
{
	xfree(msg);
}

extern void slurm_free_reboot_msg(reboot_msg_t * msg)
{
	if (msg) {
		xfree(msg->node_list);
		xfree(msg);
	}
}

extern void slurm_free_shutdown_msg(shutdown_msg_t * msg)
{
	xfree(msg);
}

extern void slurm_free_job_alloc_info_msg(job_alloc_info_msg_t * msg)
{
	xfree(msg);
}

extern void slurm_free_step_alloc_info_msg(step_alloc_info_msg_t * msg)
{
	xfree(msg);
}

extern void slurm_free_return_code_msg(return_code_msg_t * msg)
{
	xfree(msg);
}

extern void slurm_free_job_id_msg(job_id_msg_t * msg)
{
	xfree(msg);
}

extern void slurm_free_job_user_id_msg(job_user_id_msg_t * msg)
{
	xfree(msg);
}

extern void slurm_free_job_step_id_msg(job_step_id_msg_t * msg)
{
	xfree(msg);
}

extern void slurm_free_job_id_request_msg(job_id_request_msg_t * msg)
{
	xfree(msg);
}

extern void slurm_free_update_step_msg(step_update_request_msg_t * msg)
{
	if (msg) {
		jobacctinfo_destroy(msg->jobacct);
		xfree(msg->name);
		xfree(msg);
	}
}

extern void slurm_free_job_id_response_msg(job_id_response_msg_t * msg)
{
	xfree(msg);
}

extern void slurm_free_job_step_kill_msg(job_step_kill_msg_t * msg)
{
	xfree(msg->sjob_id);
	xfree(msg);
}

extern void slurm_free_job_info_request_msg(job_info_request_msg_t *msg)
{
	xfree(msg);
}

extern void slurm_free_job_step_info_request_msg(job_step_info_request_msg_t *msg)
{
	xfree(msg);
}

extern void slurm_free_front_end_info_request_msg
		(front_end_info_request_msg_t *msg)
{
	xfree(msg);
}

extern void slurm_free_node_info_request_msg(node_info_request_msg_t *msg)
{
	xfree(msg);
}

extern void slurm_free_node_info_single_msg(node_info_single_msg_t *msg)
{
	if (msg) {
		xfree(msg->node_name);
		xfree(msg);
	}
}

extern void slurm_free_part_info_request_msg(part_info_request_msg_t *msg)
{
	xfree(msg);
}

extern void slurm_free_job_desc_msg(job_desc_msg_t * msg)
{
	int i;

	if (msg) {
		xfree(msg->account);
		xfree(msg->acctg_freq);
		xfree(msg->alloc_node);
		if (msg->argv) {
			for (i = 0; i < msg->argc; i++)
				xfree(msg->argv[i]);
		}
		xfree(msg->argv);
		FREE_NULL_BITMAP(msg->array_bitmap);
		xfree(msg->array_inx);
		xfree(msg->blrtsimage);
		xfree(msg->burst_buffer);
		xfree(msg->ckpt_dir);
		xfree(msg->clusters);
		xfree(msg->comment);
		xfree(msg->cpu_bind);
		xfree(msg->dependency);
		for (i = 0; i < msg->env_size; i++)
			xfree(msg->environment[i]);
		xfree(msg->environment);
		xfree(msg->std_err);
		xfree(msg->exc_nodes);
		xfree(msg->features);
		xfree(msg->job_id_str);
		xfree(msg->gres);
		xfree(msg->std_in);
		xfree(msg->licenses);
		xfree(msg->linuximage);
		xfree(msg->mail_user);
		xfree(msg->mem_bind);
		xfree(msg->mloaderimage);
		xfree(msg->name);
		xfree(msg->network);
		xfree(msg->qos);
		xfree(msg->std_out);
		xfree(msg->partition);
		xfree(msg->ramdiskimage);
		xfree(msg->req_nodes);
		xfree(msg->reservation);
		xfree(msg->resp_host);
		xfree(msg->script);
		select_g_select_jobinfo_free(msg->select_jobinfo);
		msg->select_jobinfo = NULL;

		for (i = 0; i < msg->spank_job_env_size; i++)
			xfree(msg->spank_job_env[i]);
		xfree(msg->spank_job_env);
		xfree(msg->wckey);
		xfree(msg->work_dir);
		xfree(msg);
	}
}

extern void slurm_free_prolog_launch_msg(prolog_launch_msg_t * msg)
{
	int i;

	if (msg) {
		xfree(msg->alias_list);
		xfree(msg->nodes);
		xfree(msg->partition);
		xfree(msg->std_err);
		xfree(msg->std_out);
		xfree(msg->work_dir);

		for (i = 0; i < msg->spank_job_env_size; i++)
			xfree(msg->spank_job_env[i]);
		xfree(msg->spank_job_env);
		slurm_cred_destroy(msg->cred);

		xfree(msg);
	}
}

extern void slurm_free_complete_prolog_msg(
	complete_prolog_msg_t * msg)
{
	xfree(msg);
}

extern void slurm_free_job_launch_msg(batch_job_launch_msg_t * msg)
{
	int i;

	if (msg) {
		xfree(msg->account);
		xfree(msg->acctg_freq);
		xfree(msg->user_name);
		xfree(msg->alias_list);
		xfree(msg->nodes);
		xfree(msg->partition);
		xfree(msg->cpu_bind);
		xfree(msg->cpus_per_node);
		xfree(msg->cpu_count_reps);
		xfree(msg->script);
		xfree(msg->std_err);
		xfree(msg->std_in);
		xfree(msg->std_out);
		xfree(msg->qos);
		xfree(msg->work_dir);
		xfree(msg->ckpt_dir);
		xfree(msg->restart_dir);

		for (i = 0; i < msg->argc; i++)
			xfree(msg->argv[i]);
		xfree(msg->argv);
		for (i = 0; i < msg->spank_job_env_size; i++)
			xfree(msg->spank_job_env[i]);
		xfree(msg->spank_job_env);

		if (msg->environment) {
			for (i = 0; i < msg->envc; i++)
				xfree(msg->environment[i]);
			xfree(msg->environment);
		}

		select_g_select_jobinfo_free(msg->select_jobinfo);
		msg->select_jobinfo = NULL;

		slurm_cred_destroy(msg->cred);
		xfree(msg->resv_name);
		xfree(msg);
	}
}

extern void slurm_free_job_info(job_info_t * job)
{
	if (job) {
		slurm_free_job_info_members(job);
		xfree(job);
	}
}

extern void slurm_free_job_info_members(job_info_t * job)
{
	if (job) {
		xfree(job->account);
		xfree(job->alloc_node);
		if (job->array_bitmap)
			bit_free((bitstr_t *) job->array_bitmap);
		xfree(job->array_task_str);
		xfree(job->batch_host);
		xfree(job->batch_script);
		xfree(job->command);
		xfree(job->comment);
		xfree(job->dependency);
		xfree(job->exc_nodes);
		xfree(job->exc_node_inx);
		xfree(job->features);
		xfree(job->gres);
		xfree(job->licenses);
		xfree(job->name);
		xfree(job->network);
		xfree(job->node_inx);
		xfree(job->nodes);
		xfree(job->sched_nodes);
		xfree(job->partition);
		xfree(job->qos);
		xfree(job->req_node_inx);
		xfree(job->req_nodes);
		xfree(job->resv_name);
		select_g_select_jobinfo_free(job->select_jobinfo);
		job->select_jobinfo = NULL;
		free_job_resources(&job->job_resrcs);
		xfree(job->state_desc);
		xfree(job->std_err);
		xfree(job->std_in);
		xfree(job->std_out);
		xfree(job->tres_alloc_str);
		xfree(job->wckey);
		xfree(job->work_dir);
	}
}


extern void slurm_free_acct_gather_node_resp_msg(
	acct_gather_node_resp_msg_t *msg)
{
	if (msg) {
		xfree(msg->node_name);
		acct_gather_energy_destroy(msg->energy);
		xfree(msg);
	}
}

extern void slurm_free_acct_gather_energy_req_msg(
	acct_gather_energy_req_msg_t *msg)
{
	if (msg) {
		xfree(msg);
	}
}

extern void slurm_free_node_registration_status_msg(
	slurm_node_registration_status_msg_t * msg)
{
	if (msg) {
		xfree(msg->arch);
		xfree(msg->cpu_spec_list);
		if (msg->energy)
			acct_gather_energy_destroy(msg->energy);
		if (msg->gres_info)
			free_buf(msg->gres_info);
		xfree(msg->job_id);
		xfree(msg->node_name);
		xfree(msg->os);
		xfree(msg->step_id);
		if (msg->switch_nodeinfo)
			switch_g_free_node_info(&msg->switch_nodeinfo);
		xfree(msg->version);
		xfree(msg);
	}
}

extern void slurm_free_update_front_end_msg(update_front_end_msg_t * msg)
{
	if (msg) {
		xfree(msg->name);
		xfree(msg->reason);
		xfree(msg);
	}
}

extern void slurm_free_update_node_msg(update_node_msg_t * msg)
{
	if (msg) {
		xfree(msg->features);
		xfree(msg->gres);
		xfree(msg->node_addr);
		xfree(msg->node_hostname);
		xfree(msg->node_names);
		xfree(msg->reason);
		xfree(msg);
	}
}

extern void slurm_free_update_part_msg(update_part_msg_t * msg)
{
	if (msg) {
		slurm_free_partition_info_members((partition_info_t *)msg);
		xfree(msg);
	}
}

extern void slurm_free_delete_part_msg(delete_part_msg_t * msg)
{
	if (msg) {
		xfree(msg->name);
		xfree(msg);
	}
}

extern void slurm_free_resv_desc_msg(resv_desc_msg_t * msg)
{
	if (msg) {
		xfree(msg->accounts);
		xfree(msg->burst_buffer);
		xfree(msg->core_cnt);
		xfree(msg->features);
		xfree(msg->licenses);
		xfree(msg->name);
		xfree(msg->node_cnt);
		xfree(msg->node_list);
		xfree(msg->partition);
		xfree(msg->users);
		xfree(msg);
	}
}

extern void slurm_free_resv_name_msg(reservation_name_msg_t * msg)
{
	if (msg) {
		xfree(msg->name);
		xfree(msg);
	}
}

extern void slurm_free_resv_info_request_msg(resv_info_request_msg_t * msg)
{
	xfree(msg);
}

extern void slurm_free_job_step_create_request_msg(
		job_step_create_request_msg_t *msg)
{
	if (msg) {
		xfree(msg->features);
		xfree(msg->gres);
		xfree(msg->host);
		xfree(msg->name);
		xfree(msg->network);
		xfree(msg->node_list);
		xfree(msg->ckpt_dir);
		xfree(msg);
	}
}

extern void slurm_free_complete_job_allocation_msg(
	complete_job_allocation_msg_t * msg)
{
	xfree(msg);
}

extern void slurm_free_complete_batch_script_msg(
		complete_batch_script_msg_t * msg)
{
	if (msg) {
		jobacctinfo_destroy(msg->jobacct);
		xfree(msg->node_name);
		xfree(msg);
	}
}


extern void slurm_free_launch_tasks_response_msg(
		launch_tasks_response_msg_t *msg)
{
	if (msg) {
		xfree(msg->node_name);
		xfree(msg->local_pids);
		xfree(msg->task_ids);
		xfree(msg);
	}
}

extern void slurm_free_kill_job_msg(kill_job_msg_t * msg)
{
	if (msg) {
		int i;
		xfree(msg->nodes);
		select_g_select_jobinfo_free(msg->select_jobinfo);
		msg->select_jobinfo = NULL;

		for (i=0; i<msg->spank_job_env_size; i++)
			xfree(msg->spank_job_env[i]);
		xfree(msg->spank_job_env);
		xfree(msg);
	}
}

extern void slurm_free_signal_job_msg(signal_job_msg_t * msg)
{
	xfree(msg);
}

extern void slurm_free_update_job_time_msg(job_time_msg_t * msg)
{
	xfree(msg);
}

extern void slurm_free_task_exit_msg(task_exit_msg_t * msg)
{
	if (msg) {
		xfree(msg->task_id_list);
		xfree(msg);
	}
}

extern void slurm_free_launch_tasks_request_msg(launch_tasks_request_msg_t * msg)
{
	int i;

	if (msg == NULL)
		return;

	slurm_cred_destroy(msg->cred);

	if (msg->env) {
		for (i = 0; i < msg->envc; i++) {
			xfree(msg->env[i]);
		}
		xfree(msg->env);
	}
	xfree(msg->acctg_freq);
	xfree(msg->user_name);
	xfree(msg->alias_list);
	xfree(msg->cwd);
	xfree(msg->cpu_bind);
	xfree(msg->mem_bind);
	if (msg->argv) {
		for (i = 0; i < msg->argc; i++) {
			xfree(msg->argv[i]);
		}
		xfree(msg->argv);
	}
	for (i = 0; i < msg->spank_job_env_size; i++) {
		xfree(msg->spank_job_env[i]);
	}
	xfree(msg->spank_job_env);
	if (msg->nnodes && msg->global_task_ids)
		for(i=0; i<msg->nnodes; i++) {
			xfree(msg->global_task_ids[i]);
		}
	xfree(msg->tasks_to_launch);
	xfree(msg->resp_port);
	xfree(msg->io_port);
	xfree(msg->global_task_ids);
	xfree(msg->ifname);
	xfree(msg->ofname);
	xfree(msg->efname);

	xfree(msg->task_prolog);
	xfree(msg->task_epilog);
	xfree(msg->complete_nodelist);

	xfree(msg->ckpt_dir);
	xfree(msg->restart_dir);
	xfree(msg->partition);

	if (msg->switch_job)
		switch_g_free_jobinfo(msg->switch_job);

	if (msg->options)
		job_options_destroy(msg->options);

	if (msg->select_jobinfo)
		select_g_select_jobinfo_free(msg->select_jobinfo);

	xfree(msg);
}

extern void slurm_free_task_user_managed_io_stream_msg(
		task_user_managed_io_msg_t *msg)
{
	xfree(msg);
}

extern void slurm_free_reattach_tasks_request_msg(
		reattach_tasks_request_msg_t *msg)
{
	if (msg) {
		xfree(msg->resp_port);
		xfree(msg->io_port);
		slurm_cred_destroy(msg->cred);
		xfree(msg);
	}
}

extern void slurm_free_reattach_tasks_response_msg(
		reattach_tasks_response_msg_t *msg)
{
	int i;

	if (msg) {
		xfree(msg->node_name);
		xfree(msg->local_pids);
		xfree(msg->gtids);
		for (i = 0; i < msg->ntasks; i++) {
			xfree(msg->executable_names[i]);
		}
		xfree(msg->executable_names);
		xfree(msg);
	}
}

extern void slurm_free_kill_tasks_msg(kill_tasks_msg_t * msg)
{
	xfree(msg);
}

extern void slurm_free_checkpoint_tasks_msg(checkpoint_tasks_msg_t * msg)
{
	if (msg) {
		xfree(msg->image_dir);
		xfree(msg);
	}
}

extern void slurm_free_epilog_complete_msg(epilog_complete_msg_t * msg)
{
	if (msg) {
		xfree(msg->node_name);
		xfree(msg);
	}
}

extern void slurm_free_srun_job_complete_msg(
		srun_job_complete_msg_t * msg)
{
	xfree(msg);
}

extern void slurm_free_srun_exec_msg(srun_exec_msg_t *msg)
{
	int i;

	if (msg) {
		for (i = 0; i < msg->argc; i++)
			xfree(msg->argv[i]);
		xfree(msg->argv);
		xfree(msg);
	}
}

extern void slurm_free_srun_ping_msg(srun_ping_msg_t * msg)
{
	xfree(msg);
}

extern void slurm_free_srun_node_fail_msg(srun_node_fail_msg_t * msg)
{
	if (msg) {
		xfree(msg->nodelist);
		xfree(msg);
	}
}

extern void slurm_free_srun_step_missing_msg(srun_step_missing_msg_t * msg)
{
	if (msg) {
		xfree(msg->nodelist);
		xfree(msg);
	}
}

extern void slurm_free_srun_timeout_msg(srun_timeout_msg_t * msg)
{
	xfree(msg);
}

extern void slurm_free_srun_user_msg(srun_user_msg_t * user_msg)
{
	if (user_msg) {
		xfree(user_msg->msg);
		xfree(user_msg);
	}
}

extern void slurm_free_checkpoint_msg(checkpoint_msg_t *msg)
{
	if (msg) {
		xfree(msg->image_dir);
		xfree(msg);
	}
}

extern void slurm_free_checkpoint_comp_msg(checkpoint_comp_msg_t *msg)
{
	if (msg) {
		xfree(msg->error_msg);
		xfree(msg);
	}
}

extern void slurm_free_checkpoint_task_comp_msg(checkpoint_task_comp_msg_t *msg)
{
	if (msg) {
		xfree(msg->error_msg);
		xfree(msg);
	}
}

extern void slurm_free_checkpoint_resp_msg(checkpoint_resp_msg_t *msg)
{
	if (msg) {
		xfree(msg->error_msg);
		xfree(msg);
	}
}
extern void slurm_free_suspend_msg(suspend_msg_t *msg)
{
	if (msg) {
		xfree(msg->job_id_str);
		xfree(msg);
	}
}

extern void
slurm_free_requeue_msg(requeue_msg_t *msg)
{
	if (msg) {
		xfree(msg->job_id_str);
		xfree(msg);
	}
}

extern void slurm_free_suspend_int_msg(suspend_int_msg_t *msg)
{
	if (msg) {
		switch_g_job_suspend_info_free(msg->switch_info);
		xfree(msg);
	}
}

extern void slurm_free_stats_response_msg(stats_info_response_msg_t *msg)
{
	if (msg) {
		xfree(msg->rpc_type_id);
		xfree(msg->rpc_type_cnt);
		xfree(msg->rpc_type_time);
		xfree(msg->rpc_user_id);
		xfree(msg->rpc_user_cnt);
		xfree(msg->rpc_user_time);
		xfree(msg);
	}
}

extern void slurm_free_spank_env_request_msg(spank_env_request_msg_t *msg)
{
	xfree(msg);
}

extern void slurm_free_spank_env_responce_msg(spank_env_responce_msg_t *msg)
{
	uint32_t i;

	for (i = 0; i < msg->spank_job_env_size; i++)
		xfree(msg->spank_job_env[i]);
	xfree(msg->spank_job_env);
	xfree(msg);
}

/* Free job array oriented response with individual return codes by task ID */
extern void slurm_free_job_array_resp(job_array_resp_msg_t *msg)
{
	uint32_t i;

	if (msg) {
		for (i = 0; i < msg->job_array_count; i++)
			xfree(msg->job_array_id[i]);
		xfree(msg->job_array_id);
		xfree(msg->error_code);
		xfree(msg);
	}
}

/* Given a job's reason for waiting, return a descriptive string */
extern char *job_reason_string(enum job_state_reason inx)
{
	static char val[32];

	switch (inx) {
	case WAIT_NO_REASON:
		return "None";
	case WAIT_PROLOG:
		return "Prolog";
	case WAIT_PRIORITY:
		return "Priority";
	case WAIT_DEPENDENCY:
		return "Dependency";
	case WAIT_RESOURCES:
		return "Resources";
	case WAIT_PART_NODE_LIMIT:
		return "PartitionNodeLimit";
	case WAIT_PART_TIME_LIMIT:
		return "PartitionTimeLimit";
	case WAIT_PART_DOWN:
		return "PartitionDown";
	case WAIT_PART_INACTIVE:
		return "PartitionInactive";
	case WAIT_HELD:
		return "JobHeldAdmin";
	case WAIT_HELD_USER:
		return "JobHeldUser";
	case WAIT_TIME:
		return "BeginTime";
	case WAIT_LICENSES:
		return "Licenses";
	case WAIT_ASSOC_JOB_LIMIT:
		return "AssociationJobLimit";
	case WAIT_ASSOC_RESOURCE_LIMIT:
		return "AssociationResourceLimit";
	case WAIT_ASSOC_TIME_LIMIT:
		return "AssociationTimeLimit";
	case WAIT_RESERVATION:
		return "Reservation";
	case WAIT_NODE_NOT_AVAIL:
		return "ReqNodeNotAvail";
	case WAIT_FRONT_END:
		return "FrontEndDown";
	case FAIL_DOWN_PARTITION:
		return "PartitionDown";
	case FAIL_DOWN_NODE:
		return "NodeDown";
	case FAIL_BAD_CONSTRAINTS:
		return "BadConstraints";
	case FAIL_SYSTEM:
		return "SystemFailure";
	case FAIL_LAUNCH:
		return "JobLaunchFailure";
	case FAIL_EXIT_CODE:
		return "NonZeroExitCode";
	case FAIL_TIMEOUT:
		return "TimeLimit";
	case FAIL_INACTIVE_LIMIT:
		return "InactiveLimit";
	case FAIL_ACCOUNT:
		return "InvalidAccount";
	case FAIL_QOS:
		return "InvalidQOS";
	case WAIT_QOS_THRES:
		return "QOSUsageThreshold";
	case WAIT_QOS_JOB_LIMIT:
		return "QOSJobLimit";
	case WAIT_QOS_RESOURCE_LIMIT:
		return "QOSResourceLimit";
	case WAIT_QOS_TIME_LIMIT:
		return "QOSTimeLimit";
	case WAIT_BLOCK_MAX_ERR:
		return "BlockMaxError";
	case WAIT_BLOCK_D_ACTION:
		return "BlockFreeAction";
	case WAIT_CLEANING:
		return "Cleaning";
	case WAIT_QOS:
		return "QOSNotAllowed";
	case WAIT_ACCOUNT:
		return "AccountNotAllowed";
	case WAIT_DEP_INVALID:
		return "DependencyNeverSatisfied";
	case WAIT_QOS_GRP_CPU:
		return "QOSGrpCpuLimit";
	case WAIT_QOS_GRP_CPU_MIN:
		return "QOSGrpCPUMinsLimit";
	case WAIT_QOS_GRP_CPU_RUN_MIN:
		return "QOSGrpCPURunMinsLimit";
	case WAIT_QOS_GRP_JOB:
		return"QOSGrpJobsLimit";
	case WAIT_QOS_GRP_MEMORY:
		return "QOSGrpMemoryLimit";
	case WAIT_QOS_GRP_NODES:
		return "QOSGrpNodesLimit";
	case WAIT_QOS_GRP_SUB_JOB:
		return "QOSGrpSubmitJobsLimit";
	case WAIT_QOS_GRP_WALL:
		return "QOSGrpWallLimit";
	case WAIT_QOS_MAX_CPUS_PER_JOB:
		return "QOSMaxCpusPerJobLimit";
	case WAIT_QOS_MAX_CPU_MINS_PER_JOB:
		return "QOSMaxCpusMinsPerJobLimit";
	case WAIT_QOS_MAX_NODE_PER_JOB:
		return "QOSMaxNodesPerJobLimit";
	case WAIT_QOS_MAX_WALL_PER_JOB:
		return "QOSMaxWallDurationPerJobLimit";
	case WAIT_QOS_MAX_CPU_PER_USER:
		return "QOSMaxCpusPerUserLimit";
	case WAIT_QOS_MAX_JOB_PER_USER:
		return "QOSMaxJobsPerUserLimit";
	case WAIT_QOS_MAX_NODE_PER_USER:
		return "QOSMaxNodesPerUserLimit";
	case WAIT_QOS_MAX_SUB_JOB:
		return "QOSMaxSubmitJobPerUserLimit";
	case WAIT_QOS_MIN_CPUS:
		return "QOSMinCPUsNotSatisfied";
	case WAIT_ASSOC_GRP_CPU:
		return "AssocGrpCpuLimit";
	case WAIT_ASSOC_GRP_CPU_MIN:
		return "AssocGrpCPUMinsLimit";
	case WAIT_ASSOC_GRP_CPU_RUN_MIN:
		return "AssocGrpCPURunMinsLimit";
	case WAIT_ASSOC_GRP_JOB:
		return"AssocGrpJobsLimit";
	case WAIT_ASSOC_GRP_MEMORY:
		return "AssocGrpMemoryLimit";
	case WAIT_ASSOC_GRP_NODES:
		return "AssocGrpNodesLimit";
	case WAIT_ASSOC_GRP_SUB_JOB:
		return "AssocGrpSubmitJobsLimit";
	case WAIT_ASSOC_GRP_WALL:
		return "AssocGrpWallLimit";
	case WAIT_ASSOC_MAX_JOBS:
		return "AssocMaxJobsLimit";
	case WAIT_ASSOC_MAX_CPUS_PER_JOB:
		return "AssocMaxCpusPerJobLimit";
	case WAIT_ASSOC_MAX_CPU_MINS_PER_JOB:
		return "AssocMaxCpusMinsPerJobLimit";
	case WAIT_ASSOC_MAX_NODE_PER_JOB:
		return "AssocMaxNodesPerJobLimit";
	case WAIT_ASSOC_MAX_WALL_PER_JOB:
		return "AssocMaxWallDurationPerJobLimit";
	case WAIT_ASSOC_MAX_SUB_JOB:
		return "AssocMaxSubmitJobLimit";
	case WAIT_MAX_REQUEUE:
		return "JobHoldMaxRequeue";
	case WAIT_ARRAY_TASK_LIMIT:
		return "JobArrayTaskLimit";
	case WAIT_BURST_BUFFER_RESOURCE:
		return "BurstBufferResources";
	case WAIT_BURST_BUFFER_STAGING:
		return "BurstBufferStageIn";
	default:
		snprintf(val, sizeof(val), "%d", inx);
		return val;
	}
}

extern void slurm_free_get_kvs_msg(kvs_get_msg_t *msg)
{
	if (msg) {
		xfree(msg->hostname);
		xfree(msg);
	}
}

extern void slurm_free_will_run_response_msg(will_run_response_msg_t *msg)
{
        if (msg) {
                xfree(msg->node_list);
		if (msg->preemptee_job_id)
			list_destroy(msg->preemptee_job_id);
                xfree(msg);
        }
}

inline void slurm_free_forward_data_msg(forward_data_msg_t *msg)
{
	if (msg) {
		xfree(msg->address);
		xfree(msg->data);
		xfree(msg);
	}
}

extern void slurm_free_ping_slurmd_resp(ping_slurmd_resp_msg_t *msg)
{
	xfree(msg);
}

extern char *preempt_mode_string(uint16_t preempt_mode)
{
	char *gang_str;
	static char preempt_str[64];

	if (preempt_mode == PREEMPT_MODE_OFF)
		return "OFF";
	if (preempt_mode == PREEMPT_MODE_GANG)
		return "GANG";

	if (preempt_mode & PREEMPT_MODE_GANG) {
		gang_str = "GANG,";
		preempt_mode &= (~PREEMPT_MODE_GANG);
	} else
		gang_str = "";

	if      (preempt_mode == PREEMPT_MODE_CANCEL)
		sprintf(preempt_str, "%sCANCEL", gang_str);
	else if (preempt_mode == PREEMPT_MODE_CHECKPOINT)
		sprintf(preempt_str, "%sCHECKPOINT", gang_str);
	else if (preempt_mode == PREEMPT_MODE_REQUEUE)
		sprintf(preempt_str, "%sREQUEUE", gang_str);
	else if (preempt_mode == PREEMPT_MODE_SUSPEND)
		sprintf(preempt_str, "%sSUSPEND", gang_str);
	else
		sprintf(preempt_str, "%sUNKNOWN", gang_str);

	return preempt_str;
}

extern uint16_t preempt_mode_num(const char *preempt_mode)
{
	uint16_t mode_num = 0;
	int preempt_modes = 0;
	char *tmp_str, *last = NULL, *tok;

	if (preempt_mode == NULL)
		return mode_num;

	tmp_str = xstrdup(preempt_mode);
	tok = strtok_r(tmp_str, ",", &last);
	while (tok) {
		if (strcasecmp(tok, "gang") == 0) {
			mode_num |= PREEMPT_MODE_GANG;
		} else if ((strcasecmp(tok, "off") == 0)
			   || (strcasecmp(tok, "cluster") == 0)) {
			mode_num += PREEMPT_MODE_OFF;
			preempt_modes++;
		} else if (strcasecmp(tok, "cancel") == 0) {
			mode_num += PREEMPT_MODE_CANCEL;
			preempt_modes++;
		} else if (strcasecmp(tok, "checkpoint") == 0) {
			mode_num += PREEMPT_MODE_CHECKPOINT;
			preempt_modes++;
		} else if (strcasecmp(tok, "requeue") == 0) {
			mode_num += PREEMPT_MODE_REQUEUE;
			preempt_modes++;
		} else if ((strcasecmp(tok, "on") == 0) ||
			   (strcasecmp(tok, "suspend") == 0)) {
			mode_num += PREEMPT_MODE_SUSPEND;
			preempt_modes++;
		} else {
			preempt_modes = 0;
			mode_num = (uint16_t) NO_VAL;
			break;
		}
		tok = strtok_r(NULL, ",", &last);
	}
	xfree(tmp_str);
	if (preempt_modes > 1) {
		mode_num = (uint16_t) NO_VAL;
	}

	return mode_num;
}

/* Convert log level number to equivalent string */
extern char *log_num2string(uint16_t inx)
{
	switch (inx) {
	case 0:
		return "quiet";
	case 1:
		return "fatal";
	case 2:
		return "error";
	case 3:
		return "info";
	case 4:
		return "verbose";
	case 5:
		return "debug";
	case 6:
		return "debug2";
	case 7:
		return "debug3";
	case 8:
		return "debug4";
	case 9:
		return "debug5";
	default:
		return "unknown";
	}
}

/* Convert log level string to equivalent number */
extern uint16_t log_string2num(char *name)
{
	if (name == NULL)
		return (uint16_t) NO_VAL;

	if ((name[0] >= '0') && (name[0] <= '9'))
		return (uint16_t) atoi(name);

	if (!strcasecmp(name, "quiet"))
		return (uint16_t) 0;
	if (!strcasecmp(name, "fatal"))
		return (uint16_t) 1;
	if (!strcasecmp(name, "error"))
		return (uint16_t) 2;
	if (!strcasecmp(name, "info"))
		return (uint16_t) 3;
	if (!strcasecmp(name, "verbose"))
		return (uint16_t) 4;
	if (!strcasecmp(name, "debug"))
		return (uint16_t) 5;
	if (!strcasecmp(name, "debug2"))
		return (uint16_t) 6;
	if (!strcasecmp(name, "debug3"))
		return (uint16_t) 7;
	if (!strcasecmp(name, "debug4"))
		return (uint16_t) 8;
	if (!strcasecmp(name, "debug5"))
		return (uint16_t) 9;

	return (uint16_t) NO_VAL;
}

extern char *job_state_string(uint16_t inx)
{
	/* Process JOB_STATE_FLAGS */
	if (inx & JOB_COMPLETING)
		return "COMPLETING";
	if (inx & JOB_CONFIGURING)
		return "CONFIGURING";
	if (inx & JOB_RESIZING)
		return "RESIZING";
	if (inx & JOB_SPECIAL_EXIT)
		return "SPECIAL_EXIT";
	if (inx & JOB_REQUEUE)
		return "REQUEUED";
	if (inx & JOB_STOPPED)
		return "STOPPED";

	/* Process JOB_STATE_BASE */
	switch (inx & JOB_STATE_BASE) {
	case JOB_PENDING:
		return "PENDING";
	case JOB_RUNNING:
		return "RUNNING";
	case JOB_SUSPENDED:
		return "SUSPENDED";
	case JOB_COMPLETE:
		return "COMPLETED";
	case JOB_CANCELLED:
		return "CANCELLED";
	case JOB_FAILED:
		return "FAILED";
	case JOB_TIMEOUT:
		return "TIMEOUT";
	case JOB_NODE_FAIL:
		return "NODE_FAIL";
	case JOB_PREEMPTED:
		return "PREEMPTED";
	case JOB_BOOT_FAIL:
		return "BOOT_FAIL";
	default:
		return "?";
	}
}

extern char *job_state_string_compact(uint16_t inx)
{
	/* Process JOB_STATE_FLAGS */
	if (inx & JOB_COMPLETING)
		return "CG";
	if (inx & JOB_CONFIGURING)
		return "CF";
	if (inx & JOB_RESIZING)
		return "RS";
	if (inx & JOB_SPECIAL_EXIT)
		return "SE";
	if (inx & JOB_REQUEUE)
		return "RQ";
	if (inx & JOB_STOPPED)
		return "ST";

	/* Process JOB_STATE_BASE */
	switch (inx & JOB_STATE_BASE) {
	case JOB_PENDING:
		return "PD";
	case JOB_RUNNING:
		return "R";
	case JOB_SUSPENDED:
		return "S";
	case JOB_COMPLETE:
		return "CD";
	case JOB_CANCELLED:
		return "CA";
	case JOB_FAILED:
		return "F";
	case JOB_TIMEOUT:
		return "TO";
	case JOB_NODE_FAIL:
		return "NF";
	case JOB_PREEMPTED:
		return "PR";
	case JOB_BOOT_FAIL:
		return "BF";
	default:
		return "?";
	}
}

static bool _job_name_test(int state_num, const char *state_name)
{
	if (!strcasecmp(state_name, job_state_string(state_num)) ||
	    !strcasecmp(state_name, job_state_string_compact(state_num))) {
		return true;
	}
	return false;
}

extern int job_state_num(const char *state_name)
{
	int i;

	for (i=0; i<JOB_END; i++) {
		if (_job_name_test(i, state_name))
			return i;
	}

	if (_job_name_test(JOB_COMPLETING, state_name))
		return JOB_COMPLETING;
	if (_job_name_test(JOB_CONFIGURING, state_name))
		return JOB_CONFIGURING;
	if (_job_name_test(JOB_RESIZING, state_name))
		return JOB_RESIZING;
	if (_job_name_test(JOB_SPECIAL_EXIT, state_name))
		return JOB_SPECIAL_EXIT;

	return -1;
}

extern char *trigger_res_type(uint16_t res_type)
{
	if      (res_type == TRIGGER_RES_TYPE_JOB)
		return "job";
	else if (res_type == TRIGGER_RES_TYPE_NODE)
		return "node";
	else if (res_type == TRIGGER_RES_TYPE_SLURMCTLD)
		return "slurmctld";
	else if (res_type == TRIGGER_RES_TYPE_SLURMDBD)
		return "slurmdbd";
	else if (res_type == TRIGGER_RES_TYPE_DATABASE)
		return "database";
	else if (res_type == TRIGGER_RES_TYPE_FRONT_END)
		return "front_end";
	else
		return "unknown";
}

/* Convert HealthCheckNodeState numeric value to a string.
 * Caller must xfree() the return value */
extern char *health_check_node_state_str(uint32_t node_state)
{
	char *state_str = NULL;

	if (node_state & HEALTH_CHECK_CYCLE)
		state_str = xstrdup("CYCLE");
	else
		state_str = xstrdup("");

	if ((node_state & HEALTH_CHECK_NODE_ANY) == HEALTH_CHECK_NODE_ANY) {
		if (state_str[0])
			xstrcat(state_str, ",");
		state_str = xstrdup("ANY");
		return state_str;
	}

	if (node_state & HEALTH_CHECK_NODE_IDLE)
		if (state_str[0])
			xstrcat(state_str, ",");
		xstrcat(state_str, "IDLE");
	if (node_state & HEALTH_CHECK_NODE_ALLOC) {
		if (state_str[0])
			xstrcat(state_str, ",");
		xstrcat(state_str, "ALLOC");
	}
	if (node_state & HEALTH_CHECK_NODE_MIXED) {
		if (state_str[0])
			xstrcat(state_str, ",");
		xstrcat(state_str, "MIXED");
	}

	return state_str;
}

extern char *trigger_type(uint32_t trig_type)
{
	if      (trig_type == TRIGGER_TYPE_UP)
		return "up";
	else if (trig_type == TRIGGER_TYPE_DOWN)
		return "down";
	else if (trig_type == TRIGGER_TYPE_DRAINED)
		return "drained";
	else if (trig_type == TRIGGER_TYPE_FAIL)
		return "fail";
	else if (trig_type == TRIGGER_TYPE_IDLE)
		return "idle";
	else if (trig_type == TRIGGER_TYPE_TIME)
		return "time";
	else if (trig_type == TRIGGER_TYPE_FINI)
		return "fini";
	else if (trig_type == TRIGGER_TYPE_RECONFIG)
		return "reconfig";
	else if (trig_type == TRIGGER_TYPE_PRI_CTLD_FAIL)
		return "primary_slurmctld_failure";
	else if (trig_type == TRIGGER_TYPE_PRI_CTLD_RES_OP)
		return "primary_slurmctld_resumed_operation";
	else if (trig_type == TRIGGER_TYPE_PRI_CTLD_RES_CTRL)
		return "primary_slurmctld_resumed_control";
	else if (trig_type == TRIGGER_TYPE_PRI_CTLD_ACCT_FULL)
		return "primary_slurmctld_acct_buffer_full";
	else if (trig_type == TRIGGER_TYPE_BU_CTLD_FAIL)
		return "backup_slurmctld_failure";
	else if (trig_type == TRIGGER_TYPE_BU_CTLD_RES_OP)
		return "backup_slurmctld_resumed_operation";
	else if (trig_type == TRIGGER_TYPE_BU_CTLD_AS_CTRL)
		return "backup_slurmctld_assumed_control";
	else if (trig_type == TRIGGER_TYPE_PRI_DBD_FAIL)
		return "primary_slurmdbd_failure";
	else if (trig_type == TRIGGER_TYPE_PRI_DBD_RES_OP)
		return "primary_slurmdbd_resumed_operation";
	else if (trig_type == TRIGGER_TYPE_PRI_DB_FAIL)
		return "primary_database_failure";
	else if (trig_type == TRIGGER_TYPE_PRI_DB_RES_OP)
		return "primary_database_resumed_operation";
	else if (trig_type == TRIGGER_TYPE_BLOCK_ERR)
		return "block_err";
	else
		return "unknown";
}

/* user needs to xfree return value */
extern char *reservation_flags_string(uint32_t flags)
{
	char *flag_str = xstrdup("");

	if (flags & RESERVE_FLAG_MAINT)
		xstrcat(flag_str, "MAINT");
	if (flags & RESERVE_FLAG_NO_MAINT) {
		if (flag_str[0])
			xstrcat(flag_str, ",");
		xstrcat(flag_str, "NO_MAINT");
	}
	if (flags & RESERVE_FLAG_OVERLAP) {
		if (flag_str[0])
			xstrcat(flag_str, ",");
		xstrcat(flag_str, "OVERLAP");
	}
	if (flags & RESERVE_FLAG_IGN_JOBS) {
		if (flag_str[0])
			xstrcat(flag_str, ",");
		xstrcat(flag_str, "IGNORE_JOBS");
	}
	if (flags & RESERVE_FLAG_DAILY) {
		if (flag_str[0])
			xstrcat(flag_str, ",");
		xstrcat(flag_str, "DAILY");
	}
	if (flags & RESERVE_FLAG_NO_DAILY) {
		if (flag_str[0])
			xstrcat(flag_str, ",");
		xstrcat(flag_str, "NO_DAILY");
	}
	if (flags & RESERVE_FLAG_WEEKLY) {
		if (flag_str[0])
			xstrcat(flag_str, ",");
		xstrcat(flag_str, "WEEKLY");
	}
	if (flags & RESERVE_FLAG_NO_WEEKLY) {
		if (flag_str[0])
			xstrcat(flag_str, ",");
		xstrcat(flag_str, "NO_WEEKLY");
	}
	if (flags & RESERVE_FLAG_SPEC_NODES) {
		if (flag_str[0])
			xstrcat(flag_str, ",");
		xstrcat(flag_str, "SPEC_NODES");
	}
	if (flags & RESERVE_FLAG_ANY_NODES) {
		if (flag_str[0])
			xstrcat(flag_str, ",");
		xstrcat(flag_str, "ANY_NODES");
	}
	if (flags & RESERVE_FLAG_NO_ANY_NODES) {
		if (flag_str[0])
			xstrcat(flag_str, ",");
		xstrcat(flag_str, "NO_ANY_NODES");
	}
	if (flags & RESERVE_FLAG_STATIC) {
		if (flag_str[0])
			xstrcat(flag_str, ",");
		xstrcat(flag_str, "STATIC");
	}
	if (flags & RESERVE_FLAG_NO_STATIC) {
		if (flag_str[0])
			xstrcat(flag_str, ",");
		xstrcat(flag_str, "NO_STATIC");
	}
	if (flags & RESERVE_FLAG_PART_NODES) {
		if (flag_str[0])
			xstrcat(flag_str, ",");
		xstrcat(flag_str, "PART_NODES");
	}
	if (flags & RESERVE_FLAG_NO_PART_NODES) {
		if (flag_str[0])
			xstrcat(flag_str, ",");
		xstrcat(flag_str, "NO_PART_NODES");
	}
	if (flags & RESERVE_FLAG_FIRST_CORES) {
		if (flag_str[0])
			xstrcat(flag_str, ",");
		xstrcat(flag_str, "FIRST_CORES");
	}
	if (flags & RESERVE_FLAG_TIME_FLOAT) {
		if (flag_str[0])
			xstrcat(flag_str, ",");
		xstrcat(flag_str, "TIME_FLOAT");
	}
	if (flags & RESERVE_FLAG_REPLACE) {
		if (flag_str[0])
			xstrcat(flag_str, ",");
		xstrcat(flag_str, "REPLACE");
	}
	return flag_str;
}

/* user needs to xfree return value */
extern char *priority_flags_string(uint16_t priority_flags)
{
	char *flag_str = xstrdup("");

	if (priority_flags & PRIORITY_FLAGS_ACCRUE_ALWAYS)
		xstrcat(flag_str, "ACCRUE_ALWAYS");
	if (priority_flags & PRIORITY_FLAGS_SIZE_RELATIVE) {
		if (flag_str[0])
			xstrcat(flag_str, ",");
		xstrcat(flag_str, "SMALL_RELATIVE_TO_TIME");
	}
	if (priority_flags & PRIORITY_FLAGS_CALCULATE_RUNNING) {
		if (flag_str[0])
			xstrcat(flag_str, ",");
		xstrcat(flag_str, "CALCULATE_RUNNING");
	}
	if (priority_flags & PRIORITY_FLAGS_TICKET_BASED) {
		if (flag_str[0])
			xstrcat(flag_str, ",");
		xstrcat(flag_str, "TICKET_BASED");
	}
	if (priority_flags & PRIORITY_FLAGS_DEPTH_OBLIVIOUS) {
		if (flag_str[0])
			xstrcat(flag_str, ",");
		xstrcat(flag_str, "DEPTH_OBLIVIOUS");
	}
	if (priority_flags & PRIORITY_FLAGS_FAIR_TREE) {
		if (flag_str[0])
			xstrcat(flag_str, ",");
		xstrcat(flag_str, "FAIR_TREE");
	}

	return flag_str;
}

/* Translate a burst buffer numeric value to its equivalant state string */
extern char *bb_state_string(uint16_t state)
{
	static char buf[16];

	if (state == BB_STATE_ALLOCATED)
		return "allocated";
	if (state == BB_STATE_STAGING_IN)
		return "staging-in";
	if (state == BB_STATE_STAGED_IN)
		return "staged-in";
	if (state == BB_STATE_RUNNING)
		return "running";
	if (state == BB_STATE_SUSPEND)
		return "suspended";
	if (state == BB_STATE_STAGING_OUT)
		return "staging-out";
	if (state == BB_STATE_STAGED_OUT)
		return "staged-out";
	if (state == BB_STATE_TEARDOWN)
		return "teardown";
	if (state == BB_STATE_COMPLETE)
		return "complete";
	snprintf(buf, sizeof(buf), "%u", state);
	return buf;
}

/* Translate a burst buffer state string to its equivalant numeric value */
extern uint16_t bb_state_num(char *tok)
{
	if (!strcasecmp(tok, "allocated"))
		return BB_STATE_ALLOCATED;
	if (!strcasecmp(tok, "staging-in"))
		return BB_STATE_STAGING_IN;
	if (!strcasecmp(tok, "staged-in"))
		return BB_STATE_STAGED_IN;
	if (!strcasecmp(tok, "running"))
		return BB_STATE_RUNNING;
	if (!strcasecmp(tok, "suspend"))
		return BB_STATE_SUSPEND;
	if (!strcasecmp(tok, "staging-out"))
		return BB_STATE_STAGING_OUT;
	if (!strcasecmp(tok, "staged-out"))
		return BB_STATE_STAGED_OUT;
	if (!strcasecmp(tok, "teardown"))
		return BB_STATE_TEARDOWN;
	if (!strcasecmp(tok, "complete"))
		return BB_STATE_COMPLETE;
	return 0;
}

extern char *node_state_string(uint32_t inx)
{
	int  base            = (inx & NODE_STATE_BASE);
	bool comp_flag       = (inx & NODE_STATE_COMPLETING);
	bool drain_flag      = (inx & NODE_STATE_DRAIN);
	bool fail_flag       = (inx & NODE_STATE_FAIL);
	bool maint_flag      = (inx & NODE_STATE_MAINT);
	bool net_flag        = (inx & NODE_STATE_NET);
	bool res_flag        = (inx & NODE_STATE_RES);
	bool resume_flag     = (inx & NODE_RESUME);
	bool no_resp_flag    = (inx & NODE_STATE_NO_RESPOND);
	bool power_down_flag = (inx & NODE_STATE_POWER_SAVE);
	bool power_up_flag   = (inx & NODE_STATE_POWER_UP);

	if (maint_flag) {
		if ((base == NODE_STATE_ALLOCATED) ||
		    (base == NODE_STATE_MIXED))
			;
		else if (no_resp_flag)
			return "MAINT*";
		else
			return "MAINT";
	}
	if (drain_flag) {
		if (comp_flag
		    || (base == NODE_STATE_ALLOCATED)
		    || (base == NODE_STATE_MIXED)) {
			if (no_resp_flag)
				return "DRAINING*";
			return "DRAINING";
		} else if (base == NODE_STATE_ERROR) {
			if (no_resp_flag)
				return "ERROR*";
			return "ERROR";
		} else {
			if (no_resp_flag)
				return "DRAINED*";
			return "DRAINED";
		}
	}
	if (fail_flag) {
		if (comp_flag || (base == NODE_STATE_ALLOCATED)) {
			if (no_resp_flag)
				return "FAILING*";
			return "FAILING";
		} else {
			if (no_resp_flag)
				return "FAIL*";
			return "FAIL";
		}
	}

	if (inx == NODE_STATE_POWER_SAVE)
		return "POWER_DOWN";
	if (inx == NODE_STATE_POWER_UP)
		return "POWER_UP";
	if (base == NODE_STATE_DOWN) {
		if (no_resp_flag)
			return "DOWN*";
		return "DOWN";
	}

	if (base == NODE_STATE_ALLOCATED) {
		if (maint_flag)
			return "ALLOCATED$";
		if (power_up_flag)
			return "ALLOCATED#";
		if (power_down_flag)
			return "ALLOCATED~";
		if (no_resp_flag)
			return "ALLOCATED*";
		if (comp_flag)
			return "ALLOCATED+";
		return "ALLOCATED";
	}
	if (comp_flag) {
		if (no_resp_flag)
			return "COMPLETING*";
		return "COMPLETING";
	}
	if (base == NODE_STATE_IDLE) {
		if (maint_flag)
			return "IDLE$";
		if (power_up_flag)
			return "IDLE#";
		if (power_down_flag)
			return "IDLE~";
		if (no_resp_flag)
			return "IDLE*";
		if (net_flag)
			return "PERFCTRS";
		if (res_flag)
			return "RESERVED";
		return "IDLE";
	}
	if (base == NODE_STATE_ERROR) {
		if (maint_flag)
			return "ERROR$";
		if (power_up_flag)
			return "ERROR#";
		if (power_down_flag)
			return "ERROR~";
		if (no_resp_flag)
			return "ERROR*";
		return "ERROR";
	}
	if (base == NODE_STATE_MIXED) {
		if (maint_flag)
			return "MIXED$";
		if (power_up_flag)
			return "MIXED#";
		if (power_down_flag)
			return "MIXED~";
		if (no_resp_flag)
			return "MIXED*";
		return "MIXED";
	}
	if (base == NODE_STATE_FUTURE) {
		if (no_resp_flag)
			return "FUTURE*";
		return "FUTURE";
	}
	if (resume_flag)
		return "RESUME";
	if (base == NODE_STATE_UNKNOWN) {
		if (no_resp_flag)
			return "UNKNOWN*";
		return "UNKNOWN";
	}
	return "?";
}

extern char *node_state_string_compact(uint32_t inx)
{
	bool comp_flag       = (inx & NODE_STATE_COMPLETING);
	bool drain_flag      = (inx & NODE_STATE_DRAIN);
	bool fail_flag       = (inx & NODE_STATE_FAIL);
	bool maint_flag      = (inx & NODE_STATE_MAINT);
	bool net_flag        = (inx & NODE_STATE_NET);
	bool res_flag        = (inx & NODE_STATE_RES);
	bool resume_flag     = (inx & NODE_RESUME);
	bool no_resp_flag    = (inx & NODE_STATE_NO_RESPOND);
	bool power_down_flag = (inx & NODE_STATE_POWER_SAVE);
	bool power_up_flag   = (inx & NODE_STATE_POWER_UP);

	inx = (inx & NODE_STATE_BASE);

	if (maint_flag) {
		if ((inx == NODE_STATE_ALLOCATED) || (inx == NODE_STATE_MIXED))
			;
		else if (no_resp_flag)
			return "MAINT*";
		else
			return "MAINT";
	}
	if (drain_flag) {
		if (comp_flag
		    || (inx == NODE_STATE_ALLOCATED)
		    || (inx == NODE_STATE_MIXED)) {
			if (no_resp_flag)
				return "DRNG*";
			return "DRNG";
		} else if (inx == NODE_STATE_ERROR) {
			if (no_resp_flag)
				return "ERROR*";
			return "ERROR";
		} else {
			if (no_resp_flag)
				return "DRAIN*";
			return "DRAIN";
		}
	}
	if (fail_flag) {
		if (comp_flag || (inx == NODE_STATE_ALLOCATED)) {
			if (no_resp_flag)
				return "FAILG*";
			return "FAILG";
		} else {
			if (no_resp_flag)
				return "FAIL*";
			return "FAIL";
		}
	}

	if (inx == NODE_STATE_POWER_SAVE)
		return "POW_DN";
	if (inx == NODE_STATE_POWER_UP)
		return "POW_UP";
	if (inx == NODE_STATE_DOWN) {
		if (no_resp_flag)
			return "DOWN*";
		return "DOWN";
	}

	if (inx == NODE_STATE_ALLOCATED) {
		if (power_up_flag)
			return "ALLOC#";
		if (power_down_flag)
			return "ALLOC~";
		if (no_resp_flag)
			return "ALLOC*";
		if (comp_flag)
			return "ALLOC+";
		return "ALLOC";
	}
	if (comp_flag) {
		if (no_resp_flag)
			return "COMP*";
		return "COMP";
	}
	if (inx == NODE_STATE_IDLE) {
		if (maint_flag)
			return "IDLE$";
		if (power_up_flag)
			return "IDLE#";
		if (power_down_flag)
			return "IDLE~";
		if (no_resp_flag)
			return "IDLE*";
		if (net_flag)
			return "NPC";
		if (res_flag)
			return "RESV";
		return "IDLE";
	}
	if (inx == NODE_STATE_ERROR) {
		if (maint_flag)
			return "ERR$";
		if (power_up_flag)
			return "ERR#";
		if (power_down_flag)
			return "ERR~";
		if (no_resp_flag)
			return "ERR*";
		return "ERR";
	}
	if (inx == NODE_STATE_MIXED) {
		if (maint_flag)
			return "MIX$";
		if (power_up_flag)
			return "MIX#";
		if (power_down_flag)
			return "MIX~";
		if (no_resp_flag)
			return "MIX*";
		return "MIX";
	}
	if (inx == NODE_STATE_FUTURE) {
		if (no_resp_flag)
			return "FUTR*";
		return "FUTR";
	}
	if (resume_flag)
		return "RESM";
	if (inx == NODE_STATE_UNKNOWN) {
		if (no_resp_flag)
			return "UNK*";
		return "UNK";
	}
	return "?";
}

extern uint16_t power_flags_id(char *power_flags)
{
	char *tmp, *tok, *save_ptr = NULL;
	uint16_t rc = 0;

	if (!power_flags)
		return rc;

	tmp = xstrdup(power_flags);
	tok = strtok_r(tmp, ",", &save_ptr);
	while (tok) {
		if (!strcasecmp(tok, "level"))
			rc |= SLURM_POWER_FLAGS_LEVEL;
		else
			error("Ignoring unrecognized power option (%s)", tok);
		tok = strtok_r(NULL, ",", &save_ptr);
	}
	xfree(tmp);

	return rc;
}

extern char *power_flags_str(uint16_t power_flags)
{
	if (power_flags & SLURM_POWER_FLAGS_LEVEL)
		return "LEVEL";
	return "";
}

extern void private_data_string(uint16_t private_data, char *str, int str_len)
{
	if (str_len > 0)
		str[0] = '\0';
	if (str_len < 62) {
		error("private_data_string: output buffer too small");
		return;
	}

	if (private_data & PRIVATE_DATA_ACCOUNTS) {
		if (str[0])
			strcat(str, ",");
		strcat(str, "accounts"); //9 len
	}
	if (private_data & PRIVATE_CLOUD_NODES) {
		if (str[0])
			strcat(str, ",");
		strcat(str, "cloud"); //6 len
	}
	if (private_data & PRIVATE_DATA_JOBS) {
		if (str[0])
			strcat(str, ",");
		strcat(str, "jobs"); //5 len
	}
	if (private_data & PRIVATE_DATA_NODES) {
		if (str[0])
			strcat(str, ",");
		strcat(str, "nodes"); //6 len
	}
	if (private_data & PRIVATE_DATA_PARTITIONS) {
		if (str[0])
			strcat(str, ",");
		strcat(str, "partitions"); //11 len
	}
	if (private_data & PRIVATE_DATA_RESERVATIONS) {
		if (str[0])
			strcat(str, ",");
		strcat(str, "reservations"); //13 len
	}
	if (private_data & PRIVATE_DATA_USAGE) {
		if (str[0])
			strcat(str, ",");
		strcat(str, "usage"); //6 len
	}
	if (private_data & PRIVATE_DATA_USERS) {
		if (str[0])
			strcat(str, ",");
		strcat(str, "users"); //6 len
	}

	// total len 62

	if (str[0] == '\0')
		strcat(str, "none");
}

extern void accounting_enforce_string(uint16_t enforce, char *str, int str_len)
{
	if (str_len > 0)
		str[0] = '\0';
	if (str_len < 30) {
		error("enforce: output buffer too small");
		return;
	}

	if (enforce & ACCOUNTING_ENFORCE_ASSOCS)
		strcat(str, "associations"); //12 len
	if (enforce & ACCOUNTING_ENFORCE_LIMITS) {
		if (str[0])
			strcat(str, ",");
		strcat(str, "limits"); //7 len
	}
	if (enforce & ACCOUNTING_ENFORCE_NO_JOBS) {
		if (str[0])
			strcat(str, ",");
		strcat(str, "nojobs"); //7 len
	}
	if (enforce & ACCOUNTING_ENFORCE_NO_JOBS) {
		if (str[0])
			strcat(str, ",");
		strcat(str, "nosteps"); //8 len
	}
	if (enforce & ACCOUNTING_ENFORCE_QOS) {
		if (str[0])
			strcat(str, ",");
		strcat(str, "qos"); //4 len
	}
	if (enforce & ACCOUNTING_ENFORCE_SAFE) {
		if (str[0])
			strcat(str, ",");
		strcat(str, "safe"); //5 len
	}
	if (enforce & ACCOUNTING_ENFORCE_WCKEYS) {
		if (str[0])
			strcat(str, ",");
		strcat(str, "wckeys"); //7 len
	}
	// total len 50

	if (str[0] == '\0')
		strcat(str, "none");
}

extern char *conn_type_string(enum connection_type conn_type)
{
	switch (conn_type) {
	case (SELECT_MESH):
		return "Mesh";
	case (SELECT_TORUS):
		return "Torus";
	case (SELECT_SMALL):
		return "Small";
	case (SELECT_NAV):
		return "NAV";
	case SELECT_HTC_S:
		return "HTC_S";
	case SELECT_HTC_D:
		return "HTC_D";
	case SELECT_HTC_V:
		return "HTC_V";
	case SELECT_HTC_L:
		return "HTC_L";
	default:
		return "n/a";
	}
	return "n/a";
}

/* caller must xfree after call */
extern char *conn_type_string_full(uint16_t *conn_type)
{
	uint32_t cluster_flags = slurmdb_setup_cluster_flags();

	if ((cluster_flags & CLUSTER_FLAG_BGQ)
	    && (conn_type[0] < SELECT_SMALL)) {
		int dim, pos = 0;
		uint16_t cluster_dims = slurmdb_setup_cluster_dims();
		char conn_type_part[cluster_dims*2], *tmp_char;

		for (dim = 0; dim < cluster_dims; dim++) {
			if (pos)
				conn_type_part[pos++] = ',';
			tmp_char = conn_type_string(conn_type[dim]);
			conn_type_part[pos++] = tmp_char[0];
		}
		conn_type_part[pos] = '\0';
		return xstrdup(conn_type_part);
	} else
		return xstrdup(conn_type_string(conn_type[0]));
}

extern char* node_use_string(enum node_use_type node_use)
{
	switch (node_use) {
	case (SELECT_COPROCESSOR_MODE):
		return "COPROCESSOR";
	case (SELECT_VIRTUAL_NODE_MODE):
		return "VIRTUAL";
	default:
		break;
	}
	return "";
}

extern char *bg_block_state_string(uint16_t state)
{
	static char tmp[25];
	char *state_str = NULL;
	char *err_str = NULL;
	if (state & BG_BLOCK_ERROR_FLAG) {
		err_str = "Error";
		state &= (~BG_BLOCK_ERROR_FLAG);
	}

	switch (state) {
	case BG_BLOCK_NAV:
		if (!err_str)
			state_str = "NAV";
		else {
			err_str = NULL;
			state_str = "Error";
		}
		break;
	case BG_BLOCK_FREE:
		state_str = "Free";
		break;
	case BG_BLOCK_BUSY:
		state_str = "Busy";
		break;
	case BG_BLOCK_BOOTING:
		state_str = "Boot";
		break;
	case BG_BLOCK_REBOOTING:
		state_str = "Reboot";
		break;
	case BG_BLOCK_INITED:
		state_str = "Ready";
		break;
	case BG_BLOCK_ALLOCATED:
		state_str = "Alloc";
		break;
	case BG_BLOCK_TERM:
		state_str = "Term";
		break;
	default:
		state_str = "Unknown";
		break;
	}

	if (err_str)
		snprintf(tmp, sizeof(tmp), "%s(%s)", err_str, state_str);
	else
		return state_str;
	return tmp;
}

extern char *cray_nodelist2nids(hostlist_t hl_in, char *nodelist)
{
	hostlist_t hl = hl_in;
	char *nids = NULL, *node_name, *sep = "";
	int i, nid;
	int nid_begin = -1, nid_end = -1;

	if (!nodelist && !hl_in)
		return NULL;

	/* Make hl off nodelist */
	if (!hl_in) {
		hl = hostlist_create(nodelist);
		if (!hl) {
			error("Invalid hostlist: %s", nodelist);
			return NULL;
		}
		//info("input hostlist: %s", nodelist);
		hostlist_uniq(hl);
	}

	while ((node_name = hostlist_shift(hl))) {
		for (i = 0; node_name[i]; i++) {
			if (!isdigit(node_name[i]))
				continue;
			nid = atoi(&node_name[i]);
			if (nid_begin == -1) {
				nid_begin = nid;
				nid_end   = nid;
			} else if (nid == (nid_end + 1)) {
				nid_end   = nid;
			} else {
				if (nid_begin == nid_end) {
					xstrfmtcat(nids, "%s%d", sep,
						   nid_begin);
				} else {
					xstrfmtcat(nids, "%s%d-%d", sep,
						   nid_begin, nid_end);
				}
				nid_begin = nid;
				nid_end   = nid;
				sep = ",";
			}
			break;
		}
		free(node_name);
	}
	if (nid_begin == -1)
		;	/* No data to record */
	else if (nid_begin == nid_end)
		xstrfmtcat(nids, "%s%d", sep, nid_begin);
	else
		xstrfmtcat(nids, "%s%d-%d", sep, nid_begin, nid_end);

	if (!hl_in)
		hostlist_destroy(hl);
	//info("output node IDs: %s", nids);

	return nids;
}

extern void slurm_free_resource_allocation_response_msg_members (
	resource_allocation_response_msg_t * msg)
{
	if (msg) {
		select_g_select_jobinfo_free(msg->select_jobinfo);
		msg->select_jobinfo = NULL;
		xfree(msg->account);
		xfree(msg->alias_list);
		xfree(msg->cpus_per_node);
		xfree(msg->cpu_count_reps);
		xfree(msg->node_list);
		xfree(msg->partition);
		xfree(msg->account);
		xfree(msg->qos);
		xfree(msg->resv_name);
	}
}

/*
 * slurm_free_resource_allocation_response_msg - free slurm resource
 *	allocation response message
 * IN msg - pointer to allocation response message
 * NOTE: buffer is loaded by slurm_allocate_resources
 */
extern void slurm_free_resource_allocation_response_msg (
	resource_allocation_response_msg_t * msg)
{
	slurm_free_resource_allocation_response_msg_members(msg);
	xfree(msg);
}

/*
 * slurm_free_sbcast_cred_msg - free slurm resource allocation response
 *	message including an sbcast credential
 * IN msg - pointer to response message from slurm_sbcast_lookup()
 * NOTE: buffer is loaded by slurm_allocate_resources
 */
extern void slurm_free_sbcast_cred_msg(job_sbcast_cred_msg_t * msg)
{
	if (msg) {
		xfree(msg->node_addr);
		xfree(msg->node_list);
		delete_sbcast_cred(msg->sbcast_cred);
		xfree(msg);
	}
}

/*
 * slurm_free_job_alloc_info_response_msg - free slurm job allocation
 *	                                    info response message
 * IN msg - pointer to job allocation info response message
 * NOTE: buffer is loaded by slurm_allocate_resources
 */
extern void slurm_free_job_alloc_info_response_msg(
		job_alloc_info_response_msg_t *msg)
{
	if (msg) {
		if (msg->select_jobinfo)
			select_g_select_jobinfo_free(msg->select_jobinfo);
		xfree(msg->node_list);
		xfree(msg->cpus_per_node);
		xfree(msg->cpu_count_reps);
		xfree(msg->node_addr);
		xfree(msg);
	}
}


/*
 * slurm_free_job_step_create_response_msg - free slurm
 *	job step create response message
 * IN msg - pointer to job step create response message
 * NOTE: buffer is loaded by slurm_job_step_create
 */
extern void slurm_free_job_step_create_response_msg(
	job_step_create_response_msg_t * msg)
{
	if (msg) {
		xfree(msg->resv_ports);
		slurm_step_layout_destroy(msg->step_layout);
		slurm_cred_destroy(msg->cred);
		if (msg->select_jobinfo)
			select_g_select_jobinfo_free(msg->select_jobinfo);
		if (msg->switch_job)
			switch_g_free_jobinfo(msg->switch_job);

		xfree(msg);
	}

}


/*
 * slurm_free_submit_response_response_msg - free slurm
 *	job submit response message
 * IN msg - pointer to job submit response message
 * NOTE: buffer is loaded by slurm_submit_batch_job
 */
extern void slurm_free_submit_response_response_msg(submit_response_msg_t * msg)
{
	xfree(msg);
}


/*
 * slurm_free_ctl_conf - free slurm control information response message
 * IN msg - pointer to slurm control information response message
 * NOTE: buffer is loaded by slurm_load_jobs
 */
extern void slurm_free_ctl_conf(slurm_ctl_conf_info_msg_t * config_ptr)
{
	if (config_ptr) {
		free_slurm_conf(config_ptr, 0);
		xfree(config_ptr);
	}
}

/*
 * slurm_free_slurmd_status - free slurmd state information
 * IN msg - pointer to slurmd state information
 * NOTE: buffer is loaded by slurm_load_slurmd_status
 */
extern void slurm_free_slurmd_status(slurmd_status_t* slurmd_status_ptr)
{
	if (slurmd_status_ptr) {
		xfree(slurmd_status_ptr->hostname);
		xfree(slurmd_status_ptr->slurmd_logfile);
		xfree(slurmd_status_ptr->step_list);
		xfree(slurmd_status_ptr->version);
		xfree(slurmd_status_ptr);
	}
}

/*
 * slurm_free_job_info - free the job information response message
 * IN msg - pointer to job information response message
 * NOTE: buffer is loaded by slurm_load_job.
 */
extern void slurm_free_job_info_msg(job_info_msg_t * job_buffer_ptr)
{
	if (job_buffer_ptr) {
		if (job_buffer_ptr->job_array) {
			_free_all_job_info(job_buffer_ptr);
			xfree(job_buffer_ptr->job_array);
		}
		xfree(job_buffer_ptr);
	}
}

static void _free_all_job_info(job_info_msg_t *msg)
{
	int i;

	if ((msg == NULL) ||
	    (msg->job_array == NULL))
		return;

	for (i = 0; i < msg->record_count; i++)
		slurm_free_job_info_members (&msg->job_array[i]);
}

/*
 * slurm_free_job_step_info_response_msg - free the job step
 *	information response message
 * IN msg - pointer to job step information response message
 * NOTE: buffer is loaded by slurm_get_job_steps.
 */
extern void slurm_free_job_step_info_response_msg(job_step_info_response_msg_t *
					   msg)
{
	if (msg != NULL) {
		if (msg->job_steps != NULL) {
			_free_all_step_info(msg);
			xfree(msg->job_steps);
		}
		xfree(msg);
	}
}

static void _free_all_step_info (job_step_info_response_msg_t *msg)
{
	int i;

	if ((msg == NULL) ||
	    (msg->job_steps == NULL))
		return;

	for (i = 0; i < msg->job_step_count; i++)
		slurm_free_job_step_info_members (&msg->job_steps[i]);
}

extern void slurm_free_job_step_info_members (job_step_info_t * msg)
{
	if (msg != NULL) {
		xfree(msg->ckpt_dir);
		xfree(msg->name);
		xfree(msg->network);
		xfree(msg->nodes);
		xfree(msg->node_inx);
		xfree(msg->partition);
		xfree(msg->resv_ports);
		select_g_select_jobinfo_free(msg->select_jobinfo);
		msg->select_jobinfo = NULL;
		xfree(msg->tres_alloc_str);
	}
}

/*
 * slurm_free_front_end_info - free the front_end information response message
 * IN msg - pointer to front_end information response message
 * NOTE: buffer is loaded by slurm_load_front_end.
 */
extern void slurm_free_front_end_info_msg(front_end_info_msg_t * msg)
{
	if (msg) {
		if (msg->front_end_array) {
			_free_all_front_end_info(msg);
			xfree(msg->front_end_array);
		}
		xfree(msg);
	}
}

static void _free_all_front_end_info(front_end_info_msg_t *msg)
{
	int i;

	if ((msg == NULL) || (msg->front_end_array == NULL))
		return;

	for (i = 0; i < msg->record_count; i++)
		slurm_free_front_end_info_members(&msg->front_end_array[i]);
}

extern void slurm_free_front_end_info_members(front_end_info_t * front_end)
{
	if (front_end) {
		xfree(front_end->allow_groups);
		xfree(front_end->allow_users);
		xfree(front_end->deny_groups);
		xfree(front_end->deny_users);
		xfree(front_end->name);
		xfree(front_end->reason);
		xfree(front_end->version);
	}
}

/*
 * slurm_free_node_info - free the node information response message
 * IN msg - pointer to node information response message
 * NOTE: buffer is loaded by slurm_load_node.
 */
extern void slurm_free_node_info_msg(node_info_msg_t * msg)
{
	if (msg) {
		if (msg->node_array) {
			_free_all_node_info(msg);
			xfree(msg->node_array);
		}
		xfree(msg);
	}
}

static void _free_all_node_info(node_info_msg_t *msg)
{
	int i;

	if ((msg == NULL) || (msg->node_array == NULL))
		return;

	for (i = 0; i < msg->record_count; i++)
		slurm_free_node_info_members(&msg->node_array[i]);
}

extern void slurm_free_node_info_members(node_info_t * node)
{
	if (node) {
		xfree(node->arch);
		xfree(node->cpu_spec_list);
		acct_gather_energy_destroy(node->energy);
		ext_sensors_destroy(node->ext_sensors);
		power_mgmt_data_free(node->power);
		xfree(node->features);
		xfree(node->gres);
		xfree(node->gres_drain);
		xfree(node->gres_used);
		xfree(node->name);
		xfree(node->node_addr);
		xfree(node->node_hostname);
		xfree(node->os);
		xfree(node->reason);
		select_g_select_nodeinfo_free(node->select_nodeinfo);
		node->select_nodeinfo = NULL;
		xfree(node->version);
		/* Do NOT free node, it is an element of an array */
	}
}


/*
 * slurm_free_partition_info_msg - free the partition information
 *	response message
 * IN msg - pointer to partition information response message
 * NOTE: buffer is loaded by slurm_load_partitions
 */
extern void slurm_free_partition_info_msg(partition_info_msg_t * msg)
{
	if (msg) {
		if (msg->partition_array) {
			_free_all_partitions(msg);
			xfree(msg->partition_array);
		}
		xfree(msg);
	}
}

static void  _free_all_partitions(partition_info_msg_t *msg)
{
	int i;

	if ((msg == NULL) ||
	    (msg->partition_array == NULL))
		return;

	for (i = 0; i < msg->record_count; i++)
		slurm_free_partition_info_members(
			&msg->partition_array[i]);

}

extern void slurm_free_partition_info_members(partition_info_t * part)
{
	if (part) {
		xfree(part->allow_alloc_nodes);
		xfree(part->allow_accounts);
		xfree(part->allow_groups);
		xfree(part->allow_qos);
		xfree(part->alternate);
		xfree(part->deny_accounts);
		xfree(part->deny_qos);
		xfree(part->name);
		xfree(part->nodes);
		xfree(part->node_inx);
		xfree(part->qos_char);
	}
}

/*
 * slurm_free_reserve_info_msg - free the reservation information
 *	response message
 * IN msg - pointer to reservation information response message
 * NOTE: buffer is loaded by slurm_load_reservation
 */
extern void slurm_free_reservation_info_msg(reserve_info_msg_t * msg)
{
	if (msg) {
		if (msg->reservation_array) {
			_free_all_reservations(msg);
			xfree(msg->reservation_array);
		}
		xfree(msg);
	}
}

static void  _free_all_reservations(reserve_info_msg_t *msg)
{
	int i;

	if ((msg == NULL) ||
	    (msg->reservation_array == NULL))
		return;

	for (i = 0; i < msg->record_count; i++) {
		slurm_free_reserve_info_members(
			&msg->reservation_array[i]);
	}

}

extern void slurm_free_reserve_info_members(reserve_info_t * resv)
{
	if (resv) {
		xfree(resv->accounts);
		xfree(resv->burst_buffer);
		xfree(resv->features);
		xfree(resv->licenses);
		xfree(resv->name);
		xfree(resv->node_inx);
		xfree(resv->node_list);
		xfree(resv->partition);
		xfree(resv->tres_str);
		xfree(resv->users);
	}
}

/*
 * slurm_free_topo_info_msg - free the switch topology configuration
 *	information response message
 * IN msg - pointer to switch topology configuration response message
 * NOTE: buffer is loaded by slurm_load_topo.
 */
extern void slurm_free_topo_info_msg(topo_info_response_msg_t *msg)
{
	int i;

	if (msg) {
		for (i = 0; i < msg->record_count; i++) {
			xfree(msg->topo_array[i].name);
			xfree(msg->topo_array[i].nodes);
			xfree(msg->topo_array[i].switches);
		}
		xfree(msg->topo_array);
		xfree(msg);
	}
}

/*
 * slurm_free_burst_buffer_info_msg - free buffer returned by
 *	slurm_load_burst_buffer
 * IN burst_buffer_info_msg_ptr - pointer to burst_buffer_info_msg_t
 * RET 0 or a slurm error code
 */
extern void slurm_free_burst_buffer_info_msg(burst_buffer_info_msg_t *msg)
{
	int i, j;
	burst_buffer_info_t *bb_info_ptr;
	burst_buffer_resv_t *bb_resv_ptr;

	if (msg) {
		for (i = 0, bb_info_ptr = msg->burst_buffer_array;
		     i < msg->record_count; i++, bb_info_ptr++) {
			xfree(bb_info_ptr->allow_users);
			xfree(bb_info_ptr->deny_users);
			xfree(bb_info_ptr->get_sys_state);
			xfree(bb_info_ptr->gres_ptr);
			xfree(bb_info_ptr->name);
			xfree(bb_info_ptr->start_stage_in);
			xfree(bb_info_ptr->start_stage_out);
			xfree(bb_info_ptr->stop_stage_in);
			xfree(bb_info_ptr->stop_stage_out);
			for (j = 0,
			     bb_resv_ptr = bb_info_ptr->burst_buffer_resv_ptr;
			     j < bb_info_ptr->record_count;
			     j++, bb_resv_ptr++) {
				xfree(bb_resv_ptr->gres_ptr);
				xfree(bb_resv_ptr->name);
			}
			xfree(bb_info_ptr->burst_buffer_resv_ptr);
		}
		xfree(msg->burst_buffer_array);
		xfree(msg);
	}
}

extern void slurm_free_file_bcast_msg(file_bcast_msg_t *msg)
{
	if (msg) {
		xfree(msg->block);
		xfree(msg->fname);
		xfree(msg->user_name);
		delete_sbcast_cred(msg->cred);
		xfree(msg);
	}
}

extern void slurm_free_step_complete_msg(step_complete_msg_t *msg)
{
	if (msg) {
		jobacctinfo_destroy(msg->jobacct);
		xfree(msg);
	}
}

extern void slurm_free_job_step_stat(void *object)
{
	job_step_stat_t *msg = (job_step_stat_t *)object;
	if (msg) {
		jobacctinfo_destroy(msg->jobacct);
		slurm_free_job_step_pids(msg->step_pids);
		xfree(msg);
	}
}

extern void slurm_free_job_step_pids(void *object)
{
	job_step_pids_t *msg = (job_step_pids_t *)object;
	if (msg) {
		xfree(msg->node_name);
		xfree(msg->pid);
		xfree(msg);
	}
}

extern void slurm_free_network_callerid_msg(network_callerid_msg_t *mesg)
{
	xfree(mesg);
}

extern void slurm_free_network_callerid_resp(network_callerid_resp_t *resp)
{
	if (resp) {
		xfree(resp->node_name);
		xfree(resp);
	}
}

extern void slurm_free_block_job_info(void *object)
{
	block_job_info_t *block_job_info = (block_job_info_t *)object;
	if (block_job_info) {
		xfree(block_job_info->cnodes);
		xfree(block_job_info->cnode_inx);
		xfree(block_job_info->user_name);
		xfree(block_job_info);
	}
}

extern void slurm_free_block_info_members(block_info_t *block_info)
{
	if (block_info) {
		xfree(block_info->bg_block_id);
		xfree(block_info->blrtsimage);
		xfree(block_info->ionode_inx);
		xfree(block_info->ionode_str);
		xfree(block_info->linuximage);
		xfree(block_info->mloaderimage);
		xfree(block_info->mp_inx);
		xfree(block_info->mp_str);
		xfree(block_info->ramdiskimage);
		xfree(block_info->reason);
	}
}

extern void slurm_free_block_info(block_info_t *block_info)
{
	if (block_info) {
		slurm_free_block_info_members(block_info);
		xfree(block_info);
	}
}

extern void slurm_free_block_info_msg(block_info_msg_t *block_info_msg)
{
	if (block_info_msg) {
		if (block_info_msg->block_array) {
			int i;
			for(i=0; i<block_info_msg->record_count; i++)
				slurm_free_block_info_members(
					&(block_info_msg->block_array[i]));
			xfree(block_info_msg->block_array);
		}
		xfree(block_info_msg);
	}
}

extern void slurm_free_block_info_request_msg(
	block_info_request_msg_t *msg)
{
	xfree(msg);
}

extern void slurm_free_trigger_msg(trigger_info_msg_t *msg)
{
	int i;

	for (i=0; i<msg->record_count; i++) {
		xfree(msg->trigger_array[i].res_id);
		xfree(msg->trigger_array[i].program);
	}
	xfree(msg->trigger_array);
	xfree(msg);
}

extern void slurm_free_set_debug_flags_msg(set_debug_flags_msg_t *msg)
{
	xfree(msg);
}

extern void slurm_free_set_debug_level_msg(set_debug_level_msg_t *msg)
{
	xfree(msg);
}

extern void slurm_destroy_assoc_shares_object(void *object)
{
	assoc_shares_object_t *obj_ptr =
		(assoc_shares_object_t *)object;

	if (obj_ptr) {
		xfree(obj_ptr->cluster);
		xfree(obj_ptr->name);
		xfree(obj_ptr->parent);
		xfree(obj_ptr);
	}
}

extern void slurm_free_shares_request_msg(shares_request_msg_t *msg)
{
	if (msg) {
		if (msg->acct_list)
			list_destroy(msg->acct_list);
		if (msg->user_list)
			list_destroy(msg->user_list);
		xfree(msg);
	}
}

extern void slurm_free_shares_response_msg(shares_response_msg_t *msg)
{
	if (msg) {
		if (msg->assoc_shares_list)
			list_destroy(msg->assoc_shares_list);
		xfree(msg);
	}
}


inline void slurm_free_stats_info_request_msg(stats_info_request_msg_t *msg)
{
	xfree(msg);
}


extern void slurm_destroy_priority_factors_object(void *object)
{
	priority_factors_object_t *obj_ptr =
		(priority_factors_object_t *)object;
	xfree(obj_ptr);
}

extern void slurm_free_priority_factors_request_msg(
	priority_factors_request_msg_t *msg)
{
	if (msg) {
		if (msg->job_id_list)
			list_destroy(msg->job_id_list);
		if (msg->uid_list)
			list_destroy(msg->uid_list);
		xfree(msg);
	}
}

extern void slurm_free_priority_factors_response_msg(
	priority_factors_response_msg_t *msg)
{
	if (msg) {
		if (msg->priority_factors_list)
			list_destroy(msg->priority_factors_list);
		xfree(msg);
	}
}


extern void slurm_free_accounting_update_msg(accounting_update_msg_t *msg)
{
	if (msg) {
		if (msg->update_list)
			list_destroy(msg->update_list);
		xfree(msg);
	}
}

extern int slurm_free_msg_data(slurm_msg_type_t type, void *data)
{
	switch(type) {
	case REQUEST_BUILD_INFO:
		slurm_free_last_update_msg(data);
		break;
	case REQUEST_JOB_INFO:
		slurm_free_job_info_request_msg(data);
		break;
	case REQUEST_NODE_INFO:
		slurm_free_node_info_request_msg(data);
		break;
	case REQUEST_NODE_INFO_SINGLE:
		slurm_free_node_info_single_msg(data);
		break;
	case REQUEST_PARTITION_INFO:
		slurm_free_part_info_request_msg(data);
		break;
	case MESSAGE_EPILOG_COMPLETE:
		slurm_free_epilog_complete_msg(data);
		break;
	case REQUEST_CANCEL_JOB_STEP:
		slurm_free_job_step_kill_msg(data);
		break;
	case REQUEST_COMPLETE_JOB_ALLOCATION:
		slurm_free_complete_job_allocation_msg(data);
		break;
	case REQUEST_COMPLETE_PROLOG:
		slurm_free_complete_prolog_msg(data);
		break;
	case REQUEST_COMPLETE_BATCH_JOB:
	case REQUEST_COMPLETE_BATCH_SCRIPT:
		slurm_free_complete_batch_script_msg(data);
		break;
	case REQUEST_JOB_STEP_CREATE:
		slurm_free_job_step_create_request_msg(data);
		break;
	case REQUEST_JOB_STEP_INFO:
		slurm_free_job_step_info_request_msg(data);
		break;
	case RESPONSE_JOB_STEP_PIDS:
		slurm_free_job_step_pids(data);
		break;
	case REQUEST_LAUNCH_PROLOG:
		slurm_free_prolog_launch_msg(data);
		break;
	case REQUEST_RESOURCE_ALLOCATION:
	case REQUEST_JOB_WILL_RUN:
	case REQUEST_SUBMIT_BATCH_JOB:
	case REQUEST_UPDATE_JOB:
		slurm_free_job_desc_msg(data);
		break;
	case RESPONSE_ACCT_GATHER_UPDATE:
		slurm_free_acct_gather_node_resp_msg(data);
		break;
	case MESSAGE_NODE_REGISTRATION_STATUS:
		slurm_free_node_registration_status_msg(data);
		break;
	case REQUEST_JOB_END_TIME:
	case REQUEST_JOB_ALLOCATION_INFO:
	case REQUEST_JOB_ALLOCATION_INFO_LITE:
		slurm_free_job_alloc_info_msg(data);
		break;
	case REQUEST_JOB_SBCAST_CRED:
		slurm_free_step_alloc_info_msg(data);
		break;
	case REQUEST_SHUTDOWN:
		slurm_free_shutdown_msg(data);
		break;
	case REQUEST_UPDATE_FRONT_END:
		slurm_free_update_front_end_msg(data);
		break;
	case REQUEST_UPDATE_NODE:
		slurm_free_update_node_msg(data);
		break;
	case REQUEST_CREATE_PARTITION:
	case REQUEST_UPDATE_PARTITION:
		slurm_free_update_part_msg(data);
		break;
	case REQUEST_DELETE_PARTITION:
		slurm_free_delete_part_msg(data);
		break;
	case REQUEST_CREATE_RESERVATION:
	case REQUEST_UPDATE_RESERVATION:
		slurm_free_resv_desc_msg(data);
		break;
	case REQUEST_DELETE_RESERVATION:
	case RESPONSE_CREATE_RESERVATION:
		slurm_free_resv_name_msg(data);
		break;
	case REQUEST_RESERVATION_INFO:
		slurm_free_resv_info_request_msg(data);
		break;
	case REQUEST_NODE_REGISTRATION_STATUS:
		slurm_free_node_registration_status_msg(data);
		break;
	case REQUEST_CHECKPOINT:
		slurm_free_checkpoint_msg(data);
		break;
	case REQUEST_CHECKPOINT_COMP:
		slurm_free_checkpoint_comp_msg(data);
		break;
	case REQUEST_CHECKPOINT_TASK_COMP:
		slurm_free_checkpoint_task_comp_msg(data);
		break;
	case REQUEST_FRONT_END_INFO:
		slurm_free_front_end_info_request_msg(data);
		break;
	case REQUEST_SUSPEND:
	case SRUN_REQUEST_SUSPEND:
		slurm_free_suspend_msg(data);
		break;
	case REQUEST_SUSPEND_INT:
		slurm_free_suspend_int_msg(data);
		break;
	case REQUEST_JOB_READY:
	case REQUEST_JOB_REQUEUE:
	case REQUEST_JOB_INFO_SINGLE:
		slurm_free_job_id_msg(data);
		break;
	case REQUEST_JOB_USER_INFO:
		slurm_free_job_user_id_msg(data);
		break;
	case REQUEST_SHARE_INFO:
		slurm_free_shares_request_msg(data);
		break;
	case RESPONSE_SHARE_INFO:
		slurm_free_shares_response_msg(data);
		break;
	case REQUEST_PRIORITY_FACTORS:
		slurm_free_priority_factors_request_msg(data);
		break;
	case RESPONSE_PRIORITY_FACTORS:
		slurm_free_priority_factors_response_msg(data);
		break;
	case REQUEST_BLOCK_INFO:
		slurm_free_block_info_request_msg(data);
		break;
	case REQUEST_STEP_COMPLETE:
		slurm_free_step_complete_msg(data);
		break;
	case RESPONSE_JOB_STEP_STAT:
		slurm_free_job_step_stat(data);
		break;
	case REQUEST_BATCH_JOB_LAUNCH:
		slurm_free_job_launch_msg(data);
		break;
	case REQUEST_LAUNCH_TASKS:
		slurm_free_launch_tasks_request_msg(data);
		break;
	case TASK_USER_MANAGED_IO_STREAM:
		slurm_free_task_user_managed_io_stream_msg(data);
		break;
	case REQUEST_SIGNAL_TASKS:
	case REQUEST_TERMINATE_TASKS:
		slurm_free_kill_tasks_msg(data);
		break;
	case REQUEST_CHECKPOINT_TASKS:
		slurm_free_checkpoint_tasks_msg(data);
		break;
	case REQUEST_KILL_PREEMPTED:
	case REQUEST_KILL_TIMELIMIT:
		slurm_free_timelimit_msg(data);
		break;
	case REQUEST_REATTACH_TASKS:
		slurm_free_reattach_tasks_request_msg(data);
		break;
	case RESPONSE_REATTACH_TASKS:
		slurm_free_reattach_tasks_response_msg(data);
		break;
	case REQUEST_SIGNAL_JOB:
		slurm_free_signal_job_msg(data);
		break;
	case REQUEST_ABORT_JOB:
	case REQUEST_TERMINATE_JOB:
		slurm_free_kill_job_msg(data);
		break;
	case REQUEST_UPDATE_JOB_TIME:
		slurm_free_update_job_time_msg(data);
		break;
	case REQUEST_JOB_ID:
		slurm_free_job_id_request_msg(data);
		break;
	case REQUEST_FILE_BCAST:
		slurm_free_file_bcast_msg(data);
		break;
	case RESPONSE_SLURM_RC:
		slurm_free_return_code_msg(data);
		break;
	case REQUEST_SET_DEBUG_FLAGS:
		slurm_free_set_debug_flags_msg(data);
		break;
	case REQUEST_SET_DEBUG_LEVEL:
	case REQUEST_SET_SCHEDLOG_LEVEL:
		slurm_free_set_debug_level_msg(data);
		break;
	case REQUEST_PING:
	case REQUEST_RECONFIGURE:
	case REQUEST_CONTROL:
	case REQUEST_TAKEOVER:
	case REQUEST_SHUTDOWN_IMMEDIATE:
	case RESPONSE_FORWARD_FAILED:
	case REQUEST_DAEMON_STATUS:
	case REQUEST_HEALTH_CHECK:
	case REQUEST_ACCT_GATHER_UPDATE:
	case ACCOUNTING_FIRST_REG:
	case ACCOUNTING_REGISTER_CTLD:
	case REQUEST_TOPO_INFO:
 	case REQUEST_BURST_BUFFER_INFO:
	case REQUEST_SICP_INFO:
		/* No body to free */
		break;
	case REQUEST_REBOOT_NODES:
		slurm_free_reboot_msg(data);
		break;
	case ACCOUNTING_UPDATE_MSG:
		slurm_free_accounting_update_msg(data);
		break;
	case RESPONSE_TOPO_INFO:
		slurm_free_topo_info_msg(data);
		break;
	case REQUEST_UPDATE_JOB_STEP:
		slurm_free_update_step_msg(data);
		break;
	case REQUEST_SPANK_ENVIRONMENT:
		slurm_free_spank_env_request_msg(data);
		break;
	case RESPONCE_SPANK_ENVIRONMENT:
		slurm_free_spank_env_responce_msg(data);
		break;
	case RESPONSE_PING_SLURMD:
		slurm_free_ping_slurmd_resp(data);
		break;
	case RESPONSE_JOB_ARRAY_ERRORS:
		slurm_free_job_array_resp(data);
		break;
<<<<<<< HEAD
	case RESPONSE_BURST_BUFFER_INFO:
		slurm_free_burst_buffer_info_msg(data);
=======
	case REQUEST_TRIGGER_GET:
	case RESPONSE_TRIGGER_GET:
	case REQUEST_TRIGGER_SET:
	case REQUEST_TRIGGER_CLEAR:
	case REQUEST_TRIGGER_PULL:
		slurm_free_trigger_msg(data);
>>>>>>> dbf21749
		break;
	default:
		error("invalid type trying to be freed %u", type);
		break;
	}
	return SLURM_SUCCESS;
}

extern uint32_t slurm_get_return_code(slurm_msg_type_t type, void *data)
{
	uint32_t rc = 0;

	switch(type) {
	case MESSAGE_EPILOG_COMPLETE:
		rc = ((epilog_complete_msg_t *)data)->return_code;
		break;
	case RESPONSE_JOB_STEP_STAT:
		rc = ((job_step_stat_t *)data)->return_code;
		break;
	case RESPONSE_REATTACH_TASKS:
		rc = ((reattach_tasks_response_msg_t *)data)->return_code;
		break;
	case RESPONSE_JOB_ID:
		rc = ((job_id_response_msg_t *)data)->return_code;
		break;
	case RESPONSE_SLURM_RC:
		rc = ((return_code_msg_t *)data)->return_code;
		break;
	case RESPONSE_PING_SLURMD:
		rc = SLURM_SUCCESS;
		break;
	case RESPONSE_ACCT_GATHER_UPDATE:
		rc = SLURM_SUCCESS;
		break;
	case RESPONSE_FORWARD_FAILED:
		/* There may be other reasons for the failure, but
		 * this may be a slurm_msg_t data type lacking the
		 * err field found in ret_data_info_t data type */
		rc = SLURM_COMMUNICATIONS_CONNECTION_ERROR;
		break;
	default:
		error("don't know the rc for type %u returning %u", type, rc);
		break;
	}
	return rc;
}

extern void slurm_free_job_notify_msg(job_notify_msg_t * msg)
{
	if (msg) {
		xfree(msg->message);
		xfree(msg);
	}
}

/*
 *  Sanitize spank_job_env by prepending "SPANK_" to all entries,
 *   thus rendering them harmless in environment of scripts and
 *   programs running with root privileges.
 */
extern bool valid_spank_job_env(char **spank_job_env,
			        uint32_t spank_job_env_size, uid_t uid)
{
	int i;
	char *entry;

	for (i=0; i<spank_job_env_size; i++) {
		if (!strncmp(spank_job_env[i], "SPANK_", 6))
			continue;
		entry = spank_job_env[i];
		spank_job_env[i] = xstrdup_printf ("SPANK_%s", entry);
		xfree (entry);
	}
	return true;
}

/* slurm_free_license_info()
 *
 * Free the license info returned previously
 * from the controller.
 */
extern void
slurm_free_license_info_msg(license_info_msg_t *msg)
{
	int cc;

	if (msg == NULL)
		return;

	for (cc = 0; cc < msg->num_lic; cc++) {
		xfree(msg->lic_array[cc].name);
	}
	xfree(msg->lic_array);
	xfree(msg);
}
extern void slurm_free_license_info_request_msg(license_info_request_msg_t *msg)
{
	xfree(msg);
}

/*
 * rpc_num2string()
 *
 * Given a protocol opcode return its string
 * description mapping the slurm_msg_type_t
 * to its name.
 */
char *
rpc_num2string(uint16_t opcode)
{
	static char buf[16];

	switch (opcode) {
	case REQUEST_NODE_REGISTRATION_STATUS:
		return "REQUEST_NODE_REGISTRATION_STATUS";
	case MESSAGE_NODE_REGISTRATION_STATUS:
		return "MESSAGE_NODE_REGISTRATION_STATUS";
	case REQUEST_RECONFIGURE:
		return "REQUEST_RECONFIGURE";
	case RESPONSE_RECONFIGURE:
		return "RESPONSE_RECONFIGURE";
	case REQUEST_SHUTDOWN:
		return "REQUEST_SHUTDOWN";
	case REQUEST_SHUTDOWN_IMMEDIATE:
		return "REQUEST_SHUTDOWN_IMMEDIATE";
	case RESPONSE_SHUTDOWN:
		return "RESPONSE_SHUTDOWN";
	case REQUEST_PING:
		return "REQUEST_PING";
	case REQUEST_CONTROL:
		return "REQUEST_CONTROL";
	case REQUEST_SET_DEBUG_LEVEL:
		return "REQUEST_SET_DEBUG_LEVEL";
	case REQUEST_HEALTH_CHECK:
		return "REQUEST_HEALTH_CHECK";
	case REQUEST_TAKEOVER:
		return "REQUEST_TAKEOVER";
	case REQUEST_SET_SCHEDLOG_LEVEL:
		return "REQUEST_SET_SCHEDLOG_LEVEL";
	case REQUEST_SET_DEBUG_FLAGS:
		return "REQUEST_SET_DEBUG_FLAGS";
	case REQUEST_REBOOT_NODES:
		return "REQUEST_REBOOT_NODES";
	case RESPONSE_PING_SLURMD:
		return "RESPONSE_PING_SLURMD";
	case REQUEST_ACCT_GATHER_UPDATE:
		return "REQUEST_ACCT_GATHER_UPDATE";
	case RESPONSE_ACCT_GATHER_UPDATE:
		return "RESPONSE_ACCT_GATHER_UPDATE";
	case REQUEST_ACCT_GATHER_ENERGY:
		return "REQUEST_ACCT_GATHER_ENERGY";
	case RESPONSE_ACCT_GATHER_ENERGY:
		return "RESPONSE_ACCT_GATHER_ENERGY";
	case REQUEST_LICENSE_INFO:
		return "REQUEST_LICENSE_INFO";
	case RESPONSE_LICENSE_INFO:
		return "RESPONSE_LICENSE_INFO";
	case REQUEST_BUILD_INFO:
		return "REQUEST_BUILD_INFO";
	case RESPONSE_BUILD_INFO:
		return "RESPONSE_BUILD_INFO";
	case REQUEST_JOB_INFO:
		return "REQUEST_JOB_INFO";
	case RESPONSE_JOB_INFO:
		return "RESPONSE_JOB_INFO";
	case REQUEST_JOB_STEP_INFO:
		return "REQUEST_JOB_STEP_INFO";
	case RESPONSE_JOB_STEP_INFO:
		return "RESPONSE_JOB_STEP_INFO";
	case REQUEST_NODE_INFO:
		return "REQUEST_NODE_INFO";
	case RESPONSE_NODE_INFO:
		return "RESPONSE_NODE_INFO";
	case REQUEST_PARTITION_INFO:
		return "REQUEST_PARTITION_INFO";
	case RESPONSE_PARTITION_INFO:
		return "RESPONSE_PARTITION_INFO";
	case REQUEST_ACCTING_INFO:
		return "REQUEST_ACCTING_INFO";
	case RESPONSE_ACCOUNTING_INFO:
		return "RESPONSE_ACCOUNTING_INFO";
	case REQUEST_JOB_ID:
		return "REQUEST_JOB_ID";
	case RESPONSE_JOB_ID:
		return "RESPONSE_JOB_ID";
	case REQUEST_BLOCK_INFO:
		return "REQUEST_BLOCK_INFO";
	case RESPONSE_BLOCK_INFO:
		return "RESPONSE_BLOCK_INFO";
	case REQUEST_TRIGGER_SET:
		return "REQUEST_TRIGGER_SET";
	case REQUEST_TRIGGER_GET:
		return "REQUEST_TRIGGER_GET";
	case REQUEST_TRIGGER_CLEAR:
		return "REQUEST_TRIGGER_CLEAR";
	case RESPONSE_TRIGGER_GET:
		return "RESPONSE_TRIGGER_GET";
	case REQUEST_JOB_INFO_SINGLE:
		return "REQUEST_JOB_INFO_SINGLE";
	case REQUEST_SHARE_INFO:
		return "REQUEST_SHARE_INFO";
	case RESPONSE_SHARE_INFO:
		return "RESPONSE_SHARE_INFO";
	case REQUEST_RESERVATION_INFO:
		return "REQUEST_RESERVATION_INFO";
	case RESPONSE_RESERVATION_INFO:
		return "RESPONSE_RESERVATION_INFO";
	case REQUEST_PRIORITY_FACTORS:
		return "REQUEST_PRIORITY_FACTORS";
	case RESPONSE_PRIORITY_FACTORS:
		return "RESPONSE_PRIORITY_FACTORS";
	case REQUEST_TOPO_INFO:
		return "REQUEST_TOPO_INFO";
	case RESPONSE_TOPO_INFO:
		return "RESPONSE_TOPO_INFO";
	case REQUEST_TRIGGER_PULL:
		return "REQUEST_TRIGGER_PULL";
	case REQUEST_FRONT_END_INFO:
		return "REQUEST_FRONT_END_INFO";
	case RESPONSE_FRONT_END_INFO:
		return "RESPONSE_FRONT_END_INFO";
	case REQUEST_SPANK_ENVIRONMENT:
		return "REQUEST_SPANK_ENVIRONMENT";
	case RESPONCE_SPANK_ENVIRONMENT:
		return "RESPONCE_SPANK_ENVIRONMENT";
	case REQUEST_STATS_INFO:
		return "REQUEST_STATS_INFO";
	case RESPONSE_STATS_INFO:
		return "RESPONSE_STATS_INFO";
	case REQUEST_JOB_USER_INFO:
		return "REQUEST_JOB_USER_INFO";
	case REQUEST_NODE_INFO_SINGLE:
		return "REQUEST_NODE_INFO_SINGLE";
	case REQUEST_UPDATE_JOB:
		return "REQUEST_UPDATE_JOB";
	case REQUEST_UPDATE_NODE:
		return "REQUEST_UPDATE_NODE";
	case REQUEST_CREATE_PARTITION:
		return "REQUEST_CREATE_PARTITION";
	case REQUEST_DELETE_PARTITION:
		return "REQUEST_DELETE_PARTITION";
	case REQUEST_UPDATE_PARTITION:
		return "REQUEST_UPDATE_PARTITION";
	case REQUEST_CREATE_RESERVATION:
		return "REQUEST_CREATE_RESERVATION";
	case RESPONSE_CREATE_RESERVATION:
		return "RESPONSE_CREATE_RESERVATION";
	case REQUEST_DELETE_RESERVATION:
		return "REQUEST_DELETE_RESERVATION";
	case REQUEST_UPDATE_RESERVATION:
		return "REQUEST_UPDATE_RESERVATION";
	case REQUEST_UPDATE_BLOCK:
		return "REQUEST_UPDATE_BLOCK";
	case REQUEST_UPDATE_FRONT_END:
		return "REQUEST_UPDATE_FRONT_END";
	case REQUEST_RESOURCE_ALLOCATION:
		return "REQUEST_RESOURCE_ALLOCATION";
	case RESPONSE_RESOURCE_ALLOCATION:
		return "RESPONSE_RESOURCE_ALLOCATION";
	case REQUEST_SUBMIT_BATCH_JOB:
		return "REQUEST_SUBMIT_BATCH_JOB";
	case RESPONSE_SUBMIT_BATCH_JOB:
		return "RESPONSE_SUBMIT_BATCH_JOB";
	case REQUEST_BATCH_JOB_LAUNCH:
		return "REQUEST_BATCH_JOB_LAUNCH";
	case REQUEST_CANCEL_JOB:
		return "REQUEST_CANCEL_JOB";
	case RESPONSE_CANCEL_JOB:
		return "RESPONSE_CANCEL_JOB";
	case REQUEST_JOB_RESOURCE:
		return "REQUEST_JOB_RESOURCE";
	case RESPONSE_JOB_RESOURCE:
		return "RESPONSE_JOB_RESOURCE";
	case REQUEST_JOB_ATTACH:
		return "REQUEST_JOB_ATTACH";
	case RESPONSE_JOB_ATTACH:
		return "RESPONSE_JOB_ATTACH";
	case REQUEST_JOB_WILL_RUN:
		return "REQUEST_JOB_WILL_RUN";
	case RESPONSE_JOB_WILL_RUN:
		return "RESPONSE_JOB_WILL_RUN";
	case REQUEST_JOB_ALLOCATION_INFO:
		return "REQUEST_JOB_ALLOCATION_INFO";
	case RESPONSE_JOB_ALLOCATION_INFO:
		return "RESPONSE_JOB_ALLOCATION_INFO";
	case REQUEST_JOB_ALLOCATION_INFO_LITE:
		return "REQUEST_JOB_ALLOCATION_INFO_LITE";
	case RESPONSE_JOB_ALLOCATION_INFO_LITE:
		return "RESPONSE_JOB_ALLOCATION_INFO_LITE";
	case REQUEST_UPDATE_JOB_TIME:
		return "REQUEST_UPDATE_JOB_TIME";
	case REQUEST_JOB_READY:
		return "REQUEST_JOB_READY";
	case RESPONSE_JOB_READY:
		return "RESPONSE_JOB_READY";
	case REQUEST_JOB_END_TIME:
		return "REQUEST_JOB_END_TIME";
	case REQUEST_JOB_NOTIFY:
		return "REQUEST_JOB_NOTIFY";
	case REQUEST_JOB_SBCAST_CRED:
		return "REQUEST_JOB_SBCAST_CRED";
	case RESPONSE_JOB_SBCAST_CRED:
		return "RESPONSE_JOB_SBCAST_CRED";
	case REQUEST_JOB_STEP_CREATE:
		return "REQUEST_JOB_STEP_CREATE";
	case RESPONSE_JOB_STEP_CREATE:
		return "RESPONSE_JOB_STEP_CREATE";
	case REQUEST_RUN_JOB_STEP:
		return "REQUEST_RUN_JOB_STEP";
	case RESPONSE_RUN_JOB_STEP:
		return "RESPONSE_RUN_JOB_STEP";
	case REQUEST_CANCEL_JOB_STEP:
		return "REQUEST_CANCEL_JOB_STEP";
	case RESPONSE_CANCEL_JOB_STEP:
		return "RESPONSE_CANCEL_JOB_STEP";
	case REQUEST_UPDATE_JOB_STEP:
		return "REQUEST_UPDATE_JOB_STEP";
	case DEFUNCT_RESPONSE_COMPLETE_JOB_STEP:
		return "DEFUNCT_RESPONSE_COMPLETE_JOB_STEP";
	case REQUEST_CHECKPOINT:
		return "REQUEST_CHECKPOINT";
	case RESPONSE_CHECKPOINT:
		return "RESPONSE_CHECKPOINT";
	case REQUEST_CHECKPOINT_COMP:
		return "REQUEST_CHECKPOINT_COMP";
	case REQUEST_CHECKPOINT_TASK_COMP:
		return "REQUEST_CHECKPOINT_TASK_COMP";
	case RESPONSE_CHECKPOINT_COMP:
		return "RESPONSE_CHECKPOINT_COMP";
	case REQUEST_SUSPEND:
		return "REQUEST_SUSPEND";
	case RESPONSE_SUSPEND:
		return "RESPONSE_SUSPEND";
	case REQUEST_STEP_COMPLETE:
		return "REQUEST_STEP_COMPLETE";
	case REQUEST_COMPLETE_JOB_ALLOCATION:
		return "REQUEST_COMPLETE_JOB_ALLOCATION";
	case REQUEST_COMPLETE_BATCH_SCRIPT:
		return "REQUEST_COMPLETE_BATCH_SCRIPT";
	case REQUEST_JOB_STEP_STAT:
		return "REQUEST_JOB_STEP_STAT";
	case RESPONSE_JOB_STEP_STAT:
		return "RESPONSE_JOB_STEP_STAT";
	case REQUEST_STEP_LAYOUT:
		return "REQUEST_STEP_LAYOUT";
	case RESPONSE_STEP_LAYOUT:
		return "RESPONSE_STEP_LAYOUT";
	case REQUEST_JOB_REQUEUE:
		return "REQUEST_JOB_REQUEUE";
	case REQUEST_DAEMON_STATUS:
		return "REQUEST_DAEMON_STATUS";
	case RESPONSE_SLURMD_STATUS:
		return "RESPONSE_SLURMD_STATUS";
	case RESPONSE_SLURMCTLD_STATUS:
		return "RESPONSE_SLURMCTLD_STATUS";
	case REQUEST_JOB_STEP_PIDS:
		return "REQUEST_JOB_STEP_PIDS";
	case RESPONSE_JOB_STEP_PIDS:
		return "RESPONSE_JOB_STEP_PIDS";
	case REQUEST_FORWARD_DATA:
		return "REQUEST_FORWARD_DATA";
	case REQUEST_COMPLETE_BATCH_JOB:
		return "REQUEST_COMPLETE_BATCH_JOB";
	case REQUEST_SUSPEND_INT:
		return "REQUEST_SUSPEND_INT";
	case REQUEST_KILL_JOB:
		return "REQUEST_KILL_JOB";
	case REQUEST_LAUNCH_TASKS:
		return "REQUEST_LAUNCH_TASKS";
	case RESPONSE_LAUNCH_TASKS:
		return "RESPONSE_LAUNCH_TASKS";
	case MESSAGE_TASK_EXIT:
		return "MESSAGE_TASK_EXIT";
	case REQUEST_SIGNAL_TASKS:
		return "REQUEST_SIGNAL_TASKS";
	case REQUEST_CHECKPOINT_TASKS:
		return "REQUEST_CHECKPOINT_TASKS";
	case REQUEST_TERMINATE_TASKS:
		return "REQUEST_TERMINATE_TASKS";
	case REQUEST_REATTACH_TASKS:
		return "REQUEST_REATTACH_TASKS";
	case RESPONSE_REATTACH_TASKS:
		return "RESPONSE_REATTACH_TASKS";
	case REQUEST_KILL_TIMELIMIT:
		return "REQUEST_KILL_TIMELIMIT";
	case REQUEST_SIGNAL_JOB:
		return "REQUEST_SIGNAL_JOB";
	case REQUEST_TERMINATE_JOB:
		return "REQUEST_TERMINATE_JOB";
	case MESSAGE_EPILOG_COMPLETE:
		return "MESSAGE_EPILOG_COMPLETE";
	case REQUEST_ABORT_JOB:
		return "REQUEST_ABORT_JOB";
	case REQUEST_FILE_BCAST:
		return "REQUEST_FILE_BCAST";
	case TASK_USER_MANAGED_IO_STREAM:
		return "TASK_USER_MANAGED_IO_STREAM";
	case REQUEST_KILL_PREEMPTED:
		return "REQUEST_KILL_PREEMPTED";
	case REQUEST_LAUNCH_PROLOG:
		return "REQUEST_LAUNCH_PROLOG";
	case REQUEST_COMPLETE_PROLOG:
		return "REQUEST_COMPLETE_PROLOG";
	case RESPONSE_PROLOG_EXECUTING:
		return "RESPONSE_PROLOG_EXECUTING";
	case SRUN_PING:
		return "SRUN_PING";
	case SRUN_TIMEOUT:
		return "SRUN_TIMEOUT";
	case SRUN_NODE_FAIL:
		return "SRUN_NODE_FAIL";
	case SRUN_JOB_COMPLETE:
		return "SRUN_JOB_COMPLETE";
	case SRUN_USER_MSG:
		return "SRUN_USER_MSG";
	case SRUN_EXEC:
		return "SRUN_EXEC";
	case SRUN_STEP_MISSING:
		return "SRUN_STEP_MISSING";
	case SRUN_REQUEST_SUSPEND:
		return "SRUN_REQUEST_SUSPEND";
	case SRUN_STEP_SIGNAL:
		return "SRUN_STEP_SIGNAL";
	case PMI_KVS_PUT_REQ:
		return "PMI_KVS_PUT_REQ";
	case PMI_KVS_PUT_RESP:
		return "PMI_KVS_PUT_RESP";
	case PMI_KVS_GET_REQ:
		return "PMI_KVS_GET_REQ";
	case PMI_KVS_GET_RESP:
		return "PMI_KVS_GET_RESP";
	case RESPONSE_SLURM_RC:
		return "RESPONSE_SLURM_RC";
	case RESPONSE_SLURM_RC_MSG:
		return "RESPONSE_SLURM_RC_MSG";
	case RESPONSE_FORWARD_FAILED:
		return "RESPONSE_FORWARD_FAILED";
	case ACCOUNTING_UPDATE_MSG:
		return "ACCOUNTING_UPDATE_MSG";
	case ACCOUNTING_FIRST_REG:
		return "ACCOUNTING_FIRST_REG";
	case ACCOUNTING_REGISTER_CTLD:
		return "ACCOUNTING_REGISTER_CTLD";
	case REQUEST_BURST_BUFFER_INFO:
		return "REQUEST_BURST_BUFFER_INFO";
	case RESPONSE_BURST_BUFFER_INFO:
		return "RESPONSE_BURST_BUFFER_INFO";
	default:
		(void) snprintf(buf, sizeof(buf), "%u", opcode);
		return buf;
	}
}

/* slurm_free_cache_info()
 *
 * Free the cache info returned previously
 * from the controller.
 */
extern void
slurm_free_cache_info_msg(cache_info_msg_t *msg)
{
	int cc;

	if (msg == NULL)
		return;

	for (cc = 0; cc < msg->num_users; cc++) {
		xfree(msg->cache_user_array[cc].name);
		xfree(msg->cache_user_array[cc].old_name);
		xfree(msg->cache_user_array[cc].default_acct);
		xfree(msg->cache_user_array[cc].default_wckey);
	}
	for (cc = 0; cc < msg->num_assocs; cc++) {
		xfree(msg->cache_assoc_array[cc].acct);
		xfree(msg->cache_assoc_array[cc].cluster);
		xfree(msg->cache_assoc_array[cc].parent_acct);
		xfree(msg->cache_assoc_array[cc].partition);
		xfree(msg->cache_assoc_array[cc].user);
	}
	xfree(msg->cache_user_array);
	xfree(msg->cache_assoc_array);
	xfree(msg);
}

extern void slurm_free_cache_info_request_msg(cache_info_request_msg_t *msg)
{
	xfree(msg);
}

extern int slurm_load_sicp(sicp_info_msg_t **sicp_buffer_pptr)
{
	int rc;
	slurm_msg_t resp_msg;
	slurm_msg_t req_msg;

	slurm_msg_t_init(&req_msg);
	slurm_msg_t_init(&resp_msg);

	req_msg.msg_type = REQUEST_SICP_INFO;
	req_msg.data     = NULL;

//FIXME: This needs to be modified to communicate with an arbitrary host/port
	if (slurm_send_recv_controller_msg(&req_msg, &resp_msg) < 0)
		return SLURM_ERROR;

	switch (resp_msg.msg_type) {
	case RESPONSE_SICP_INFO:
		*sicp_buffer_pptr = (sicp_info_msg_t *)resp_msg.data;
		break;
	case RESPONSE_SLURM_RC:
		rc = ((return_code_msg_t *) resp_msg.data)->return_code;
		slurm_free_return_code_msg(resp_msg.data);
		if (rc)
			slurm_seterrno_ret(rc);
		break;
	default:
		slurm_seterrno_ret(SLURM_UNEXPECTED_MSG_ERROR);
		break;
	}

	return SLURM_PROTOCOL_SUCCESS;
}

extern void slurm_free_sicp_msg(sicp_info_msg_t *sicp_buffer_ptr)
{
	if (sicp_buffer_ptr) {
		xfree(sicp_buffer_ptr->sicp_array);
		xfree(sicp_buffer_ptr);
	}
}<|MERGE_RESOLUTION|>--- conflicted
+++ resolved
@@ -3380,17 +3380,15 @@
 	case RESPONSE_JOB_ARRAY_ERRORS:
 		slurm_free_job_array_resp(data);
 		break;
-<<<<<<< HEAD
 	case RESPONSE_BURST_BUFFER_INFO:
 		slurm_free_burst_buffer_info_msg(data);
-=======
+		break;
 	case REQUEST_TRIGGER_GET:
 	case RESPONSE_TRIGGER_GET:
 	case REQUEST_TRIGGER_SET:
 	case REQUEST_TRIGGER_CLEAR:
 	case REQUEST_TRIGGER_PULL:
 		slurm_free_trigger_msg(data);
->>>>>>> dbf21749
 		break;
 	default:
 		error("invalid type trying to be freed %u", type);
