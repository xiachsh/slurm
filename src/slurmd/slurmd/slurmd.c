--- conflicted
+++ resolved
@@ -948,27 +948,13 @@
 	}
 #endif
 
-<<<<<<< HEAD
-	if (cf->fast_schedule &&
-	    ((conf->cpus    != conf->actual_cpus)    ||
-	     (conf->sockets != conf->actual_sockets) ||
-	     (conf->cores   != conf->actual_cores)   ||
-	     (conf->threads != conf->actual_threads))) {
-		info("Node configuration differs from hardware\n"
-		     "   CPUs=%u:%u(hw) Sockets=%u:%u(hw)\n"
-		     "   CoresPerSocket=%u:%u(hw) ThreadsPerCore=%u:%u(hw)",
-		     conf->cpus,    conf->actual_cpus,
-		     conf->sockets, conf->actual_sockets,
-		     conf->cores,   conf->actual_cores,
-		     conf->threads, conf->actual_threads);
-=======
 	if ((conf->cpus    != conf->actual_cpus)    ||
 	    (conf->sockets != conf->actual_sockets) ||
 	    (conf->cores   != conf->actual_cores)   ||
 	    (conf->threads != conf->actual_threads)) {
 		if (cf->fast_schedule) {
 			info("Node configuration differs from hardware\n"
-			     "   Procs=%u:%u(hw) Sockets=%u:%u(hw)\n"
+			     "   CPUs=%u:%u(hw) Sockets=%u:%u(hw)\n"
 			     "   CoresPerSocket=%u:%u(hw) "
 			     "ThreadsPerCore=%u:%u(hw)",
 			     conf->cpus,    conf->actual_cpus,
@@ -982,7 +968,7 @@
 			      "will be what is in the slurm.conf because of "
 			      "the bitmaps the slurmctld must create before "
 			      "the slurmd registers.\n"
-			      "   Procs=%u:%u(hw) Sockets=%u:%u(hw)\n"
+			      "   CPUs=%u:%u(hw) Sockets=%u:%u(hw)\n"
 			      "   CoresPerSocket=%u:%u(hw) "
 			      "ThreadsPerCore=%u:%u(hw)",
 			      conf->cpus,    conf->actual_cpus,
@@ -990,7 +976,6 @@
 			      conf->cores,   conf->actual_cores,
 			      conf->threads, conf->actual_threads);
 		}
->>>>>>> 3a5a72eb
 	}
 
 	get_memory(&conf->real_memory_size);
